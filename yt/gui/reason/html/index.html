--- conflicted
+++ resolved
@@ -126,7 +126,6 @@
         {text:'West'}
     );
 
-<<<<<<< HEAD
     var PlotPanel = new Ext.Panel(
         {layout: 'anchor',
         title: 'Plot Window 1',
@@ -137,41 +136,7 @@
             EastButton]
         }
     );
-
-    Ext.onReady(function(){
-
-Ext.BLANK_IMAGE_URL = 'resources/resources/images/default/s.gif';
-
-        // NOTE: This is an example showing simple state management. During development,
-        // it is generally best to disable state management as dynamically-generated ids
-        // can change across page loads, leading to unpredictable results.  The developer
-        // should ensure that stable state ids are set for stateful components in real apps.
-        Ext.state.Manager.setProvider(new Ext.state.CookieProvider());
-
-var children = [{
-     text:'pf1',
-     expanded: true,
-     children:[{
-         text:'sphere',
-         leaf:true
-    },{
-         text:'region'
-        ,leaf:true
-    }]
-},{
-     text:'pf2',
-     expanded: true,
-     children:[{
-         text:'all_data'
-        ,leaf:true
-    }]
- 
-}];
-
-	// Go ahead and create the TreePanel now so that we can use it below
-=======
     var examine;
->>>>>>> 4018b696
     var treePanel = new Ext.tree.TreePanel({
        iconCls: 'nav',
     	id: 'tree-panel',
