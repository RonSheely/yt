"""
Callbacks to add additional functionality on to plots.

Author: Matthew Turk <matthewturk@gmail.com>
Affiliation: KIPAC/SLAC/Stanford
Author: J. S. Oishi <jsoishi@astro.berkeley.edu>
Affiliation: UC Berkeley
Author: Stephen Skory <sskory@physics.ucsd.edu>
Affiliation: UC San Diego
Homepage: http://yt.enzotools.org/
License:
  Copyright (C) 2008 Matthew Turk, JS Oishi, Stephen Skory.  All Rights Reserved.

  This file is part of yt.

  yt is free software; you can redistribute it and/or modify
  it under the terms of the GNU General Public License as published by
  the Free Software Foundation; either version 3 of the License, or
  (at your option) any later version.

  This program is distributed in the hope that it will be useful,
  but WITHOUT ANY WARRANTY; without even the implied warranty of
  MERCHANTABILITY or FITNESS FOR A PARTICULAR PURPOSE.  See the
  GNU General Public License for more details.

  You should have received a copy of the GNU General Public License
  along with this program.  If not, see <http://www.gnu.org/licenses/>.
"""

from yt.raven import *
from PlotTypes import _get_bounds

import _MPL
import copy
callback_registry = []

class PlotCallback(object):
    class __metaclass__(type):
        def __init__(cls, name, b, d):
            type.__init__(cls, name, b, d)
            callback_registry.append((name, cls))

    def __init__(self, *args, **kwargs):
        pass

    def convert_to_pixels(self, plot, coord, offset = True):
        x0, x1 = plot.xlim
        y0, y1 = plot.ylim
        l, b, width, height = _get_bounds(plot._axes.bbox)
        xi = lagos.x_dict[plot.data.axis]
        yi = lagos.y_dict[plot.data.axis]
        dx = plot.image._A.shape[0] / (x1-x0)
        dy = plot.image._A.shape[1] / (y1-y0)
        return ((coord[0] - int(offset)*x0)*dx,
                (coord[1] - int(offset)*y0)*dy)

class QuiverCallback(PlotCallback):
    def __init__(self, field_x, field_y, factor):
        """
        Adds a 'quiver' plot to any plot, using the *field_x* and *field_y*
        from the associated data, skipping every *factor* datapoints.
        """
        PlotCallback.__init__(self)
        self.field_x = field_x
        self.field_y = field_y
        self.bv_x = self.bv_y = 0
        self.factor = factor

    def __call__(self, plot):
        x0, x1 = plot.xlim
        y0, y1 = plot.ylim
        xx0, xx1 = plot._axes.get_xlim()
        yy0, yy1 = plot._axes.get_ylim()
        plot._axes.hold(True)
        nx = plot.image._A.shape[0] / self.factor
        ny = plot.image._A.shape[1] / self.factor
        pixX = _MPL.Pixelize(plot.data['px'],
                             plot.data['py'],
                             plot.data['pdx'],
                             plot.data['pdy'],
                             plot.data[self.field_x] - self.bv_x,
                             int(nx), int(ny),
                           (x0, x1, y0, y1),).transpose()
        pixY = _MPL.Pixelize(plot.data['px'],
                             plot.data['py'],
                             plot.data['pdx'],
                             plot.data['pdy'],
                             plot.data[self.field_y] - self.bv_y,
                             int(nx), int(ny),
                           (x0, x1, y0, y1),).transpose()
        X = na.mgrid[0:plot.image._A.shape[0]-1:nx*1j]# + 0.5*factor
        Y = na.mgrid[0:plot.image._A.shape[1]-1:ny*1j]# + 0.5*factor
        plot._axes.quiver(X,Y, pixX, pixY)
        plot._axes.set_xlim(xx0,xx1)
        plot._axes.set_ylim(yy0,yy1)
        plot._axes.hold(False)

class ParticleCallback(PlotCallback):
    def __init__(self, axis, width, p_size=1.0, col='k', stride=1.0):
        """
        Adds particle positions, based on a thick slab along *axis* with a
        *width* along the line of sight.  *p_size* controls the number of
        pixels per particle, and *col* governs the color.
        """
        PlotCallback.__init__(self)
        self.axis = axis
        self.width = width
        self.p_size = p_size
        self.color = col
        if check_color(col):
            self.color_field = False
        else:
            self.color_field = True
        self.field_x = "particle_position_%s" % lagos.axis_names[lagos.x_dict[axis]]
        self.field_y = "particle_position_%s" % lagos.axis_names[lagos.y_dict[axis]]
        self.field_z = "particle_position_%s" % lagos.axis_names[axis]
        self.stride = stride
        self.particles_x = self.particles_y = self.particles_z = None

    def _setup_particles(self, data):
        if self.particles_x is not None: return
        grids = data._grids
        particles_x = []; particles_y = []; particles_z = [];
        for g in grids:
            particles_x.append(g[self.field_x][::self.stride])
            particles_y.append(g[self.field_y][::self.stride])
            particles_z.append(g[self.field_z][::self.stride])
        self.particles_x = na.concatenate(particles_x); del particles_x
        self.particles_y = na.concatenate(particles_y); del particles_y
        self.particles_z = na.concatenate(particles_z); del particles_z
        if not self.color_field: return
        particles_c = []
        for g in grids:
            particles_c.append(g[self.color][::self.stride])
        self.particles_c = na.log10(na.concatenate(particles_c)); del particles_c

    def __call__(self, plot):
        z0 = plot.data.center[self.axis] - self.width/2.0
        z1 = plot.data.center[self.axis] + self.width/2.0
        self._setup_particles(plot.data)
        if len(self.particles_x) == 0: return
        x0, x1 = plot.xlim
        y0, y1 = plot.ylim
        xx0, xx1 = plot._axes.get_xlim()
        yy0, yy1 = plot._axes.get_ylim()
        print "Particle bounding box:", x0, x1, y0, y1, z0, z1
        # Now we rescale because our axes limits != data limits
        goodI = na.where( (self.particles_x < x1) & (self.particles_x > x0)
                        & (self.particles_y < y1) & (self.particles_y > y0)
                        & (self.particles_z < z1) & (self.particles_z > z0))
        particles_x = (self.particles_x[goodI] - x0) * (xx1-xx0)/(x1-x0) + xx0
        particles_y = (self.particles_y[goodI] - y0) * (yy1-yy0)/(y1-y0) + yy0
        print "Particle px extrema", particles_x.min(), particles_x.max(), \
                                     particles_y.min(), particles_y.max()
        print "Axial limits", xx0, xx1, yy0, yy1
        if not self.color_field: particles_c = self.color
        else: particles_c = self.particles_c[goodI]
        plot._axes.hold(True)
        plot._axes.scatter(particles_x, particles_y, edgecolors='None',
                           s=self.p_size, c=particles_c)
        plot._axes.set_xlim(xx0,xx1)
        plot._axes.set_ylim(yy0,yy1)
        plot._axes.hold(False)

class ContourCallback(PlotCallback):
    def __init__(self, field, ncont=5, factor=4, take_log=False, clim=None,
                 plot_args = None):
        """
        Add contours in *field* to the plot.  *ncont* governs the number of
        contours generated, *factor* governs the number of points used in the
        interpolation, *take_log* governs how it is contoured and *clim* gives
        the (upper, lower) limits for contouring.
        """
        PlotCallback.__init__(self)
        self.ncont = ncont
        self.field = field
        self.factor = factor
        self.take_log = take_log
        try:
            import delaunay as de
            self.de = de
        except ImportError:
            mylog.warning("Callback failed; no delaunay module")
            self.__call__ = lambda a: None
        if self.take_log and clim is not None: clim = (na.log10(clim[0]), na.log10(clim[1]))
        if clim is not None: self.ncont = na.linspace(clim[0], clim[1], ncont)
        if plot_args is None: plot_args = {'colors':'k'}
        self.plot_args = plot_args

    def __call__(self, plot):
        x0, x1 = plot.xlim
        y0, y1 = plot.ylim
        xx0, xx1 = plot._axes.get_xlim()
        yy0, yy1 = plot._axes.get_ylim()
        plot._axes.hold(True)
        numPoints_x = plot.image._A.shape[0]
        numPoints_y = plot.image._A.shape[1]
        dx = plot.image._A.shape[0] / (x1-x0)
        dy = plot.image._A.shape[1] / (y1-y0)
        #dcollins Jan 11 2009.  Improved to allow for periodic shifts in the plot.
        #Now makes a copy of the position fields "px" and "py" and adds the
        #appropriate shift to the coppied field.  
        DomainWidth = plot.data.pf["DomainRightEdge"] - plot.data.pf["DomainLeftEdge"]
        px_index = lagos.x_dict[plot.data.axis]
        py_index = lagos.y_dict[plot.data.axis]

        #set the cumulative arrays for the periodic shifting.
        AllX = na.array([False]*plot.data["px"].size)
        AllY = na.array([False]*plot.data["py"].size)
        XShifted = copy.copy(plot.data["px"])
        YShifted = copy.copy(plot.data["py"])
        for shift in na.mgrid[-1:1:3j]*DomainWidth:
            xlim = na.logical_and(plot.data["px"] + shift >= x0*0.9,
                                  plot.data["px"] + shift <= x1*1.1)
            ylim = na.logical_and(plot.data["py"] + shift >= y0*0.9,
                                  plot.data["py"] + shift <= y1*1.1)

            XShifted[na.where(xlim)] += shift
            YShifted[na.where(ylim)] += shift
            AllX = na.logical_or(AllX, xlim)
            AllY = na.logical_or(AllY, ylim)
        wI = na.where(na.logical_and(AllX,AllY))
        xi, yi = na.mgrid[0:numPoints_x:numPoints_x/(self.factor*1j),\
                          0:numPoints_y:numPoints_y/(self.factor*1j)]
        x = (XShifted[wI]-x0)*dx 
        y = (YShifted[wI]-y0)*dy
        z = plot.data[self.field][wI]
        if self.take_log: z=na.log10(z)
        zi = self.de.Triangulation(x,y).nn_interpolator(z)(xi,yi)
        print z.min(), z.max(), na.nanmin(z), na.nanmax(z)
        print zi.min(), zi.max(), na.nanmin(zi), na.nanmax(zi)
        plot._axes.contour(xi,yi,zi,self.ncont, **self.plot_args)
        plot._axes.set_xlim(xx0,xx1)
        plot._axes.set_ylim(yy0,yy1)
        plot._axes.hold(False)

class GridBoundaryCallback(PlotCallback):
    def __init__(self, alpha=1.0, min_pix = 1):
        """
        Adds grid boundaries to a plot, optionally with *alpha*-blending.
        Cuttoff for display is at *min_pix* wide.
        """
        PlotCallback.__init__(self)
        self.alpha = alpha
        self.min_pix = min_pix

    def __call__(self, plot):
        x0, x1 = plot.xlim
        y0, y1 = plot.ylim
        xx0, xx1 = plot._axes.get_xlim()
        yy0, yy1 = plot._axes.get_ylim()
        dx = (xx1-xx0)/(x1-x0)
        dy = (yy1-yy0)/(y1-y0)
        px_index = lagos.x_dict[plot.data.axis]
        py_index = lagos.y_dict[plot.data.axis]
        dom = plot.data.pf["DomainRightEdge"] - plot.data.pf["DomainLeftEdge"]
        pxs, pys = na.mgrid[-1:1:3j,-1:1:3j]
        GLE = plot.data.gridLeftEdge
        GRE = plot.data.gridRightEdge
        for px_off, py_off in zip(pxs.ravel(), pys.ravel()):
            pxo = px_off * dom[px_index]
            pyo = py_off * dom[py_index]
            left_edge_px = (GLE[:,px_index]+pxo-x0)*dx
            left_edge_py = (GLE[:,py_index]+pyo-y0)*dy
            right_edge_px = (GRE[:,px_index]+pxo-x0)*dx
            right_edge_py = (GRE[:,py_index]+pyo-y0)*dy
            verts = na.array(
                    [(left_edge_px, left_edge_px, right_edge_px, right_edge_px),
                     (left_edge_py, right_edge_py, right_edge_py, left_edge_py)])
            visible =  ( right_edge_px - left_edge_px > self.min_pix ) & \
                       ( right_edge_px - left_edge_px > self.min_pix )
            verts=verts.transpose()[visible,:,:]
            if verts.size == 0: continue
            edgecolors = (0.0,0.0,0.0,self.alpha)
            grid_collection = matplotlib.collections.PolyCollection(
                    verts, facecolors=(0.0,0.0,0.0,0.0),
                           edgecolors=edgecolors)
            plot._axes.hold(True)
            plot._axes.add_collection(grid_collection)
            plot._axes.hold(False)

class LabelCallback(PlotCallback):
    def __init__(self, label):
        PlotCallback.__init__(self)
        self.label = label

    def __call__(self, plot):
        plot._figure.subplots_adjust(hspace=0, wspace=0,
                                     bottom=0.1, top=0.9,
                                     left=0.0, right=1.0)
        plot._axes.set_xlabel(self.label)
        plot._axes.set_ylabel(self.label)

def get_smallest_appropriate_unit(v, pf):
    max_nu = 1e30
    good_u = None
    for unit in ['mpc','kpc','pc','au','rsun','cm']:
        vv = v*pf[unit]
        if vv < max_nu and vv > 1.0:
            good_u = unit
            max_nu = v*pf[unit]
    return good_u

class UnitBoundaryCallback(PlotCallback):
    def __init__(self, unit = "au", factor=4, text_annotate=True, text_which=-2):
        """
        Add on a plot indicating where *factor*s of *unit* are shown.
        Optionally *text_annotate* on the *text_which*-indexed box on display.
        """
        PlotCallback.__init__(self)
        self.unit = unit
        self.factor = factor
        self.text_annotate = text_annotate
        self.text_which = -2

    def __call__(self, plot):
        x0, x1 = plot.xlim
        y0, y1 = plot.ylim
        l, b, width, height = _get_bounds(plot._axes.bbox)
        xi = lagos.x_dict[plot.data.axis]
        yi = lagos.y_dict[plot.data.axis]
        dx = plot.image._A.shape[0] / (x1-x0)
        dy = plot.image._A.shape[1] / (y1-y0)
        center = plot.data.center
        min_dx = plot.data['pdx'].min()
        max_dx = plot.data['pdx'].max()
        w_min_x = 250.0 * min_dx
        w_max_x = 1.0 / self.factor
        min_exp_x = na.ceil(na.log10(w_min_x*plot.data.pf[self.unit])
                           /na.log10(self.factor))
        max_exp_x = na.floor(na.log10(w_max_x*plot.data.pf[self.unit])
                            /na.log10(self.factor))
        n_x = max_exp_x - min_exp_x + 1
        widths = na.logspace(min_exp_x, max_exp_x, num = n_x, base=self.factor)
        widths /= plot.data.pf[self.unit]
        left_edge_px = (center[xi] - widths/2.0 - x0)*dx
        left_edge_py = (center[yi] - widths/2.0 - y0)*dy
        right_edge_px = (center[xi] + widths/2.0 - x0)*dx
        right_edge_py = (center[yi] + widths/2.0 - y0)*dy
        verts = na.array(
                [(left_edge_px, left_edge_px, right_edge_px, right_edge_px),
                 (left_edge_py, right_edge_py, right_edge_py, left_edge_py)])
        visible =  ( right_edge_px - left_edge_px > 25 ) & \
                   ( right_edge_px - left_edge_px > 25 ) & \
                   ( (right_edge_px < width) & (left_edge_px > 0) ) & \
                   ( (right_edge_py < height) & (left_edge_py > 0) )
        verts=verts.transpose()[visible,:,:]
        grid_collection = matplotlib.collections.PolyCollection(
                verts, facecolors=(0.0,0.0,0.0,0.0),
                       edgecolors=(0.0,0.0,0.0,1.0),
                       linewidths=2.5)
        plot._axes.hold(True)
        plot._axes.add_collection(grid_collection)
        if self.text_annotate:
            ti = max(self.text_which, -1*len(widths[visible]))
            if ti < len(widths[visible]): 
                w = widths[visible][ti]
                good_u = get_smallest_appropriate_unit(w, plot.data.pf)
                w *= plot.data.pf[good_u]
                plot._axes.annotate("%0.3e %s" % (w,good_u), verts[ti,1,:]+5)
        plot._axes.hold(False)

class LinePlotCallback(PlotCallback):
    def __init__(self, x, y, plot_args = None):
        """
        Over plot *x* and *y* with *plot_args* fed into the plot.
        """
        PlotCallback.__init__(self)
        self.x = x
        self.y = y
        if plot_args is None: plot_args = {}
        self.plot_args = plot_args

    def __call__(self, plot):
        plot._axes.hold(True)
        plot._axes.plot(self.x, self.y, **self.plot_args)
        plot._axes.hold(False)

class CuttingQuiverCallback(PlotCallback):
    def __init__(self, field_x, field_y, factor):
        """
        Get a quiver plot on top of a cutting plane, using *field_x* and
        *field_y*, skipping every *factor* datapoint in the discretization.
        """
        PlotCallback.__init__(self)
        self.field_x = field_x
        self.field_y = field_y
        self.factor = factor

    def __call__(self, plot):
        x0, x1 = plot.xlim
        y0, y1 = plot.ylim
        xx0, xx1 = plot._axes.get_xlim()
        yy0, yy1 = plot._axes.get_ylim()
        plot._axes.hold(True)
        nx = plot.image._A.shape[0] / self.factor
        ny = plot.image._A.shape[1] / self.factor
        indices = na.argsort(plot.data['dx'])[::-1]
        pixX = _MPL.CPixelize( plot.data['x'], plot.data['y'], plot.data['z'],
                               plot.data['px'], plot.data['py'],
                               plot.data['pdx'], plot.data['pdy'], plot.data['pdz'],
                               plot.data.center, plot.data._inv_mat, indices,
                               plot.data[self.field_x],
                               int(nx), int(ny),
                               (x0, x1, y0, y1),).transpose()
        pixY = _MPL.CPixelize( plot.data['x'], plot.data['y'], plot.data['z'],
                               plot.data['px'], plot.data['py'],
                               plot.data['pdx'], plot.data['pdy'], plot.data['pdz'],
                               plot.data.center, plot.data._inv_mat, indices,
                               plot.data[self.field_y],
                               int(nx), int(ny),
                               (x0, x1, y0, y1),).transpose()
        X = na.mgrid[0:plot.image._A.shape[0]-1:nx*1j]# + 0.5*factor
        Y = na.mgrid[0:plot.image._A.shape[1]-1:ny*1j]# + 0.5*factor
        plot._axes.quiver(X,Y, pixX, pixY)
        plot._axes.set_xlim(xx0,xx1)
        plot._axes.set_ylim(yy0,yy1)
        plot._axes.hold(False)

class ClumpContourCallback(PlotCallback):
    def __init__(self, clumps, axis = None, plot_args = None):
        """
        Take a list of *clumps* and plot them as a set of contours.
        """
        self.clumps = clumps
        if plot_args is None: plot_args = {}
        self.plot_args = plot_args

    def __call__(self, plot):
        x0, x1 = plot.xlim
        y0, y1 = plot.ylim
        xx0, xx1 = plot._axes.get_xlim()
        yy0, yy1 = plot._axes.get_ylim()
        plot._axes.hold(True)

        px_index = lagos.x_dict[plot.data.axis]
        py_index = lagos.y_dict[plot.data.axis]

        xf = lagos.axis_names[px_index]
        yf = lagos.axis_names[py_index]

        DomainRight = plot.data.pf["DomainRightEdge"]
        DomainLeft = plot.data.pf["DomainLeftEdge"]
        DomainWidth = DomainRight - DomainLeft
        
        nx, ny = plot.image._A.shape
        buff = na.zeros((nx,ny),dtype='float64')
        for i,clump in enumerate(reversed(self.clumps)):
            mylog.debug("Pixelizing contour %s", i)


            xf_copy = copy.copy(clump[xf])
            yf_copy = copy.copy(clump[yf])

            #Shift zones that belong shifted, both directions in X and Y.
            shifted = na.logical_and( xf_copy + DomainWidth[px_index] >= DomainRight[px_index],
                                      xf_copy + DomainWidth[px_index]<= x1 )
            xf_copy[na.where(shifted)] += DomainWidth[px_index]
            
            shifted = na.logical_and( xf_copy - DomainWidth[px_index] <= DomainLeft[px_index],
                                      xf_copy - DomainWidth[px_index] >= x0 )
            xf_copy[na.where(shifted)] -= DomainWidth[px_index]
            
            shifted = na.logical_and( yf_copy + DomainWidth[py_index] >= DomainRight[py_index],
                                      yf_copy + DomainWidth[py_index] <= y1 )
            yf_copy[na.where(shifted)] += DomainWidth[py_index]
            
            shifted = na.logical_and( yf_copy - DomainWidth[py_index] <= DomainLeft[py_index],
                                      yf_copy - DomainWidth[py_index] >= y0 )
            yf_copy[na.where(shifted)] -= DomainWidth[py_index]
            
            temp = _MPL.Pixelize(xf_copy, yf_copy, 
                                 clump['dx']/2.0,
                                 clump['dy']/2.0,
                                 clump['dx']*0.0+i+1, # inits inside Pixelize
                                 int(nx), int(ny),
                             (x0, x1, y0, y1), 0).transpose()
            buff = na.maximum(temp, buff)
        self.rv = plot._axes.contour(buff, len(self.clumps)+1,
                                     **self.plot_args)
        plot._axes.hold(False)

class ArrowCallback(PlotCallback):
    def __init__(self, pos, code_size, plot_args = None):
        self.pos = pos
        self.code_size = code_size
        if plot_args is None: plot_args = {}
        self.plot_args = plot_args

    def __call__(self, plot):
        from matplotlib.patches import Arrow
        # Now convert the pixels to code information
        x, y = self.convert_to_pixels(plot, self.pos)
        dx, dy = self.convert_to_pixels(plot, self.code_size, False)
        arrow = Arrow(x, y, dx, dy, **self.plot_args)
        plot._axes.add_patch(arrow)

class PointAnnotateCallback(PlotCallback):
    def __init__(self, pos, text, text_args = None):
        self.pos = pos
        self.text = text
        self.text_args = text_args

    def __call__(self, plot):
        x,y = self.convert_to_pixels(plot, self.pos)
        plot._axes.text(x, y, self.text, **self.text_args)

class SphereCallback(PlotCallback):
    def __init__(self, center, radius, circle_args = None,
                 text = None, text_args = None):
        self.center = center
        self.radius = radius
        if circle_args is None: circle_args = {}
        if 'fill' not in circle_args: circle_args['fill'] = False
        self.circle_args = circle_args
        self.text = text
        self.text_args = text_args

    def __call__(self, plot):
        from matplotlib.patches import Circle
        x0, x1 = plot.xlim
        y0, y1 = plot.ylim
        l, b, width, height = _get_bounds(plot._axes.bbox)
        xi = lagos.x_dict[plot.data.axis]
        yi = lagos.y_dict[plot.data.axis]
        dx = plot.image._A.shape[0] / (x1-x0)
        dy = plot.image._A.shape[1] / (y1-y0)
        radius = self.radius * dx
        center_x = (self.center[xi] - x0)*dx
        center_y = (self.center[yi] - y0)*dy
        # origin = lower?  not sure why center_y and center_x are reversed
        cir = Circle((center_x, center_y), radius, **self.circle_args)
        plot._axes.add_patch(cir)
        if self.text is not None:
            plot._axes.text(center_x, center_y, "%s" % halo.id,
                            **self.text_args)

class HopCircleCallback(PlotCallback):
    def __init__(self, hop_output, axis, max_number=None,
                 annotate=False, min_size=20, font_size=8, print_halo_size=False,
                 print_halo_mass=False):
        self.axis = axis
        self.hop_output = hop_output
        self.max_number = max_number
        self.annotate = annotate
        self.min_size = min_size
        self.font_size = font_size
        self.print_halo_size = print_halo_size
        self.print_halo_mass = print_halo_mass

    def __call__(self, plot):
        from matplotlib.patches import Circle
        x0, x1 = plot.xlim
        y0, y1 = plot.ylim
        l, b, width, height = _get_bounds(plot._axes.bbox)
        xi = lagos.x_dict[plot.data.axis]
        yi = lagos.y_dict[plot.data.axis]
        dx = plot.image._A.shape[0] / (x1-x0)
        dy = plot.image._A.shape[1] / (y1-y0)
        for halo in self.hop_output[:self.max_number]:
            size = halo.get_size()
            if size < self.min_size: continue
            radius = halo.maximum_radius() * dx
            center = halo.center_of_mass()
            center_x = (center[xi] - x0)*dx
            center_y = (center[yi] - y0)*dy
            cir = Circle((center_x, center_y), radius, fill=False)
            plot._axes.add_patch(cir)
            if self.annotate:
                if self.print_halo_size:
                    plot._axes.text(center_x, center_y, "%s" % size,
<<<<<<< HEAD
                    fontsize=self.font_size)
                elif self.print_halo_mass:
                    plot._axes.text(center_x, center_y, "%s" % halo.total_mass(),
=======
>>>>>>> 50da76bb
                    fontsize=self.font_size)
                else:
                    plot._axes.text(center_x, center_y, "%s" % halo.id,
                    fontsize=self.font_size)

class HopParticleCallback(PlotCallback):
    """
    Adds particle positions for the members of each halo as identified
    by HOP. Along *axis* up to *max_number* groups in *hop_output* that are
    larger than *min_size* are plotted with *p_size* pixels per particle; 
    *alpha* determines the opacity of each particle.
    """
    def __init__(self, hop_output, axis, p_size=1.0,
                max_number=None, min_size=20, alpha=0.2):
        self.axis = axis
        self.hop_output = hop_output
        self.p_size = p_size
        self.max_number = max_number
        self.min_size = min_size
        self.alpha = alpha
    
    def __call__(self,plot):
        if self.max_number < 1: return
        x0, x1 = plot.xlim
        y0, y1 = plot.ylim
        xx0, xx1 = plot._axes.get_xlim()
        yy0, yy1 = plot._axes.get_ylim()
        xf = lagos.axis_names[lagos.x_dict[plot.data.axis]]
        yf = lagos.axis_names[lagos.y_dict[plot.data.axis]]
        dx = plot.image._A.shape[0] / (x1-x0)
        dy = plot.image._A.shape[1] / (y1-y0)
        # now we loop over the haloes
        for halo in self.hop_output[:self.max_number]:
            size = halo.get_size()
            if size < self.min_size: continue
            colors = na.ones(size)
            plot._axes.hold(True)
            plot._axes.scatter(halo.get_positions(xf)*dx,
                halo.get_positions(yf)*dx, edgecolors="None",
                s=self.p_size, c='black', alpha=self.alpha)
            plot._axes.set_xlim(xx0,xx1)
            plot._axes.set_ylim(yy0,yy1)
            plot._axes.hold(False)

class FloorToValueInPlot(PlotCallback):
    def __init__(self):
        pass

    def __call__(self, plot):
        aa = plot.image._A
        min_val = aa[aa>0].min()
        aa[aa==0] = min_val


class VobozCircleCallback(PlotCallback):
    def __init__(self, voboz_output, axis, max_number=None,
                 annotate=False, min_size=20, font_size=8, print_halo_size=False):
        self.axis = axis
        self.voboz_output = voboz_output
        self.max_number = max_number
        self.annotate = annotate
        self.min_size = min_size
        self.font_size = font_size
        self.print_halo_size = print_halo_size

    def __call__(self, plot):
        from matplotlib.patches import Circle
        x0, x1 = plot.xlim
        y0, y1 = plot.ylim
        l, b, width, height = _get_bounds(plot._axes.bbox)
        xi = lagos.x_dict[plot.data.axis]
        yi = lagos.y_dict[plot.data.axis]
        dx = plot.image._A.shape[0] / (x1-x0)
        dy = plot.image._A.shape[1] / (y1-y0)
        for i,halo in enumerate(self.voboz_output[:self.max_number]):
            if (len(halo.particles) >= self.min_size):
                radius = halo.maximum_radius * dx
                center = halo.center_of_mass
                center_x = (center[xi] - x0)*dx
                center_y = (center[yi] - y0)*dy
                #print "voboz center = (%f,%f)" % (center[xi],center[yi])
                #print "voboz radius = %f" % halo.maximum_radius
                cir = Circle((center_x, center_y), radius, fill=False)
                plot._axes.add_patch(cir)
                if self.annotate:
                    if self.print_halo_size:
                        plot._axes.text(center_x, center_y, "%s" % len(halo.particles),
                        fontsize=self.font_size)
                    else:
                        plot._axes.text(center_x, center_y, "%s" % i,
                        fontsize=self.font_size)

class CoordAxesCallback(PlotCallback):
    """Creates x and y axes for a VMPlot. In the future, it will
    attempt to guess the proper units to use.

    """
    def __init__(self,unit=None,coords=False):
        PlotCallback.__init__(self)
        self.unit = unit
        self.coords = coords

    def __call__(self,plot):
        # 1. find out what the domain is
        # 2. pick a unit for it
        # 3. run self._axes.set_xlabel & self._axes.set_ylabel to actually lay shit down.
        # 4. adjust extent information to make sure labels are visable.

        # put the plot into data coordinates
        nx,ny = plot.image._A.shape
        dx = (plot.xlim[1] - plot.xlim[0])/nx
        dy = (plot.ylim[1] - plot.ylim[0])/ny

        unit_conversion = plot.data.hierarchy[plot.im["Unit"]]
        aspect = (plot.xlim[1]-plot.xlim[0])/(plot.ylim[1]-plot.ylim[0])

        print "aspect ratio = ", aspect

        # if coords is False, label axes relative to the center of the
        # display. if coords is True, label axes with the absolute
        # coordinates of the region.
        xcenter = 0.
        ycenter = 0.
        if not self.coords:
            center = plot.data.center
            if plot.data.axis == 0:
                xcenter = center[1]
                ycenter = center[2]
            elif plot.data.axis == 1:
                xcenter = center[0]
                ycenter = center[2]
            else:
                xcenter = center[0]
                ycenter = center[1]


            xformat_function = lambda a,b: '%7.1e' %((a*dx + plot.xlim[0] - xcenter)*unit_conversion)
            yformat_function = lambda a,b: '%7.1e' %((a*dy + plot.ylim[0] - ycenter)*unit_conversion)
        else:
            xformat_function = lambda a,b: '%7.1e' %((a*dx + plot.xlim[0])*unit_conversion)
            yformat_function = lambda a,b: '%7.1e' %((a*dy + plot.ylim[0])*unit_conversion)
            
        xticker = matplotlib.ticker.FuncFormatter(xformat_function)
        yticker = matplotlib.ticker.FuncFormatter(yformat_function)
        plot._axes.xaxis.set_major_formatter(xticker)
        plot._axes.yaxis.set_major_formatter(yticker)
        
        xlabel = '%s (%s)' % (lagos.axis_labels[plot.data.axis][0],plot.im["Unit"])
        ylabel = '%s (%s)' % (lagos.axis_labels[plot.data.axis][1],plot.im["Unit"])
        xticksize = nx/4.
        yticksize = ny/4.
        plot._axes.xaxis.set_major_locator(matplotlib.ticker.FixedLocator([i*xticksize for i in range(0,5)]))
        plot._axes.yaxis.set_major_locator(matplotlib.ticker.FixedLocator([i*yticksize for i in range(0,5)]))
        
        plot._axes.set_xlabel(xlabel,visible=True)
        plot._axes.set_ylabel(ylabel,visible=True)
        plot._figure.subplots_adjust(left=0.1,right=0.8)
<|MERGE_RESOLUTION|>--- conflicted
+++ resolved
@@ -569,12 +569,9 @@
             if self.annotate:
                 if self.print_halo_size:
                     plot._axes.text(center_x, center_y, "%s" % size,
-<<<<<<< HEAD
                     fontsize=self.font_size)
                 elif self.print_halo_mass:
                     plot._axes.text(center_x, center_y, "%s" % halo.total_mass(),
-=======
->>>>>>> 50da76bb
                     fontsize=self.font_size)
                 else:
                     plot._axes.text(center_x, center_y, "%s" % halo.id,
