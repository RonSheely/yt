--- conflicted
+++ resolved
@@ -1618,6 +1618,7 @@
     _field_info_class = StreamFieldInfo
     _dataset_type = "stream_unstructured"
 
+
 def load_unstructured_mesh(data, connectivity, coordinates,
                          length_unit = None, bbox=None, sim_time=0.0,
                          mass_unit = None, time_unit = None,
@@ -1634,25 +1635,13 @@
 
     Particle fields are detected as one-dimensional fields. The number of particles
     is set by the "number_of_particles" key in data.
-<<<<<<< HEAD
-    
-=======
-
->>>>>>> 4126a3a2
+
     Parameters
     ----------
     data : dict or list of dicts
         This is a list of dicts of numpy arrays, where each element in the list
-<<<<<<< HEAD
-        is a different mesh, and where the keys of dicts are the field names. 
-        Note that the data in the numpy arrays should define the cell-averaged
-        value for of the quantity in the mesh cells, although this will change
-        with subsequent generations of unstructured mesh support.  If a dict is
-        supplied, this will be assumed to be the only mesh.
-=======
         is a different mesh, and where the keys of dicts are the field names.
         If a dict is supplied, this will be assumed to be the only mesh.
->>>>>>> 4126a3a2
     connectivity : list of array_like or array_like
         This is the connectivity array for the meshes; this should either be a
         list where each element in the list is a numpy array or a single numpy
@@ -1692,13 +1681,8 @@
     data = ensure_list(data)
     connectivity = ensure_list(connectivity)
     if bbox is None:
-<<<<<<< HEAD
-        bbox = np.array([ [coordinates[:,i].min(),
-                           coordinates[:,i].max()]
-=======
         bbox = np.array([[coordinates[:,i].min() - 0.1 * abs(coordinates[:,i].min()),
                           coordinates[:,i].max() + 0.1 * abs(coordinates[:,i].max())]
->>>>>>> 4126a3a2
                           for i in range(3)], "float64")
     domain_left_edge = np.array(bbox[:, 0], 'float64')
     domain_right_edge = np.array(bbox[:, 1], 'float64')
@@ -1707,11 +1691,7 @@
     field_units = {}
     particle_types = {}
     sfh = StreamDictFieldHandler()
-<<<<<<< HEAD
-    
-=======
-
->>>>>>> 4126a3a2
+
     sfh.update({'connectivity': connectivity,
                 'coordinates': coordinates})
     for i, d in enumerate(data):
@@ -1769,4 +1749,4 @@
 
     sds = StreamUnstructuredMeshDataset(handler, geometry = geometry)
 
-    return sds
+    return sds