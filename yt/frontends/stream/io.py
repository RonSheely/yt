--- conflicted
+++ resolved
@@ -127,11 +127,7 @@
             for obj in chunk.objs:
                 count += selector.count_octs(obj.oct_handler, obj.domain_id)
         for ptype in ptf:
-<<<<<<< HEAD
-            psize[ptype] = self.ds.n_ref * count / float(obj.nz)
-=======
-            psize[ptype] = self.pf.n_ref * count
->>>>>>> b8d72649
+            psize[ptype] = self.ds.n_ref * count
         return psize
 
     def _read_particle_fields(self, chunks, ptf, selector):
