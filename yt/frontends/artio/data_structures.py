--- conflicted
+++ resolved
@@ -178,12 +178,8 @@
         """
         Returns (in code units) the smallest cell size in the simulation.
         """
-<<<<<<< HEAD
-        return 1.0/(2**self.max_level)
-=======
         return (self.dataset.domain_width /
                 (self.dataset.domain_dimensions * 2**(self.max_level))).min()
->>>>>>> a74bc7de
 
     def convert(self, unit):
         return self.dataset.conversion_factors[unit]
