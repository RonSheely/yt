--- conflicted
+++ resolved
@@ -135,7 +135,7 @@
 
     # common attributes
     cdef public int num_grid
-    cdef public int64_t num_root_cells
+    cdef int64_t num_root_cells
     cdef int64_t sfc_min, sfc_max
 
     # grid attributes
@@ -575,7 +575,7 @@
     np.float64_t *pvars[16]
     np.float64_t *svars[16]
 
-cdef class ARTIOOctreeContainer(SparseOctreeContainer):
+    cdef class ARTIOOctreeContainer(SparseOctreeContainer):
     # This is a transitory, created-on-demand OctreeContainer.  It should not
     # be considered to be long-lasting, and during its creation it will read
     # the index file.  This means that when created it will then be able to
@@ -626,11 +626,9 @@
         for i in range(3):
             dds[i] = (self.DRE[i] - self.DLE[i])/self.nn[i]
 
-        status = artio_grid_cache_sfc_range(handle, 0, self.artio_handle.num_root_cells-1)
+        status = artio_grid_cache_sfc_range(handle,
+            self.sfc_start, self.sfc_end )
         check_artio_status(status)
-        #status = artio_grid_cache_sfc_range(handle,
-        #    self.sfc_start, self.sfc_end )
-        #check_artio_status(status)
 
         # compute total octs in sfc range (not including root level)
         status = artio_grid_count_octs_in_sfc_range(handle,self.sfc_start,self.sfc_end,&tot_octs)
@@ -763,9 +761,8 @@
             field_vals[i] = <np.float32_t*> source.data
         # First we need to walk the mesh in the file.  Then we fill in the dest
         # location based on the file index.
-        #status = artio_grid_cache_sfc_range(handle,
-        #    self.sfc_start, self.sfc_end )
-        status = artio_grid_cache_sfc_range(handle,0,self.artio_handle.num_root_cells-1)
+        status = artio_grid_cache_sfc_range(handle,
+            self.sfc_start, self.sfc_end )
         check_artio_status(status) 
         for sfc in range(self.sfc_start, self.sfc_end + 1):
             status = artio_grid_read_root_cell_begin( handle, sfc, 
@@ -1152,7 +1149,6 @@
     @cython.boundscheck(False)
     @cython.wraparound(False)
     @cython.cdivision(True)
-<<<<<<< HEAD
     def mask(self, SelectorObject selector, np.int64_t num_octs = -1):
         if self._last_selector_id == hash(selector):
             return self._last_mask
@@ -1162,10 +1158,7 @@
     @cython.boundscheck(False)
     @cython.wraparound(False)
     @cython.cdivision(True)
-    def mask2(self, SelectorObject selector, np.int64_t num_octs = -1):
-=======
-    def mask(self, SelectorObject selector, np.int64_t num_cells = -1):
->>>>>>> 6854923b
+    def mask2(self, SelectorObject selector, np.int64_t num_cells = -1):
         cdef int i, status
         cdef double dpos[3]
         cdef np.float64_t pos[3]
@@ -1181,16 +1174,9 @@
         cdef int max_level = self.artio_handle.max_level
         cdef int *num_octs_per_level = <int *>malloc(
             (max_level + 1)*sizeof(int))
-<<<<<<< HEAD
-        mask = np.zeros((num_octs), dtype="uint8")
-        #status = artio_grid_cache_sfc_range(self.handle, self.sfc_start,
-        #                                    self.sfc_end)
-        status = artio_grid_cache_sfc_range(self.handle,0,self.artio_handle.num_root_cells-1)
-=======
         mask = np.zeros((num_cells), dtype="uint8")
         status = artio_grid_cache_sfc_range(self.handle, self.sfc_start,
                                             self.sfc_end)
->>>>>>> 6854923b
         check_artio_status(status) 
         for sfc in range(self.sfc_start, self.sfc_end + 1):
             # We check if the SFC is in our selector, and if so, we copy
@@ -1258,9 +1244,8 @@
         # First we need to walk the mesh in the file.  Then we fill in the dest
         # location based on the file index.
         cdef int filled = 0
-        #status = artio_grid_cache_sfc_range(handle,
-        #    self.sfc_start, self.sfc_end )
-        status = artio_grid_cache_sfc_range(handle,0,self.artio_handle.num_root_cells-1)
+        status = artio_grid_cache_sfc_range(handle,
+            self.sfc_start, self.sfc_end )
         check_artio_status(status) 
         for sfc in range(self.sfc_start, self.sfc_end + 1):
             if mask[sfc - self.sfc_start] == 0: continue
