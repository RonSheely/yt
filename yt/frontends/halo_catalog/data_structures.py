from yt.utilities.on_demand_imports import _h5py as h5py
import numpy as np
import glob

from .fields import \
    HaloCatalogFieldInfo

from yt.frontends.ytdata.data_structures import \
    SavedDataset
from yt.funcs import \
    parse_h5_attr
from yt.geometry.particle_geometry_handler import \
    ParticleIndex
from yt.data_objects.static_output import \
    ParticleFile

class HaloCatalogParticleIndex(ParticleIndex):
    def _setup_filenames(self):
        template = self.dataset.filename_template
        ndoms = self.dataset.file_count
        cls = self.dataset._file_class
        if ndoms > 1:
            self.data_files = \
              [cls(self.dataset, self.io, template % {'num':i}, i)
               for i in range(ndoms)]
        else:
            self.data_files = \
              [cls(self.dataset, self.io,
                   self.dataset.parameter_filename, 0)]

class HaloCatalogFile(ParticleFile):
    def __init__(self, ds, io, filename, file_id, range):
        super(HaloCatalogFile, self).__init__(
            ds, io, filename, file_id, range)

    def _read_particle_positions(self, ptype, f=None):
        raise NotImplementedError

    def _get_particle_positions(self, ptype, f=None):
        pcount = self.total_particles[ptype]
        if pcount == 0:
            return None

        # Correct for periodicity.
        dle = self.ds.domain_left_edge.to('code_length').v
        dw = self.ds.domain_width.to('code_length').v
        pos = self._read_particle_positions(ptype, f=f)
        si, ei = self.start, self.end
        if None not in (si, ei):
            pos = pos[si:ei]

        np.subtract(pos, dle, out=pos)
        np.mod(pos, dw, out=pos)
        np.add(pos, dle, out=pos)

        return pos

class HaloCatalogHDF5File(HaloCatalogFile):
<<<<<<< HEAD
    def __init__(self, ds, io, filename, file_id, range):
        with h5py.File(filename, "r") as f:
=======
    def __init__(self, ds, io, filename, file_id):
        with h5py.File(filename, mode="r") as f:
>>>>>>> 19f9db76
            self.header = dict((field, parse_h5_attr(f, field)) \
                               for field in f.attrs.keys())
        super(HaloCatalogHDF5File, self).__init__(
            ds, io, filename, file_id, range)

    def _read_particle_positions(self, ptype, f=None):
        """
        Read all particle positions in this file.
        """

        if f is None:
            close = True
            f = h5py.File(self.filename, mode="r")
        else:
            close = False

        pcount = self.header["num_halos"]
        pos = np.empty((pcount, 3), dtype="float64")
        for i, ax in enumerate('xyz'):
            pos[:, i] = f["particle_position_%s" % ax][()]

        if close:
            f.close()

        return pos

class HaloCatalogDataset(SavedDataset):
    _index_class = ParticleIndex
    _file_class = HaloCatalogHDF5File
    _field_info_class = HaloCatalogFieldInfo
    _suffix = ".h5"
    _con_attrs = ("cosmological_simulation",
                  "current_time", "current_redshift",
                  "hubble_constant", "omega_matter", "omega_lambda",
                  "domain_left_edge", "domain_right_edge")

    def __init__(self, filename, dataset_type="halocatalog_hdf5",
                 units_override=None, unit_system="cgs"):
        super(HaloCatalogDataset, self).__init__(filename, dataset_type,
                                                 units_override=units_override,
                                                 unit_system=unit_system)

    def _parse_parameter_file(self):
        self.refine_by = 2
        self.dimensionality = 3
        self.domain_dimensions = np.ones(self.dimensionality, "int32")
        self.periodicity = (True, True, True)
        prefix = ".".join(self.parameter_filename.rsplit(".", 2)[:-2])
        self.filename_template = "%s.%%(num)s%s" % (prefix, self._suffix)
        self.file_count = len(glob.glob(prefix + "*" + self._suffix))
        self.particle_types = ("halos")
        self.particle_types_raw = ("halos")
        super(HaloCatalogDataset, self)._parse_parameter_file()

    @classmethod
    def _is_valid(self, *args, **kwargs):
        if not args[0].endswith(".h5"): return False
        with h5py.File(args[0], mode="r") as f:
            if "data_type" in f.attrs and \
              parse_h5_attr(f, "data_type") == "halo_catalog":
                return True
        return False<|MERGE_RESOLUTION|>--- conflicted
+++ resolved
@@ -56,13 +56,8 @@
         return pos
 
 class HaloCatalogHDF5File(HaloCatalogFile):
-<<<<<<< HEAD
     def __init__(self, ds, io, filename, file_id, range):
-        with h5py.File(filename, "r") as f:
-=======
-    def __init__(self, ds, io, filename, file_id):
         with h5py.File(filename, mode="r") as f:
->>>>>>> 19f9db76
             self.header = dict((field, parse_h5_attr(f, field)) \
                                for field in f.attrs.keys())
         super(HaloCatalogHDF5File, self).__init__(
