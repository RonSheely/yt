--- conflicted
+++ resolved
@@ -479,26 +479,10 @@
             # We set these to cgs for now, but they may be overridden later.
             mylog.warning("Assuming 1.0 = 1.0 %s", cgs)
             setattr(self, "%s_unit" % unit, self.quan(1.0, cgs))
-<<<<<<< HEAD
-
-    def set_code_units(self):
-        super(AthenaDataset, self).set_code_units()
-        mag_unit = getattr(self, "magnetic_unit", None)
-        vel_unit = getattr(self, "velocity_unit", None)
-        if mag_unit is None:
-            self.magnetic_unit = np.sqrt(4*np.pi * self.mass_unit /
-                                         (self.time_unit**2 * self.length_unit))
-        self.magnetic_unit.convert_to_units("gauss")
-        self.unit_registry.modify("code_magnetic", self.magnetic_unit)
-        if vel_unit is None:
-            self.velocity_unit = self.length_unit/self.time_unit
-        self.unit_registry.modify("code_velocity", self.velocity_unit)
-=======
         self.magnetic_unit = np.sqrt(4*np.pi * self.mass_unit /
                                      (self.time_unit**2 * self.length_unit))
         self.magnetic_unit.convert_to_units("gauss")
         self.velocity_unit = self.length_unit / self.time_unit
->>>>>>> 0b78f46f
 
     def _parse_parameter_file(self):
         self._handle = open(self.parameter_filename, "rb")
