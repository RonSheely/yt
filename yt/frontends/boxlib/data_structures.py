"""
Data structures for BoxLib Codes



"""

#-----------------------------------------------------------------------------
# Copyright (c) 2013, yt Development Team.
#
# Distributed under the terms of the Modified BSD License.
#
# The full license is in the file COPYING.txt, distributed with this software.
#-----------------------------------------------------------------------------

import inspect
import os
import re
from collections import namedtuple

from stat import ST_CTIME

import numpy as np
import glob

from yt.funcs import \
    ensure_tuple, \
    mylog, \
    setdefaultattr
from yt.data_objects.grid_patch import AMRGridPatch
from yt.geometry.grid_geometry_handler import GridIndex
from yt.data_objects.static_output import Dataset

from yt.utilities.parallel_tools.parallel_analysis_interface import \
    parallel_root_only
from yt.utilities.lib.misc_utilities import \
    get_box_grids_level
from yt.utilities.io_handler import \
    io_registry

from .fields import \
    BoxlibFieldInfo, \
    NyxFieldInfo, \
    MaestroFieldInfo, \
    CastroFieldInfo, \
    WarpXFieldInfo

# This is what we use to find scientific notation that might include d's
# instead of e's.
_scinot_finder = re.compile(r"[-+]?[0-9]*\.?[0-9]+([eEdD][-+]?[0-9]+)?")
# This is the dimensions in the Cell_H file for each level
# It is different for different dimensionalities, so we make a list
_dim_finder = [
    re.compile(r"\(\((\d+)\) \((\d+)\) \(\d+\)\)$"),
    re.compile(r"\(\((\d+,\d+)\) \((\d+,\d+)\) \(\d+,\d+\)\)$"),
    re.compile(r"\(\((\d+,\d+,\d+)\) \((\d+,\d+,\d+)\) \(\d+,\d+,\d+\)\)$")]
# This is the line that prefixes each set of data for a FAB in the FAB file
# It is different for different dimensionalities, so we make a list
_endian_regex = r"^FAB \(\(\d+, \([0-9 ]+\)\),\((\d+), \(([0-9 ]+)\)\)\)"
_header_pattern = [
    re.compile(_endian_regex +
               r"\(\((\d+)\) \((\d+)\) \((\d+)\)\) (\d+)\n"),
    re.compile(_endian_regex +
               r"\(\((\d+,\d+)\) \((\d+,\d+)\) \((\d+,\d+)\)\) (\d+)\n"),
    re.compile(_endian_regex +
               r"\(\((\d+,\d+,\d+)\) \((\d+,\d+,\d+)\) \((\d+,\d+,\d+)\)\) (\d+)\n")]


class BoxlibGrid(AMRGridPatch):
    _id_offset = 0
    _offset = -1

    def __init__(self, grid_id, offset, filename=None,
                 index=None):
        super(BoxlibGrid, self).__init__(grid_id, filename, index)
        self._base_offset = offset
        self._parent_id = []
        self._children_ids = []
        self._pdata = {}

    def _prepare_grid(self):
        super(BoxlibGrid, self)._prepare_grid()
        my_ind = self.id - self._id_offset
        self.start_index = self.index.grid_start_index[my_ind]

    def get_global_startindex(self):
        return self.start_index

    def _setup_dx(self):
        # has already been read in and stored in index
        self.dds = self.index.ds.arr(self.index.level_dds[self.Level, :], 'code_length')
        self.field_data['dx'], self.field_data['dy'], self.field_data['dz'] = self.dds

    def __repr__(self):
        return "BoxlibGrid_%04i" % (self.id)

    @property
    def Parent(self):
        if len(self._parent_id) == 0:
            return None
        return [self.index.grids[pid - self._id_offset]
                for pid in self._parent_id]

    @property
    def Children(self):
        return [self.index.grids[cid - self._id_offset]
                for cid in self._children_ids]

    def _get_offset(self, f):
        # This will either seek to the _offset or figure out the correct
        # _offset.
        if self._offset == -1:
            f.seek(self._base_offset, os.SEEK_SET)
            f.readline()
            self._offset = f.tell()
        return self._offset

    # We override here because we can have varying refinement levels
    def select_ires(self, dobj):
        mask = self._get_selector_mask(dobj.selector)
        if mask is None: return np.empty(0, dtype='int64')
        coords = np.empty(self._last_count, dtype='int64')
        coords[:] = self.Level + self.ds.level_offsets[self.Level]
        return coords

    # Override this as well, since refine_by can vary
    def _fill_child_mask(self, child, mask, tofill, dlevel=1):
        rf = self.ds.ref_factors[self.Level]
        if dlevel != 1:
            raise NotImplementedError
        gi, cgi = self.get_global_startindex(), child.get_global_startindex()
        startIndex = np.maximum(0, cgi // rf - gi)
        endIndex = np.minimum((cgi + child.ActiveDimensions) // rf - gi,
                              self.ActiveDimensions)
        endIndex += (startIndex == endIndex)
        mask[startIndex[0]:endIndex[0],
             startIndex[1]:endIndex[1],
             startIndex[2]:endIndex[2]] = tofill


class BoxLibParticleHeader(object):

    def __init__(self, ds, directory_name, is_checkpoint, 
                 extra_field_names=None):

        self.particle_type = directory_name
        header_filename =  ds.output_dir + "/" + directory_name + "/Header"
        with open(header_filename, "r") as f:
            self.version_string = f.readline().strip()

            particle_real_type = self.version_string.split('_')[-1]
            particle_real_type = self.version_string.split('_')[-1]
            if particle_real_type == 'double':
                self.real_type = np.float64
            elif particle_real_type == 'single':
                self.real_type = np.float32
            else:
                raise RuntimeError("yt did not recognize particle real type.")
            self.int_type = np.int32

            self.dim = int(f.readline().strip())
            self.num_int_base = 2 + self.dim
            self.num_real_base = self.dim
            self.num_int_extra = 0  # this should be written by Boxlib, but isn't
            self.num_real_extra = int(f.readline().strip())
            self.num_int = self.num_int_base + self.num_int_extra
            self.num_real = self.num_real_base + self.num_real_extra            
            self.num_particles = int(f.readline().strip())
            self.max_next_id = int(f.readline().strip())
            self.finest_level = int(f.readline().strip())
            self.num_levels = self.finest_level + 1

            # Boxlib particles can be written in checkpoint or plotfile mode
            # The base integer fields are only there for checkpoints, but some
            # codes use the checkpoint format for plotting
            if not is_checkpoint:
                self.num_int_base = 0
                self.num_int_extra = 0
                self.num_int = 0

            self.grids_per_level = np.zeros(self.num_levels, dtype='int64')
            self.data_map = {}
            for level_num in range(self.num_levels):
                self.grids_per_level[level_num] = int(f.readline().strip())
                self.data_map[level_num] = {}
            
            pfd = namedtuple("ParticleFileDescriptor",
                             ["file_number", "num_particles", "offset"])

            for level_num in range(self.num_levels):
                for grid_num in range(self.grids_per_level[level_num]):
                    entry = [int(val) for val in f.readline().strip().split()]
                    self.data_map[level_num][grid_num] = pfd(*entry)

        self._generate_particle_fields(extra_field_names)

    def _generate_particle_fields(self, extra_field_names):

        # these are the 'base' integer fields
        self.known_int_fields = [(self.particle_type, "particle_id"),
                                 (self.particle_type, "particle_cpu"),
                                 (self.particle_type, "particle_cell_x"),
                                 (self.particle_type, "particle_cell_y"),
                                 (self.particle_type, "particle_cell_z")]
        self.known_int_fields = self.known_int_fields[0:self.num_int_base]

        # these are extra integer fields
        extra_int_fields = ["particle_int_comp%d" % i 
                            for i in range(self.num_int_extra)]
        self.known_int_fields.extend([(self.particle_type, field) 
                                      for field in extra_int_fields])

        # these are the base real fields
        self.known_real_fields = [(self.particle_type, "particle_position_x"),
                                  (self.particle_type, "particle_position_y"),
                                  (self.particle_type, "particle_position_z")]
        self.known_real_fields = self.known_real_fields[0:self.num_real_base]

        # these are the extras
        if extra_field_names is not None:
            assert(len(extra_field_names) == self.num_real_extra)
        else:
            extra_field_names = ["particle_real_comp%d" % i 
                                 for i in range(self.num_real_extra)]

        self.known_real_fields.extend([(self.particle_type, field) 
                                       for field in extra_field_names])

        self.known_fields = self.known_int_fields + self.known_real_fields

        self.particle_int_dtype = np.dtype([(t[1], self.int_type) 
                                            for t in self.known_int_fields])

        self.particle_real_dtype = np.dtype([(t[1], self.real_type) 
                                            for t in self.known_real_fields])


class AMReXParticleHeader(object):

    def __init__(self, ds, directory_name, is_checkpoint, 
                 extra_field_names=None):

        self.particle_type = directory_name
        header_filename =  ds.output_dir + "/" + directory_name + "/Header"
        self.real_component_names = []
        self.int_component_names = []
        with open(header_filename, "r") as f:
            self.version_string = f.readline().strip()

            particle_real_type = self.version_string.split('_')[-1]
            particle_real_type = self.version_string.split('_')[-1]
            if particle_real_type == 'double':
                self.real_type = np.float64
            elif particle_real_type == 'single':
                self.real_type = np.float32
            else:
                raise RuntimeError("yt did not recognize particle real type.")
            self.int_type = np.int32

            self.dim = int(f.readline().strip())
            self.num_int_base = 2
            self.num_real_base = self.dim
            self.num_real_extra = int(f.readline().strip())
            for i in range(self.num_real_extra):
                self.real_component_names.append(f.readline().strip())
            self.num_int_extra = int(f.readline().strip())
            for i in range(self.num_int_extra):
                self.int_component_names.append(f.readline().strip())
            self.num_int = self.num_int_base + self.num_int_extra
            self.num_real = self.num_real_base + self.num_real_extra
            self.is_checkpoint = bool(int(f.readline().strip()))
            self.num_particles = int(f.readline().strip())
            self.max_next_id = int(f.readline().strip())
            self.finest_level = int(f.readline().strip())
            self.num_levels = self.finest_level + 1

            if not self.is_checkpoint:
                self.num_int_base = 0
                self.num_int_extra = 0
                self.num_int = 0

            self.grids_per_level = np.zeros(self.num_levels, dtype='int64')
            self.data_map = {}
            for level_num in range(self.num_levels):
                self.grids_per_level[level_num] = int(f.readline().strip())
                self.data_map[level_num] = {}
            
            pfd = namedtuple("ParticleFileDescriptor",
                             ["file_number", "num_particles", "offset"])

            for level_num in range(self.num_levels):
                for grid_num in range(self.grids_per_level[level_num]):
                    entry = [int(val) for val in f.readline().strip().split()]
                    self.data_map[level_num][grid_num] = pfd(*entry)

        self._generate_particle_fields()

    def _generate_particle_fields(self):

        # these are the 'base' integer fields
        self.known_int_fields = [(self.particle_type, "particle_id"),
                                 (self.particle_type, "particle_cpu")]
        self.known_int_fields = self.known_int_fields[0:self.num_int_base]

        self.known_int_fields.extend([(self.particle_type, "particle_" + field) 
                                       for field in self.int_component_names])

        # these are the base real fields
        self.known_real_fields = [(self.particle_type, "particle_position_x"),
                                  (self.particle_type, "particle_position_y"),
                                  (self.particle_type, "particle_position_z")]
        self.known_real_fields = self.known_real_fields[0:self.num_real_base]

        self.known_real_fields.extend([(self.particle_type, "particle_" + field) 
                                       for field in self.real_component_names])

        self.known_fields = self.known_int_fields + self.known_real_fields

        self.particle_int_dtype = np.dtype([(t[1], self.int_type) 
                                            for t in self.known_int_fields])

        self.particle_real_dtype = np.dtype([(t[1], self.real_type) 
                                            for t in self.known_real_fields])


class BoxlibHierarchy(GridIndex):

    grid = BoxlibGrid

    def __init__(self, ds, dataset_type='boxlib_native'):
        self.dataset_type = dataset_type
        self.header_filename = os.path.join(ds.output_dir, 'Header')
        self.directory = ds.output_dir
        self.particle_headers = {}

        GridIndex.__init__(self, ds, dataset_type)
        self._cache_endianness(self.grids[-1])

    def _parse_index(self):
        """
        read the global header file for an Boxlib plotfile output.
        """
        self.max_level = self.dataset._max_level
        header_file = open(self.header_filename, 'r')

        self.dimensionality = self.dataset.dimensionality
        _our_dim_finder = _dim_finder[self.dimensionality-1]
        DRE = self.dataset.domain_right_edge  # shortcut
        DLE = self.dataset.domain_left_edge   # shortcut

        # We can now skip to the point in the file we want to start parsing.
        header_file.seek(self.dataset._header_mesh_start)

        dx = []
        for i in range(self.max_level + 1):
            dx.append([float(v) for v in next(header_file).split()])
            # account for non-3d data sets
            if self.dimensionality < 2:
                dx[i].append(DRE[1] - DLE[1])
            if self.dimensionality < 3:
                dx[i].append(DRE[2] - DLE[1])
        self.level_dds = np.array(dx, dtype="float64")
        next(header_file)
        if self.ds.geometry == "cartesian":
            default_ybounds = (0.0, 1.0)
            default_zbounds = (0.0, 1.0)
        elif self.ds.geometry == "cylindrical":
            # Now we check for dimensionality issues
            if self.dimensionality != 2:
                raise RuntimeError("yt needs cylindrical to be 2D")
            self.level_dds[:,2] = 2*np.pi
            default_zbounds = (0.0, 2*np.pi)
        elif self.ds.geometry == "spherical":
            # BoxLib only supports 1D spherical, so ensure
            # the other dimensions have the right extent.
            self.level_dds[:,1] = np.pi
            self.level_dds[:,2] = 2*np.pi
            default_ybounds = (0.0, np.pi)
            default_zbounds = (0.0, 2*np.pi)
        else:
            raise RuntimeError("Unknown BoxLib coordinate system.")
        if int(next(header_file)) != 0:
            raise RuntimeError("INTERNAL ERROR! This should be a zero.")

        # each level is one group with ngrids on it.
        # each grid has self.dimensionality number of lines of 2 reals
        self.grids = []
        grid_counter = 0
        for level in range(self.max_level + 1):
            vals = next(header_file).split()
            lev, ngrids = int(vals[0]), int(vals[1])
            assert(lev == level)
            nsteps = int(next(header_file))  # NOQA
            for gi in range(ngrids):
                xlo, xhi = [float(v) for v in next(header_file).split()]
                if self.dimensionality > 1:
                    ylo, yhi = [float(v) for v in next(header_file).split()]
                else:
                    ylo, yhi = default_ybounds
                if self.dimensionality > 2:
                    zlo, zhi = [float(v) for v in next(header_file).split()]
                else:
                    zlo, zhi = default_zbounds
                self.grid_left_edge[grid_counter + gi, :] = [xlo, ylo, zlo]
                self.grid_right_edge[grid_counter + gi, :] = [xhi, yhi, zhi]
            # Now we get to the level header filename, which we open and parse.
            fn = os.path.join(self.dataset.output_dir,
                              next(header_file).strip())
            level_header_file = open(fn + "_H")
            level_dir = os.path.dirname(fn)
            # We skip the first two lines, which contain BoxLib header file
            # version and 'how' the data was written
            next(level_header_file)
            next(level_header_file)
            # Now we get the number of components
            ncomp_this_file = int(next(level_header_file))  # NOQA
            # Skip the next line, which contains the number of ghost zones
            next(level_header_file)
            # To decipher this next line, we expect something like:
            # (8 0
            # where the first is the number of FABs in this level.
            ngrids = int(next(level_header_file).split()[0][1:])
            # Now we can iterate over each and get the indices.
            for gi in range(ngrids):
                # components within it
                start, stop = _our_dim_finder.match(next(level_header_file)).groups()
                # fix for non-3d data 
                # note we append '0' to both ends b/c of the '+1' in dims below
                start += ',0'*(3-self.dimensionality)
                stop += ',0'*(3-self.dimensionality)
                start = np.array(start.split(","), dtype="int64")
                stop = np.array(stop.split(","), dtype="int64")
                dims = stop - start + 1
                self.grid_dimensions[grid_counter + gi,:] = dims
                self.grid_start_index[grid_counter + gi,:] = start
            # Now we read two more lines.  The first of these is a close
            # parenthesis.
            next(level_header_file)
            # The next is again the number of grids
            next(level_header_file)
            # Now we iterate over grids to find their offsets in each file.
            for gi in range(ngrids):
                # Now we get the data file, at which point we're ready to
                # create the grid.
                dummy, filename, offset = next(level_header_file).split()
                filename = os.path.join(level_dir, filename)
                go = self.grid(grid_counter + gi, int(offset), filename, self)
                go.Level = self.grid_levels[grid_counter + gi,:] = level
                self.grids.append(go)
            grid_counter += ngrids
            # already read the filenames above...
        self.float_type = 'float64'

    def _cache_endianness(self, test_grid):
        """
        Cache the endianness and bytes perreal of the grids by using a
        test grid and assuming that all grids have the same
        endianness. This is a pretty safe assumption since Boxlib uses
        one file per processor, and if you're running on a cluster
        with different endian processors, then you're on your own!
        """
        # open the test file & grab the header
        with open(os.path.expanduser(test_grid.filename), 'rb') as f:
            header = f.readline().decode("ascii", "ignore")

        bpr, endian, start, stop, centering, nc = \
            _header_pattern[self.dimensionality-1].search(header).groups()
        # Note that previously we were using a different value for BPR than we
        # use now.  Here is an example set of information directly from BoxLib:
        #  * DOUBLE data
        #  * FAB ((8, (64 11 52 0 1 12 0 1023)),(8, (1 2 3 4 5 6 7 8)))((0,0) (63,63) (0,0)) 27
        #  * FLOAT data
        #  * FAB ((8, (32 8 23 0 1 9 0 127)),(4, (1 2 3 4)))((0,0) (63,63) (0,0)) 27
        if bpr == endian[0]:
            dtype = '<f%s' % bpr
        elif bpr == endian[-1]:
            dtype = '>f%s' % bpr
        else:
            raise ValueError("FAB header is neither big nor little endian. Perhaps the file is corrupt?")

        mylog.debug("FAB header suggests dtype of %s", dtype)
        self._dtype = np.dtype(dtype)

    def _populate_grid_objects(self):
        mylog.debug("Creating grid objects")
        self.grids = np.array(self.grids, dtype='object')
        self._reconstruct_parent_child()
        for i, grid in enumerate(self.grids):
            if (i % 1e4) == 0: mylog.debug("Prepared % 7i / % 7i grids", i,
                                           self.num_grids)
            grid._prepare_grid()
            grid._setup_dx()
        mylog.debug("Done creating grid objects")

    def _reconstruct_parent_child(self):
        mask = np.empty(len(self.grids), dtype='int32')
        mylog.debug("First pass; identifying child grids")
        for i, grid in enumerate(self.grids):
            get_box_grids_level(self.grid_left_edge[i,:],
                                self.grid_right_edge[i,:],
                                self.grid_levels[i] + 1,
                                self.grid_left_edge, self.grid_right_edge,
                                self.grid_levels, mask)
            ids = np.where(mask.astype("bool"))  # where is a tuple
            grid._children_ids = ids[0] + grid._id_offset
        mylog.debug("Second pass; identifying parents")
        for i, grid in enumerate(self.grids):  # Second pass
            for child in grid.Children:
                child._parent_id.append(i + grid._id_offset)

    def _count_grids(self):
        # We can get everything from the Header file, but note that we're
        # duplicating some work done elsewhere.  In a future where we don't
        # pre-allocate grid arrays, this becomes unnecessary.
        header_file = open(self.header_filename, 'r')
        header_file.seek(self.dataset._header_mesh_start)
        # Skip over the level dxs, geometry and the zero:
        [next(header_file) for i in range(self.dataset._max_level + 3)]
        # Now we need to be very careful, as we've seeked, and now we iterate.
        # Does this work?  We are going to count the number of places that we
        # have a three-item line.  The three items would be level, number of
        # grids, and then grid time.
        self.num_grids = 0
        for line in header_file:
            if len(line.split()) != 3: continue
            self.num_grids += int(line.split()[1])

    def _initialize_grid_arrays(self):
        super(BoxlibHierarchy, self)._initialize_grid_arrays()
        self.grid_start_index = np.zeros((self.num_grids, 3), 'int64')

    def _initialize_state_variables(self):
        """override to not re-initialize num_grids in AMRHierarchy.__init__

        """
        self._parallel_locking = False
        self._data_file = None
        self._data_mode = None

    def _detect_output_fields(self):
        # This is all done in _parse_header_file
        self.field_list = [("boxlib", f) for f in
                           self.dataset._field_list]
        self.field_indexes = dict((f[1], i)
                                  for i, f in enumerate(self.field_list))
        # There are times when field_list may change.  We copy it here to
        # avoid that possibility.
        self.field_order = [f for f in self.field_list]

    def _setup_data_io(self):
        self.io = io_registry[self.dataset_type](self.dataset)

    def _determine_particle_output_type(self, directory_name):
        header_filename =  self.ds.output_dir + "/" + directory_name + "/Header"
        with open(header_filename, "r") as f:
            version_string = f.readline().strip()
            if version_string.startswith("Version_Two"):
                return AMReXParticleHeader
            else:
                return BoxLibParticleHeader

    def _read_particles(self, directory_name, is_checkpoint, extra_field_names=None):
        pheader = self._determine_particle_output_type(directory_name)
        self.particle_headers[directory_name] = pheader(self.ds,
                                                        directory_name,
                                                        is_checkpoint,
                                                        extra_field_names)

        base_particle_fn = self.ds.output_dir + '/' + directory_name + "/Level_%d/DATA_%.4d"

        gid = 0
        for lev, data in self.particle_headers[directory_name].data_map.items():
            for pdf in data.values():
                pdict = self.grids[gid]._pdata
                pdict[directory_name] = {}
                pdict[directory_name]["particle_filename"] = base_particle_fn % \
                                                             (lev, pdf.file_number)
                pdict[directory_name]["offset"] = pdf.offset
                pdict[directory_name]["NumberOfParticles"] = pdf.num_particles
                self.grid_particle_count[gid] += pdf.num_particles
                self.grids[gid].NumberOfParticles += pdf.num_particles
                gid += 1

        # add particle fields to field_list
        pfield_list = self.particle_headers[directory_name].known_fields
        self.field_list.extend(pfield_list)


class BoxlibDataset(Dataset):
    """
    This class is a stripped down class that simply reads and parses
    *filename*, without looking at the Boxlib index.
    """
    _index_class = BoxlibHierarchy
    _field_info_class = BoxlibFieldInfo
    _output_prefix = None

    # THIS SHOULD BE FIXED:
    periodicity = (True, True, True)

    def __init__(self, output_dir,
                 cparam_filename=None,
                 fparam_filename=None,
                 dataset_type='boxlib_native',
                 storage_filename=None,
                 units_override=None,
                 unit_system="cgs"):
        """
        The paramfile is usually called "inputs"
        and there may be a fortran inputs file usually called "probin"
        plotname here will be a directory name
        as per BoxLib, dataset_type will be Native (implemented here), IEEE (not
        yet implemented) or ASCII (not yet implemented.)
        """
        self.fluid_types += ("boxlib",)
        self.output_dir = os.path.abspath(os.path.expanduser(output_dir))
        self.cparam_filename = self._localize_check(cparam_filename)
        self.fparam_filename = self._localize_check(fparam_filename)
        self.storage_filename = storage_filename

        Dataset.__init__(self, output_dir, dataset_type,
                         units_override=units_override,
                         unit_system=unit_system)

        # These are still used in a few places.
        if "HydroMethod" not in self.parameters.keys():
            self.parameters["HydroMethod"] = 'boxlib'
        self.parameters["Time"] = 1.     # default unit is 1...
        self.parameters["EOSType"] = -1  # default
        self.parameters["gamma"] = self.parameters.get(
            "materials.gamma", 1.6667)

    def _localize_check(self, fn):
        if fn is None:
            return None
        # If the file exists, use it.  If not, set it to None.
        root_dir = os.path.dirname(self.output_dir)
        full_fn = os.path.join(root_dir, fn)
        if os.path.exists(full_fn):
            return full_fn
        return None

    @classmethod
    def _is_valid(cls, *args, **kwargs):
        # fill our args
        output_dir = args[0]
        # boxlib datasets are always directories
        if not os.path.isdir(output_dir): return False
        header_filename = os.path.join(output_dir, "Header")
        jobinfo_filename = os.path.join(output_dir, "job_info")
        if not os.path.exists(header_filename):
            # We *know* it's not boxlib if Header doesn't exist.
            return False
        args = inspect.getcallargs(cls.__init__, args, kwargs)
        # This might need to be localized somehow
        if args['cparam_filename'] is None:
            return True  # Treat as generic boxlib data
        inputs_filename = os.path.join(
            os.path.dirname(os.path.abspath(output_dir)),
            args['cparam_filename'])
        if not os.path.exists(inputs_filename) and \
           not os.path.exists(jobinfo_filename):
            return True  # We have no parameters to go off of
        # If we do have either inputs or jobinfo, we should be deferring to a
        # different frontend.
        return False

    def _parse_parameter_file(self):
        """
        Parses the parameter file and establishes the various
        dictionaries.
        """
        self._parse_header_file()
        # Let's read the file
        hfn = os.path.join(self.output_dir, 'Header')
        self.unique_identifier = int(os.stat(hfn)[ST_CTIME])
        # the 'inputs' file is now optional
        self._parse_cparams()
        self._parse_fparams()

    def _parse_cparams(self):
        if self.cparam_filename is None:
            return
        for line in (line.split("#")[0].strip() for line in
                     open(self.cparam_filename)):
            if "=" not in line: continue
            if len(line) == 0: continue
            param, vals = [s.strip() for s in line.split("=")]
            if param == "amr.n_cell":
                vals = self.domain_dimensions = np.array(vals.split(), dtype='int32')

                # For 1D and 2D simulations in BoxLib usually only the relevant dimensions
                # have a specified number of zones, but yt requires domain_dimensions to 
                # have three elements, with 1 in the additional slots if we're not in 3D, 
                # so append them as necessary.

                if (len(vals) == 1):
                    vals = self.domain_dimensions = np.array([vals[0], 1, 1])
                elif (len(vals) == 2):
                    vals = self.domain_dimensions = np.array([vals[0], vals[1], 1])
            elif param == "amr.ref_ratio":
                vals = self.refine_by = int(vals[0])
            elif param == "Prob.lo_bc":
                vals = self.periodicity = ensure_tuple([i == 0 for i in vals.split()])
            elif param == "castro.use_comoving":
                vals = self.cosmological_simulation = int(vals)
            else:
                vals = _guess_pcast(vals)
            self.parameters[param] = vals

        if getattr(self, "cosmological_simulation", 0) == 1:
            self.omega_lambda = self.parameters["comoving_OmL"]
            self.omega_matter = self.parameters["comoving_OmM"]
            self.hubble_constant = self.parameters["comoving_h"]
            a_file = open(os.path.join(self.output_dir, 'comoving_a'))
            line = a_file.readline().strip()
            a_file.close()
            self.current_redshift = 1/float(line) - 1
        else:
            self.current_redshift = self.omega_lambda = self.omega_matter = \
                self.hubble_constant = self.cosmological_simulation = 0.0

    def _parse_fparams(self):
        """
        Parses the fortran parameter file for Orion. Most of this will
        be useless, but this is where it keeps mu = mass per
        particle/m_hydrogen.
        """
        if self.fparam_filename is None:
            return
        for line in (l for l in open(self.fparam_filename) if "=" in l):
            param, vals = [v.strip() for v in line.split("=")]
            # Now, there are a couple different types of parameters.
            # Some will be where you only have floating point values, others
            # will be where things are specified as string literals.
            # Unfortunately, we're also using Fortran values, which will have
            # things like 1.d-2 which is pathologically difficult to parse if
            # your C library doesn't include 'd' in its locale for strtod.
            # So we'll try to determine this.
            vals = vals.split()
            if any(_scinot_finder.match(v) for v in vals):
                vals = [float(v.replace("D", "e").replace("d", "e"))
                        for v in vals]
            if len(vals) == 1:
                vals = vals[0]
            self.parameters[param] = vals

    def _parse_header_file(self):
        """
        We parse the Boxlib header, which we use as our basis.  Anything in the
        inputs file will override this, but the inputs file is not strictly
        necessary for orientation of the data in space.
        """

        # Note: Python uses a read-ahead buffer, so using next(), which would
        # be my preferred solution, won't work here.  We have to explicitly
        # call readline() if we want to end up with an offset at the very end.
        # Fortunately, elsewhere we don't care about the offset, so we're fine
        # everywhere else using iteration exclusively.
        header_file = open(os.path.join(self.output_dir, 'Header'))
        self.orion_version = header_file.readline().rstrip()
        n_fields = int(header_file.readline())

        self._field_list = [header_file.readline().strip()
                            for i in range(n_fields)]

        self.dimensionality = int(header_file.readline())
        self.current_time = float(header_file.readline())
        # This is traditionally a index attribute, so we will set it, but
        # in a slightly hidden variable.
        self._max_level = int(header_file.readline())
        self.domain_left_edge = np.array(header_file.readline().split(),
                                         dtype="float64")
        self.domain_right_edge = np.array(header_file.readline().split(),
                                          dtype="float64")
        ref_factors = np.array([int(i) for i in
                                header_file.readline().split()])
        if ref_factors.size == 0:
            # We use a default of two, as Nyx doesn't always output this value
            ref_factors = [2] * (self._max_level + 1)
        # We can't vary refinement factors based on dimension, or whatever else
        # they are vaied on.  In one curious thing, I found that some Castro 3D
        # data has only two refinement factors, which I don't know how to
        # understand.
        self.ref_factors = ref_factors
        if np.unique(ref_factors).size > 1:
            # We want everything to be a multiple of this.
            self.refine_by = min(ref_factors)
            # Check that they're all multiples of the minimum.
            if not all(float(rf)/self.refine_by ==
                       int(float(rf)/self.refine_by) for rf in ref_factors):
                raise RuntimeError
            base_log = np.log2(self.refine_by)
            self.level_offsets = [0]  # level 0 has to have 0 offset
            lo = 0
            for lm1, rf in enumerate(self.ref_factors):
                lo += int(np.log2(rf) / base_log) - 1
                self.level_offsets.append(lo)
        # assert(np.unique(ref_factors).size == 1)
        else:
            self.refine_by = ref_factors[0]
            self.level_offsets = [0 for l in range(self._max_level + 1)]
        # Now we read the global index space, to get
        index_space = header_file.readline()
        # This will be of the form:
        #  ((0,0,0) (255,255,255) (0,0,0)) ((0,0,0) (511,511,511) (0,0,0))
        # So note that if we split it all up based on spaces, we should be
        # fine, as long as we take the first two entries, which correspond to
        # the root level.  I'm not 100% pleased with this solution.
        root_space = index_space.replace("(", "").replace(")", "").split()[:2]
        start = np.array(root_space[0].split(","), dtype="int64")
        stop = np.array(root_space[1].split(","), dtype="int64")
        self.domain_dimensions = stop - start + 1
        # Skip timesteps per level
        header_file.readline()
        self._header_mesh_start = header_file.tell()
        # Skip the cell size information per level - we'll get this later
        for i in range(self._max_level+1): header_file.readline()
        # Get the geometry
        next_line = header_file.readline()
        if len(next_line.split()) == 1:
            coordinate_type = int(next_line)
        else:
            coordinate_type = 0
        if coordinate_type == 0:
            self.geometry = "cartesian"
        elif coordinate_type == 1:
            self.geometry = "cylindrical"
        elif coordinate_type == 2:
            self.geometry = "spherical"
        else:
            raise RuntimeError("Unknown BoxLib coord_type")

        # overrides for 1/2-dimensional data
        if self.dimensionality == 1:
            self._setup1d()
        elif self.dimensionality == 2:
            self._setup2d()

    def _set_code_unit_attributes(self):
        setdefaultattr(self, 'length_unit', self.quan(1.0, "cm"))
        setdefaultattr(self, 'mass_unit', self.quan(1.0, "g"))
        setdefaultattr(self, 'time_unit', self.quan(1.0, "s"))
        setdefaultattr(self, 'velocity_unit', self.quan(1.0, "cm/s"))

    def _setup1d(self):
        # self._index_class = BoxlibHierarchy1D
        # self._fieldinfo_fallback = Orion1DFieldInfo
        self.domain_left_edge = \
            np.concatenate([self.domain_left_edge, [0.0, 0.0]])
        self.domain_right_edge = \
            np.concatenate([self.domain_right_edge, [1.0, 1.0]])
        tmp = self.domain_dimensions.tolist()
        tmp.extend((1, 1))
        self.domain_dimensions = np.array(tmp)
        tmp = list(self.periodicity)
        tmp[1] = False
        tmp[2] = False
        self.periodicity = ensure_tuple(tmp)

    def _setup2d(self):
        self.domain_left_edge = \
            np.concatenate([self.domain_left_edge, [0.0]])
        self.domain_right_edge = \
            np.concatenate([self.domain_right_edge, [1.0]])
        if self.geometry == "cylindrical":
            dre = self.domain_right_edge
            dre[2] = 2.0 * np.pi
            self.domain_right_edge = dre
        tmp = self.domain_dimensions.tolist()
        tmp.append(1)
        self.domain_dimensions = np.array(tmp)
        tmp = list(self.periodicity)
        tmp[2] = False
        self.periodicity = ensure_tuple(tmp)

    @parallel_root_only
    def print_key_parameters(self):
        for a in ["current_time", "domain_dimensions", "domain_left_edge",
                  "domain_right_edge"]:
            if not hasattr(self, a):
                mylog.error("Missing %s in parameter file definition!", a)
                continue
            v = getattr(self, a)
            mylog.info("Parameters: %-25s = %s", a, v)

    def relative_refinement(self, l0, l1):
        offset = self.level_offsets[l1] - self.level_offsets[l0]
        return self.refine_by**(l1-l0 + offset)


class OrionHierarchy(BoxlibHierarchy):

    def __init__(self, ds, dataset_type='orion_native'):
        BoxlibHierarchy.__init__(self, ds, dataset_type)
        self._read_particles()
        # self.io = IOHandlerOrion

    def _detect_output_fields(self):
        # This is all done in _parse_header_file
        self.field_list = [("boxlib", f) for f in
                           self.dataset._field_list]
        self.field_indexes = dict((f[1], i)
                                  for i, f in enumerate(self.field_list))
        # There are times when field_list may change.  We copy it here to
        # avoid that possibility.
        self.field_order = [f for f in self.field_list]

        # look for particle fields
        self.particle_filename = None
        for particle_filename in ["StarParticles", "SinkParticles"]:
            fn = os.path.join(self.ds.output_dir, particle_filename)
            if os.path.exists(fn):
                self.particle_filename = fn

        if self.particle_filename is None:
            return

        pfield_list = [("io", c) for c in self.io.particle_field_index.keys()]
        self.field_list.extend(pfield_list)

    def _read_particles(self):
        """
        Reads in particles and assigns them to grids. Will search for
        Star particles, then sink particles if no star particle file
        is found, and finally will simply note that no particles are
        found if neither works. To add a new Orion particle type,
        simply add it to the if/elif/else block.

        """
        self.grid_particle_count = np.zeros(len(self.grids))

        if self.particle_filename is not None:
            self._read_particle_file(self.particle_filename)

    def _read_particle_file(self, fn):
        """actually reads the orion particle data file itself.

        """
        if not os.path.exists(fn): return
        with open(fn, 'r') as f:
            lines = f.readlines()
            self.num_stars = int(lines[0].strip()[0])
            for num, line in enumerate(lines[1:]):
                particle_position_x = float(line.split(' ')[1])
                particle_position_y = float(line.split(' ')[2])
                particle_position_z = float(line.split(' ')[3])
                coord = [particle_position_x, particle_position_y, particle_position_z]
                # for each particle, determine which grids contain it
                # copied from object_finding_mixin.py
                mask = np.ones(self.num_grids)
                for i in range(len(coord)):
                    np.choose(np.greater(self.grid_left_edge.d[:,i],coord[i]), (mask,0), mask)
                    np.choose(np.greater(self.grid_right_edge.d[:,i],coord[i]), (0,mask), mask)
                ind = np.where(mask == 1)
                selected_grids = self.grids[ind]
                # in orion, particles always live on the finest level.
                # so, we want to assign the particle to the finest of
                # the grids we just found
                if len(selected_grids) != 0:
                    grid = sorted(selected_grids, key=lambda grid: grid.Level)[-1]
                    ind = np.where(self.grids == grid)[0][0]
                    self.grid_particle_count[ind] += 1
                    self.grids[ind].NumberOfParticles += 1

                    # store the position in the particle file for fast access.
                    try:
                        self.grids[ind]._particle_line_numbers.append(num + 1)
                    except AttributeError:
                        self.grids[ind]._particle_line_numbers = [num + 1]
        return True


class OrionDataset(BoxlibDataset):

    _index_class = OrionHierarchy

    def __init__(self, output_dir,
                 cparam_filename="inputs",
                 fparam_filename="probin",
                 dataset_type='orion_native',
                 storage_filename=None,
                 units_override=None,
                 unit_system="cgs"):

        BoxlibDataset.__init__(self, output_dir,
                               cparam_filename, fparam_filename,
                               dataset_type, units_override=units_override,
                               unit_system=unit_system)

    @classmethod
    def _is_valid(cls, *args, **kwargs):
        # fill our args
        output_dir = args[0]
        # boxlib datasets are always directories
        if not os.path.isdir(output_dir): return False
        header_filename = os.path.join(output_dir, "Header")
        jobinfo_filename = os.path.join(output_dir, "job_info")
        if not os.path.exists(header_filename):
            # We *know* it's not boxlib if Header doesn't exist.
            return False
        args = inspect.getcallargs(cls.__init__, args, kwargs)
        # This might need to be localized somehow
        inputs_filename = os.path.join(
            os.path.dirname(os.path.abspath(output_dir)),
            args['cparam_filename'])
        if not os.path.exists(inputs_filename):
            return False
        if os.path.exists(jobinfo_filename):
            return False
        # Now we check for all the others
        warpx_jobinfo_filename = os.path.join(output_dir, "warpx_job_info")
        if os.path.exists(warpx_jobinfo_filename):
            return False
        lines = open(inputs_filename).readlines()
        if any(("castro." in line for line in lines)): return False
        if any(("nyx." in line for line in lines)): return False
        if any(("maestro" in line.lower() for line in lines)): return False
        if any(("hyp." in line for line in lines)): return True
        return False


class CastroHierarchy(BoxlibHierarchy):

    def __init__(self, ds, dataset_type='castro_native'):
        super(CastroHierarchy, self).__init__(ds, dataset_type)

        if ("particles" in self.ds.parameters):

            # extra beyond the base real fields that all Boxlib
            # particles have, i.e. the xyz positions
            castro_extra_real_fields = ['particle_velocity_x',
                                        'particle_velocity_y',
                                        'particle_velocity_z']

            is_checkpoint = True

            self._read_particles("Tracer", is_checkpoint, 
                                 castro_extra_real_fields[0:self.ds.dimensionality])


class CastroDataset(BoxlibDataset):

    _index_class = CastroHierarchy
    _field_info_class = CastroFieldInfo

    def __init__(self, output_dir,
<<<<<<< HEAD
                 cparam_filename='inputs',
                 fparam_filename='probin',
=======
                 cparam_filename=None,
                 fparam_filename=None,
>>>>>>> 7ef69331
                 dataset_type='boxlib_native',
                 storage_filename=None,
                 units_override=None,
                 unit_system="cgs"):

        super(CastroDataset, self).__init__(output_dir,
                                            cparam_filename,
                                            fparam_filename,
                                            dataset_type,
                                            storage_filename,
                                            units_override,
                                            unit_system)

    @classmethod
    def _is_valid(cls, *args, **kwargs):
        # fill our args
        output_dir = args[0]
        # boxlib datasets are always directories
        if not os.path.isdir(output_dir): return False
        header_filename = os.path.join(output_dir, "Header")
        jobinfo_filename = os.path.join(output_dir, "job_info")
        if not os.path.exists(header_filename):
            # We *know* it's not boxlib if Header doesn't exist.
            return False
        if not os.path.exists(jobinfo_filename):
            return False
        # Now we check for all the others
        lines = open(jobinfo_filename).readlines()
        if any(line.startswith("Castro   ") for line in lines): return True
        return False

    def _parse_parameter_file(self):
        super(CastroDataset, self)._parse_parameter_file()
        jobinfo_filename = os.path.join(self.output_dir, "job_info")
        line = ""
        with open(jobinfo_filename, "r") as f:
            while not line.startswith(" Inputs File Parameters"):
                # boundary condition info starts with -x:, etc.
                bcs = ["-x:", "+x:", "-y:", "+y:", "-z:", "+z:"]
                if any(b in line for b in bcs):
                    p, v = line.strip().split(":")
                    self.parameters[p] = v.strip()
                if "git hash" in line:
                    # line format: codename git hash:  the-hash
                    fields = line.split(":")
                    self.parameters[fields[0]] = fields[1].strip()
                line = next(f)
            
            # runtime parameters that we overrode follow "Inputs File
            # Parameters"
            # skip the "====..." line
            line = next(f)
            for line in f:
                p, v = line.strip().split("=")
                self.parameters[p] = v.strip()

            
        # hydro method is set by the base class -- override it here
        self.parameters["HydroMethod"] = "Castro"

        # set the periodicity based on the runtime parameters
        periodicity = [True, True, True]
        if not self.parameters['-x'] == "interior": periodicity[0] = False
        if self.dimensionality >= 2:
            if not self.parameters['-y'] == "interior": periodicity[1] = False
        if self.dimensionality == 3:
            if not self.parameters['-z'] == "interior": periodicity[2] = False

        self.periodicity = ensure_tuple(periodicity)
        if os.path.isdir(os.path.join(self.output_dir, "Tracer")):
            # we have particles
            self.parameters["particles"] = 1 
            self.particle_types = ("Tracer",)
            self.particle_types_raw = self.particle_types



class MaestroDataset(BoxlibDataset):

    _field_info_class = MaestroFieldInfo

    def __init__(self, output_dir,
<<<<<<< HEAD
                 cparam_filename='inputs',
                 fparam_filename='probin',
=======
                 cparam_filename=None,
                 fparam_filename=None,
>>>>>>> 7ef69331
                 dataset_type='boxlib_native',
                 storage_filename=None,
                 units_override=None,
                 unit_system="cgs"):
        
        super(MaestroDataset, self).__init__(output_dir,
                                             cparam_filename,
                                             fparam_filename,
                                             dataset_type,
                                             storage_filename,
                                             units_override,
                                             unit_system)

    @classmethod
    def _is_valid(cls, *args, **kwargs):
        # fill our args
        output_dir = args[0]
        # boxlib datasets are always directories
        if not os.path.isdir(output_dir): return False
        header_filename = os.path.join(output_dir, "Header")
        jobinfo_filename = os.path.join(output_dir, "job_info")
        if not os.path.exists(header_filename):
            # We *know* it's not boxlib if Header doesn't exist.
            return False
        if not os.path.exists(jobinfo_filename):
            return False
        # Now we check the job_info for the mention of maestro
        lines = open(jobinfo_filename).readlines()
        if any(line.startswith("MAESTRO   ") for line in lines): return True
        return False

    def _parse_parameter_file(self):
        super(MaestroDataset, self)._parse_parameter_file()
        jobinfo_filename = os.path.join(self.output_dir, "job_info")
        line = ""
        with open(jobinfo_filename, "r") as f:
            while not line.startswith(" [*] indicates overridden default"):
                # get the code git hashes
                if "git hash" in line:
                    # line format: codename git hash:  the-hash
                    fields = line.split(":")
                    self.parameters[fields[0]] = fields[1].strip()
                line = next(f)
            # get the runtime parameters
            for line in f:
                p, v = (_.strip() for _ in line[4:].split("=", 1))
                if len(v) == 0:
                    self.parameters[p] = ""
                else:
                    self.parameters[p] = _guess_pcast(v)
            # hydro method is set by the base class -- override it here
            self.parameters["HydroMethod"] = "Maestro"

        # set the periodicity based on the integer BC runtime parameters
        periodicity = [True, True, True]
        if not self.parameters['bcx_lo'] == -1:
            periodicity[0] = False

        if not self.parameters['bcy_lo'] == -1:
            periodicity[1] = False

        if not self.parameters['bcz_lo'] == -1:
            periodicity[2] = False

        self.periodicity = ensure_tuple(periodicity)


class NyxHierarchy(BoxlibHierarchy):

    def __init__(self, ds, dataset_type='nyx_native'):
        super(NyxHierarchy, self).__init__(ds, dataset_type)

        if ("particles" in self.ds.parameters):
            # extra beyond the base real fields that all Boxlib
            # particles have, i.e. the xyz positions
            nyx_extra_real_fields = ['particle_mass',
                                     'particle_velocity_x',
                                     'particle_velocity_y',
                                     'particle_velocity_z']

            is_checkpoint = False

            self._read_particles("DM", is_checkpoint, 
                                 nyx_extra_real_fields[0:self.ds.dimensionality+1])


class NyxDataset(BoxlibDataset):

    _index_class = NyxHierarchy
    _field_info_class = NyxFieldInfo

    def __init__(self, output_dir,
                 cparam_filename=None,
                 fparam_filename=None,
                 dataset_type='boxlib_native',
                 storage_filename=None,
                 units_override=None,
                 unit_system="cgs"):

        super(NyxDataset, self).__init__(output_dir,
                                         cparam_filename,
                                         fparam_filename,
                                         dataset_type,
                                         storage_filename,
                                         units_override,
                                         unit_system)

    def __init__(self, output_dir,
                 cparam_filename='inputs',
                 fparam_filename='probin',
                 dataset_type='boxlib_native',
                 storage_filename=None,
                 units_override=None,
                 unit_system="cgs"):

        super(NyxDataset, self).__init__(output_dir,
                                         cparam_filename,
                                         fparam_filename,
                                         dataset_type,
                                         storage_filename,
                                         units_override,
                                         unit_system)

    @classmethod
    def _is_valid(cls, *args, **kwargs):
        # fill our args
        output_dir = args[0]
        # boxlib datasets are always directories
        if not os.path.isdir(output_dir): return False
        header_filename = os.path.join(output_dir, "Header")
        jobinfo_filename = os.path.join(output_dir, "job_info")
        if not os.path.exists(header_filename):
            # We *know* it's not boxlib if Header doesn't exist.
            return False
        if not os.path.exists(jobinfo_filename):
            return False
        # Now we check the job_info for the mention of maestro
        lines = open(jobinfo_filename).readlines()
        if any(line.startswith("Nyx  ") for line in lines): return True
        if any(line.startswith("nyx.") for line in lines): return True
        return False

    def _parse_parameter_file(self):
        super(NyxDataset, self)._parse_parameter_file()

        # Nyx is always cosmological.
        self.cosmological_simulation = 1

        jobinfo_filename = os.path.join(self.output_dir, "job_info")
        line = ""
        with open(jobinfo_filename, "r") as f:
            while not line.startswith(" Cosmology Information"):
                # get the code git hashes
                if "git hash" in line:
                    # line format: codename git hash:  the-hash
                    fields = line.split(":")
                    self.parameters[fields[0]] = fields[1].strip()
                line = next(f)

            # get the cosmology
            for line in f:
                if "Omega_m (comoving)" in line:
                    self.omega_matter = float(line.split(":")[1])
                elif "Omega_lambda (comoving)" in line:
                    self.omega_lambda = float(line.split(":")[1])
                elif "h (comoving)" in line:
                    self.hubble_constant = float(line.split(":")[1])


        # Read in the `comoving_a` file and parse the value. We should fix this
        # in the new Nyx output format...
        a_file = open(os.path.join(self.output_dir, "comoving_a"))
        a_string = a_file.readline().strip()
        a_file.close()

        # Set the scale factor and redshift
        self.cosmological_scale_factor = float(a_string)
        self.parameters["CosmologyCurrentRedshift"] = 1 / float(a_string) - 1

        # alias
        self.current_redshift = self.parameters["CosmologyCurrentRedshift"]
        if os.path.isdir(os.path.join(self.output_dir, "DM")):
            # we have particles
            self.parameters["particles"] = 1 
            self.particle_types = ("DM",)
            self.particle_types_raw = self.particle_types

    def _set_code_unit_attributes(self):
        setdefaultattr(self, 'mass_unit', self.quan(1.0, "Msun"))
        setdefaultattr(self, 'time_unit', self.quan(1.0 / 3.08568025e19, "s"))
        setdefaultattr(self, 'length_unit',
                       self.quan(1.0 / (1 + self.current_redshift), "Mpc"))
        setdefaultattr(self, 'velocity_unit', self.length_unit / self.time_unit)

def _guess_pcast(vals):
    # Now we guess some things about the parameter and its type
    # Just in case there are multiple; we'll go
    # back afterward to using vals.
    v = vals.split()[0]
    try:
        float(v.upper().replace("D", "E"))
    except:
        pcast = str
        if v in ("F", "T"):
            pcast = bool
    else:
        syms = (".", "D+", "D-", "E+", "E-", "E", "D")
        if any(sym in v.upper() for sym in syms for v in vals.split()):
            pcast = float
        else:
            pcast = int
    vals = [pcast(value) for value in vals.split()]
    if len(vals) == 1:
        vals = vals[0]
    return vals


def _read_raw_field_names(raw_file):
    header_files = glob.glob(raw_file + "*_H")
    return [hf.split("/")[-1][:-2] for hf in header_files]


def _string_to_numpy_array(s):
    return np.array([int(v) for v in s[1:-1].split(",")], dtype=np.int64)


def _line_to_numpy_arrays(line):
    lo_corner = _string_to_numpy_array(line[0][1:])
    hi_corner = _string_to_numpy_array(line[1][:])
    node_type = _string_to_numpy_array(line[2][:-1]) 
    return lo_corner, hi_corner, node_type


def _get_active_dimensions(box):
    return box[1] - box[2] - box[0] + 1


def _read_header(raw_file, field):
    level_files = glob.glob(raw_file + 'Level_*')
    level_files.sort()

    all_boxes = []
    all_file_names = []
    all_offsets = []

    for level_file in level_files:
        header_file = level_file + "/" + field + "_H"
        with open(header_file, "r") as f:
        
            # skip the first five lines
            for _ in range(5):
                f.readline()

            # read boxes
            boxes = []
            for line in f:
                clean_line = line.strip().split()
                if clean_line == [')']:
                    break
                lo_corner, hi_corner, node_type = _line_to_numpy_arrays(clean_line)
                boxes.append((lo_corner, hi_corner, node_type))

            # read the file and offset position for the corresponding box
            file_names = []
            offsets = []
            for line in f:
                if line.startswith("FabOnDisk:"):
                    clean_line = line.strip().split()
                    file_names.append(clean_line[1])
                    offsets.append(int(clean_line[2]))

            all_boxes += boxes
            all_file_names += file_names
            all_offsets += offsets

    return all_boxes, all_file_names, all_offsets


class WarpXHeader(object):
    def __init__(self, header_fn):
        self.data = {}
        with open(header_fn, "r") as f:
            self.data["Checkpoint_version"] = int(f.readline().strip().split()[-1])
            
            self.data["num_levels"] = int(f.readline().strip().split()[-1])
            self.data["istep"]      = [int(num) for num in f.readline().strip().split()]
            self.data["nsubsteps"]  = [int(num) for num in f.readline().strip().split()]
            
            self.data["t_new"] = [float(num) for num in f.readline().strip().split()]
            self.data["t_old"] = [float(num) for num in f.readline().strip().split()]
            self.data["dt"]    = [float(num) for num in f.readline().strip().split()]
            
            self.data["moving_window_x"] = float(f.readline().strip().split()[-1])

            #  not all datasets will have is_synchronized
            line = f.readline().strip().split()
            if (len(line) == 1):                
                self.data["is_synchronized"] = bool(line[-1])
                self.data["prob_lo"] = [float(num) for num in f.readline().strip().split()]
            else:
                self.data["is_synchronized"] = True                
                self.data["prob_lo"] = [float(num) for num in line]
                            
            self.data["prob_hi"] = [float(num) for num in f.readline().strip().split()]
            
            for _ in range(self.data["num_levels"]):
                num_boxes = int(f.readline().strip().split()[0][1:])
                for __ in range(num_boxes):
                    f.readline()
                f.readline()
                
            i = 0
            line = f.readline()
            while line:
                line = line.strip().split()
                self.data["species_%d" % i] = [float(val) for val in line]
                i = i + 1
                line = f.readline()


class WarpXHierarchy(BoxlibHierarchy):

    def __init__(self, ds, dataset_type="boxlib_native"):
        super(WarpXHierarchy, self).__init__(ds, dataset_type)

        is_checkpoint = True
        for ptype in self.ds.particle_types:
            self._read_particles(ptype, is_checkpoint)
        
        # Additional WarpX particle information (used to set up species)
        self.warpx_header = WarpXHeader(self.ds.output_dir + "/WarpXHeader")
        
        i = 0
        for key, val in self.warpx_header.data.items():
            if key.startswith("species_"):
                charge_name = 'particle%.1d_charge' % i
                mass_name = 'particle%.1d_mass' % i
                self.parameters[charge_name] = val[0]
                self.parameters[mass_name] = val[1]
                i = i + 1
                
    def _detect_output_fields(self):
        super(WarpXHierarchy, self)._detect_output_fields()

        # now detect the optional, non-cell-centered fields
        self.raw_file = self.ds.output_dir + "/raw_fields/"
        self.ds.fluid_types += ("raw",)
        self.raw_fields = _read_raw_field_names(self.raw_file + 'Level_0/')
        self.field_list += [('raw', f) for f in self.raw_fields]
        self.raw_field_map = {}
        self.ds.nodal_flags = {}
        for field_name in self.raw_fields:
            boxes, file_names, offsets = _read_header(self.raw_file, field_name)
            self.raw_field_map[field_name] = (boxes, file_names, offsets) 
            self.ds.nodal_flags[field_name] = np.array(boxes[0][2])


def _skip_line(line):
    if len(line) == 0:
        return True
    if line[0] == '\n':
        return True
    if line[0] == "=":
        return True
    if line[0] == ' ':
        return True


class WarpXDataset(BoxlibDataset):

    _index_class = WarpXHierarchy
    _field_info_class = WarpXFieldInfo

    def __init__(self, output_dir,
                 cparam_filename=None,
                 fparam_filename=None,
                 dataset_type='boxlib_native',
                 storage_filename=None,
                 units_override=None,
                 unit_system="mks"):

        super(WarpXDataset, self).__init__(output_dir,
                                           cparam_filename,
                                           fparam_filename,
                                           dataset_type,
                                           storage_filename,
                                           units_override,
                                           unit_system)

    @classmethod
    def _is_valid(cls, *args, **kwargs):
        # fill our args
        output_dir = args[0]
        # boxlib datasets are always directories
        if not os.path.isdir(output_dir): return False
        header_filename = os.path.join(output_dir, "Header")
        jobinfo_filename = os.path.join(output_dir, "warpx_job_info")
        if not os.path.exists(header_filename):
            # We *know* it's not boxlib if Header doesn't exist.
            return False
        if os.path.exists(jobinfo_filename):
            return True
        return False

    def _parse_parameter_file(self):
        super(WarpXDataset, self)._parse_parameter_file()
        jobinfo_filename = os.path.join(self.output_dir, "warpx_job_info")
        with open(jobinfo_filename, "r") as f:
            for line in f.readlines():
                if _skip_line(line):
                    continue
                l = line.strip().split(":")
                if len(l) == 2:
                    self.parameters[l[0].strip()] = l[1].strip()
                l = line.strip().split("=")
                if len(l) == 2:
                    self.parameters[l[0].strip()] = l[1].strip()
                
        # set the periodicity based on the integer BC runtime parameters
        is_periodic = self.parameters['geometry.is_periodic'].split()
        periodicity = [bool(val) for val in is_periodic]
        for _ in range(self.dimensionality, 3):
            periodicity += [True]  # pad to 3D
        self.periodicity = ensure_tuple(periodicity)

        

        species_list = []
        species_dirs = glob.glob(self.output_dir + "/particle*")
        for species in species_dirs:
            species_list.append(species[len(self.output_dir)+1:])
        self.particle_types = tuple(species_list)
        self.particle_types_raw = self.particle_types


    def _set_code_unit_attributes(self):
        setdefaultattr(self, 'length_unit', self.quan(1.0, "m"))
        setdefaultattr(self, 'mass_unit', self.quan(1.0, "kg"))
        setdefaultattr(self, 'time_unit', self.quan(1.0, "s"))
        setdefaultattr(self, 'velocity_unit', self.quan(1.0, "m/s"))


class AMReXHierarchy(BoxlibHierarchy):

    def __init__(self, ds, dataset_type="boxlib_native"):
        super(AMReXHierarchy, self).__init__(ds, dataset_type)
        
        if ("particles" in self.ds.parameters):
            is_checkpoint = True
            for ptype in self.ds.particle_types:
                self._read_particles(ptype, is_checkpoint)


class AMReXDataset(BoxlibDataset):
    
    _index_class = AMReXHierarchy

    def __init__(self, output_dir,
                 cparam_filename=None,
                 fparam_filename=None,
                 dataset_type='boxlib_native',
                 storage_filename=None,
                 units_override=None,
                 unit_system="cgs"):

        super(AMReXDataset, self).__init__(output_dir,
                                           cparam_filename,
                                           fparam_filename,
                                           dataset_type,
                                           storage_filename,
                                           units_override,
                                           unit_system)

    def _parse_parameter_file(self):
        super(AMReXDataset, self)._parse_parameter_file()
        particle_types = glob.glob(self.output_dir + "/*/Header")
        particle_types = [cpt.split("/")[-2] for cpt in particle_types]
        if len(particle_types) > 0:
            self.parameters["particles"] = 1
            self.particle_types = tuple(particle_types)
            self.particle_types_raw = self.particle_types

    @classmethod
    def _is_valid(cls, *args, **kwargs):
        return False<|MERGE_RESOLUTION|>--- conflicted
+++ resolved
@@ -1045,13 +1045,8 @@
     _field_info_class = CastroFieldInfo
 
     def __init__(self, output_dir,
-<<<<<<< HEAD
-                 cparam_filename='inputs',
-                 fparam_filename='probin',
-=======
                  cparam_filename=None,
                  fparam_filename=None,
->>>>>>> 7ef69331
                  dataset_type='boxlib_native',
                  storage_filename=None,
                  units_override=None,
@@ -1134,13 +1129,8 @@
     _field_info_class = MaestroFieldInfo
 
     def __init__(self, output_dir,
-<<<<<<< HEAD
-                 cparam_filename='inputs',
-                 fparam_filename='probin',
-=======
                  cparam_filename=None,
                  fparam_filename=None,
->>>>>>> 7ef69331
                  dataset_type='boxlib_native',
                  storage_filename=None,
                  units_override=None,
@@ -1235,22 +1225,6 @@
     def __init__(self, output_dir,
                  cparam_filename=None,
                  fparam_filename=None,
-                 dataset_type='boxlib_native',
-                 storage_filename=None,
-                 units_override=None,
-                 unit_system="cgs"):
-
-        super(NyxDataset, self).__init__(output_dir,
-                                         cparam_filename,
-                                         fparam_filename,
-                                         dataset_type,
-                                         storage_filename,
-                                         units_override,
-                                         unit_system)
-
-    def __init__(self, output_dir,
-                 cparam_filename='inputs',
-                 fparam_filename='probin',
                  dataset_type='boxlib_native',
                  storage_filename=None,
                  units_override=None,
