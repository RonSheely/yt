"""
Data containers that require processing before they can be utilized.




"""

#-----------------------------------------------------------------------------
# Copyright (c) 2013, yt Development Team.
#
# Distributed under the terms of the Modified BSD License.
#
# The full license is in the file COPYING.txt, distributed with this software.
#-----------------------------------------------------------------------------

import numpy as np
import math
import weakref
import itertools
import shelve
from functools import wraps
import fileinput
from re import finditer

from yt.config import ytcfg
from yt.funcs import *
from yt.utilities.logger import ytLogger
from .data_containers import \
    YTSelectionContainer1D, YTSelectionContainer2D, YTSelectionContainer3D, \
    restore_field_information_state, YTFieldData
from yt.utilities.lib.QuadTree import \
    QuadTree
from yt.utilities.lib.Interpolators import \
    ghost_zone_interpolate
from yt.utilities.lib.misc_utilities import \
    fill_region
from yt.utilities.lib.marching_cubes import \
    march_cubes_grid, march_cubes_grid_flux
from yt.utilities.data_point_utilities import CombineGrids,\
    DataCubeRefine, DataCubeReplace, FillRegion, FillBuffer
from yt.utilities.minimal_representation import \
    MinimalProjectionData
from yt.utilities.parallel_tools.parallel_analysis_interface import \
    parallel_objects, parallel_root_only, communication_system
from yt.units.unit_object import Unit
import yt.geometry.particle_deposit as particle_deposit
from yt.utilities.grid_data_format.writer import write_to_gdf
from yt.frontends.stream.api import load_uniform_grid

from yt.fields.field_exceptions import \
    NeedsGridType,\
    NeedsOriginalGrid,\
    NeedsDataField,\
    NeedsProperty,\
    NeedsParameter
from yt.fields.derived_field import \
    TranslationFunc

class YTStreamlineBase(YTSelectionContainer1D):
    """
    This is a streamline, which is a set of points defined as
    being parallel to some vector field.

    This object is typically accessed through the Streamlines.path
    function.  The resulting arrays have their dimensionality
    reduced to one, and an ordered list of points at an (x,y)
    tuple along `axis` are available, as is the `t` field, which
    corresponds to a unitless measurement along the ray from start
    to end.

    Parameters
    ----------
    positions : array-like
        List of streamline positions
    length : float
        The magnitude of the distance; dts will be divided by this
    fields : list of strings, optional
        If you want the object to pre-retrieve a set of fields, supply them
        here.  This is not necessary.
    ds : dataset object
        Passed in to access the index
    kwargs : dict of items
        Any additional values are passed as field parameters that can be
        accessed by generated fields.

    Examples
    --------

    >>> from yt.visualization.api import Streamlines
    >>> streamlines = Streamlines(ds, [0.5]*3) 
    >>> streamlines.integrate_through_volume()
    >>> stream = streamlines.path(0)
    >>> matplotlib.pylab.semilogy(stream['t'], stream['Density'], '-x')
    
    """
    _type_name = "streamline"
    _con_args = ('positions')
    sort_by = 't'
    def __init__(self, positions, length = 1.0, fields=None, ds=None, **kwargs):
        YTSelectionContainer1D.__init__(self, ds, fields, **kwargs)
        self.positions = positions
        self.dts = np.empty_like(positions[:,0])
        self.dts[:-1] = np.sqrt(np.sum((self.positions[1:]-
                                        self.positions[:-1])**2,axis=1))
        self.dts[-1] = self.dts[-1]
        self.length = length
        self.dts /= length
        self.ts = np.add.accumulate(self.dts)
        self._set_center(self.positions[0])
        self.set_field_parameter('center', self.positions[0])
        self._dts, self._ts = {}, {}
        #self._refresh_data()

    def _get_list_of_grids(self):
        # Get the value of the line at each LeftEdge and RightEdge
        LE = self.ds.grid_left_edge
        RE = self.ds.grid_right_edge
        # Check left faces first
        min_streampoint = np.min(self.positions, axis=0)
        max_streampoint = np.max(self.positions, axis=0)
        p = np.all((min_streampoint <= RE) & (max_streampoint > LE), axis=1)
        self._grids = self.index.grids[p]

    def _get_data_from_grid(self, grid, field):
        # No child masking here; it happens inside the mask cut
        mask = self._get_cut_mask(grid) 
        if field == 'dts': return self._dts[grid.id]
        if field == 't': return self._ts[grid.id]
        return grid[field].flat[mask]
        

    def _get_cut_mask(self, grid):
        points_in_grid = np.all(self.positions > grid.LeftEdge, axis=1) & \
                         np.all(self.positions <= grid.RightEdge, axis=1) 
        pids = np.where(points_in_grid)[0]
        mask = np.zeros(points_in_grid.sum(), dtype='int')
        dts = np.zeros(points_in_grid.sum(), dtype='float64')
        ts = np.zeros(points_in_grid.sum(), dtype='float64')
        for mi, (i, pos) in enumerate(zip(pids, self.positions[points_in_grid])):
            if not points_in_grid[i]: continue
            ci = ((pos - grid.LeftEdge)/grid.dds).astype('int')
            if grid.child_mask[ci[0], ci[1], ci[2]] == 0: continue
            for j in range(3):
                ci[j] = min(ci[j], grid.ActiveDimensions[j]-1)
            mask[mi] = np.ravel_multi_index(ci, grid.ActiveDimensions)
            dts[mi] = self.dts[i]
            ts[mi] = self.ts[i]
        self._dts[grid.id] = dts
        self._ts[grid.id] = ts
        return mask


class YTQuadTreeProjBase(YTSelectionContainer2D):
    """
    This is a data object corresponding to a line integral through the
    simulation domain.

    This object is typically accessed through the `proj` object that
    hangs off of index objects.  YTQuadTreeProj is a projection of a
    `field` along an `axis`.  The field can have an associated
    `weight_field`, in which case the values are multiplied by a weight
    before being summed, and then divided by the sum of that weight; the
    two fundamental modes of operating are direct line integral (no
    weighting) and average along a line of sight (weighting.)  What makes
    `proj` different from the standard projection mechanism is that it
    utilizes a quadtree data structure, rather than the old mechanism for
    projections.  It will not run in parallel, but serial runs should be
    substantially faster.  Note also that lines of sight are integrated at
    every projected finest-level cell.

    Parameters
    ----------
    field : string
        This is the field which will be "projected" along the axis.  If
        multiple are specified (in a list) they will all be projected in
        the first pass.
    axis : int
        The axis along which to slice.  Can be 0, 1, or 2 for x, y, z.
    weight_field : string
        If supplied, the field being projected will be multiplied by this
        weight value before being integrated, and at the conclusion of the
        projection the resultant values will be divided by the projected
        `weight_field`.
    center : array_like, optional
        The 'center' supplied to fields that use it.  Note that this does
        not have to have `coord` as one value.  Strictly optional.
    data_source : `yt.data_objects.data_containers.YTSelectionContainer`, optional
        If specified, this will be the data source used for selecting
        regions to project.
    method : string, optional
        The method of projection to be performed.
        "integrate" : integration along the axis
        "mip" : maximum intensity projection
        "sum" : same as "integrate", except that we don't multiply by the path length
        WARNING: The "sum" option should only be used for uniform resolution grid
        datasets, as other datasets may result in unphysical images.
    style : string, optional
        The same as the method keyword.  Deprecated as of version 3.0.2.  
        Please use method keyword instead.
    field_parameters : dict of items
        Values to be passed as field parameters that can be
        accessed by generated fields.

    Examples
    --------

    >>> ds = load("RedshiftOutput0005")
    >>> prj = ds.proj("density", 0)
    >>> print proj["density"]
    """
    _key_fields = YTSelectionContainer2D._key_fields + ['weight_field']
    _type_name = "proj"
    _con_args = ('axis', 'field', 'weight_field')
    _container_fields = ('px', 'py', 'pdx', 'pdy', 'weight_field')
    def __init__(self, field, axis, weight_field = None,
                 center = None, ds = None, data_source = None,
                 style = None, method = "integrate", 
                 field_parameters = None):
        YTSelectionContainer2D.__init__(self, axis, ds, field_parameters)
        # Style is deprecated, but if it is set, then it trumps method
        # keyword.  TODO: Remove this keyword and this check at some point in 
        # the future.
        if style is not None:
            method = style
        if method == "sum":
            self.method = "integrate"
            self._sum_only = True
        else:
            self.method = method
            self._sum_only = False
        if self.method == "mip":
            self.func = np.max
        elif self.method == "integrate":
            self.func = np.sum # for the future
        else:
            raise NotImplementedError(self.method)
        self._set_center(center)
        self._projected_units = {}
        if data_source is None: data_source = self.ds.all_data()
        for k, v in data_source.field_parameters.items():
            if k not in self.field_parameters or \
              self._is_default_field_parameter(k):
                self.set_field_parameter(k, v)
        self.data_source = data_source
        if weight_field is None:
            self.weight_field = weight_field
        else:
            self.weight_field = self._determine_fields(weight_field)[0]
        self.get_data(field)

    @property
    def blocks(self):
        return self.data_source.blocks

    @property
    def field(self):
        return [k for k in self.field_data.keys() if k not in self._container_fields]

    @property
    def _mrep(self):
        return MinimalProjectionData(self)

    def hub_upload(self):
        self._mrep.upload()

    def _get_tree(self, nvals):
        xax = self.ds.coordinates.x_axis[self.axis]
        yax = self.ds.coordinates.y_axis[self.axis]
        xd = self.ds.domain_dimensions[xax]
        yd = self.ds.domain_dimensions[yax]
        bounds = (self.ds.domain_left_edge[xax],
                  self.ds.domain_right_edge[yax],
                  self.ds.domain_left_edge[xax],
                  self.ds.domain_right_edge[yax])
        return QuadTree(np.array([xd,yd], dtype='int64'), nvals,
                        bounds, method = self.method)

    def get_data(self, fields = None):
        fields = fields or []
        fields = self._determine_fields(ensure_list(fields))
        # We need a new tree for every single set of fields we add
        if len(fields) == 0: return
        chunk_fields = fields[:]
        if self.weight_field is not None:
            chunk_fields.append(self.weight_field)
        tree = self._get_tree(len(fields))
<<<<<<< HEAD
        # We do this once
        for chunk in self.data_source.chunks([], "io", local_only = False):
            self._initialize_chunk(chunk, tree)
=======
        # This only needs to be done if we are in parallel; otherwise, we can
        # safely build the mesh as we go.
        if communication_system.communicators[-1].size > 1:
            for chunk in self.data_source.chunks([], "io", local_only = False):
                self._initialize_chunk(chunk, tree)
        # This needs to be parallel_objects-ified
>>>>>>> 0c02967a
        with self.data_source._field_parameter_state(self.field_parameters):
            for chunk in parallel_objects(self.data_source.chunks(
                                          chunk_fields, "io", local_only = True)): 
                mylog.debug("Adding chunk (%s) to tree (%0.3e GB RAM)", chunk.ires.size,
                    get_memory_usage()/1024.)
                self._handle_chunk(chunk, fields, tree)
        # Note that this will briefly double RAM usage
        if self.method == "mip":
            merge_style = -1
            op = "max"
        elif self.method == "integrate":
            merge_style = 1
            op = "sum"
        else:
            raise NotImplementedError
        # TODO: Add the combine operation
        xax = self.ds.coordinates.x_axis[self.axis]
        yax = self.ds.coordinates.y_axis[self.axis]
        ox = self.ds.domain_left_edge[xax]
        oy = self.ds.domain_left_edge[yax]
        px, py, pdx, pdy, nvals, nwvals = tree.get_all(False, merge_style)
        nvals = self.comm.mpi_allreduce(nvals, op=op)
        nwvals = self.comm.mpi_allreduce(nwvals, op=op)
        np.multiply(px, self.ds.domain_width[xax], px)
        np.add(px, ox, px)
        np.multiply(pdx, self.ds.domain_width[xax], pdx)

        np.multiply(py, self.ds.domain_width[yax], py)
        np.add(py, oy, py)
        np.multiply(pdy, self.ds.domain_width[yax], pdy)
        if self.weight_field is not None:
            # If there are 0s remaining in the weight vals
            # this will not throw an error, but silently
            # return nans for vals where dividing by 0
            # Leave as NaNs to be auto-masked by Matplotlib
            with np.errstate(invalid='ignore'):
                np.divide(nvals, nwvals[:,None], nvals)
        # We now convert to half-widths and center-points
        data = {}
        code_length = self.ds.domain_width.units
        data['px'] = self.ds.arr(px, code_length)
        data['py'] = self.ds.arr(py, code_length)
        data['weight_field'] = nwvals
        data['pdx'] = self.ds.arr(pdx, code_length)
        data['pdy'] = self.ds.arr(pdy, code_length)
        data['fields'] = nvals
        # Now we run the finalizer, which is ignored if we don't need it
        fd = data['fields']
        field_data = np.hsplit(data.pop('fields'), len(fields))
        for fi, field in enumerate(fields):
            finfo = self.ds._get_field_info(*field)
            mylog.debug("Setting field %s", field)
            input_units = self._projected_units[field].units
            self[field] = self.ds.arr(field_data[fi].ravel(), input_units)
        for i in data.keys(): self[i] = data.pop(i)
        mylog.info("Projection completed")

    def _initialize_chunk(self, chunk, tree):
        icoords = chunk.icoords
        xax = self.ds.coordinates.x_axis[self.axis]
        yax = self.ds.coordinates.y_axis[self.axis]
        i1 = icoords[:,xax]
        i2 = icoords[:,yax]
        ilevel = chunk.ires * self.ds.ires_factor
        tree.initialize_chunk(i1, i2, ilevel)

    def _handle_chunk(self, chunk, fields, tree):
        if self.method == "mip" or self._sum_only:
            dl = self.ds.quan(1.0, "")
        else:
            # This gets explicitly converted to cm
            ax_name = self.ds.coordinates.axis_name[self.axis]
            dl = chunk["index", "path_element_%s" % (ax_name)]
            # This is done for cases where our path element does not have a CGS
            # equivalent.  Once "preferred units" have been implemented, this
            # will not be necessary at all, as the final conversion will occur
            # at the display layer.
            if not dl.units.is_dimensionless:
                dl.convert_to_units("cm")
        v = np.empty((chunk.ires.size, len(fields)), dtype="float64")
        for i, field in enumerate(fields):
            d = chunk[field] * dl
            v[:,i] = d
            self._projected_units[field] = d.uq
        if self.weight_field is not None:
            w = chunk[self.weight_field]
            np.multiply(v, w[:,None], v)
            np.multiply(w, dl, w)
            for field in fields:
                # Note that this removes the dl integration, which is
                # *correct*, but we are not fully self-consistently carrying it
                # all through.  So if interrupted, the process will have
                # incorrect units assigned in the projected units.  This should
                # not be a problem, since the weight division occurs
                # self-consistently with unitfree arrays.
                self._projected_units[field] /= dl.uq
        else:
            w = np.ones(chunk.ires.size, dtype="float64")
        icoords = chunk.icoords
        xax = self.ds.coordinates.x_axis[self.axis]
        yax = self.ds.coordinates.y_axis[self.axis]
        i1 = icoords[:,xax]
        i2 = icoords[:,yax]
        ilevel = chunk.ires * self.ds.ires_factor
        tree.add_chunk_to_tree(i1, i2, ilevel, v, w)

    def to_pw(self, fields=None, center='c', width=None, origin='center-window'):
        r"""Create a :class:`~yt.visualization.plot_window.PWViewerMPL` from this
        object.

        This is a bare-bones mechanism of creating a plot window from this
        object, which can then be moved around, zoomed, and on and on.  All
        behavior of the plot window is relegated to that routine.
        """
        pw = self._get_pw(fields, center, width, origin, 'Projection')
        return pw

class YTCoveringGridBase(YTSelectionContainer3D):
    """A 3D region with all data extracted to a single, specified
    resolution.  Left edge should align with a cell boundary, but 
    defaults to the closest cell boundary.
    
    Parameters
    ----------
    level : int
        The resolution level data to which data will be gridded. Level
        0 is the root grid dx for that dataset.
    left_edge : array_like
        The left edge of the region to be extracted
    dims : array_like
        Number of cells along each axis of resulting covering_grid
    fields : array_like, optional
        A list of fields that you'd like pre-generated for your object

    Examples
    --------
    >>> cube = ds.covering_grid(2, left_edge=[0.0, 0.0, 0.0], \
    ...                          dims=[128, 128, 128])
    """
    _spatial = True
    _type_name = "covering_grid"
    _con_args = ('level', 'left_edge', 'ActiveDimensions')
    _container_fields = (("index", "dx"),
                         ("index", "dy"),
                         ("index", "dz"),
                         ("index", "x"),
                         ("index", "y"),
                         ("index", "z"))
    _base_grid = None
    def __init__(self, level, left_edge, dims, fields = None,
                 ds = None, num_ghost_zones = 0, use_pbar = True, 
                 field_parameters = None):
        if field_parameters is None:
            center = None
        else:
            center = field_parameters.get("center", None)
        YTSelectionContainer3D.__init__(self,
            center, ds, field_parameters)
        self.left_edge = self.ds.arr(left_edge, 'code_length')
        self.level = level

        self.ActiveDimensions = np.array(dims, dtype='int32')
        rdx = self.ds.domain_dimensions*self.ds.relative_refinement(0, level)
        rdx[np.where(np.array(dims) - 2 * num_ghost_zones <= 1)] = 1   # issue 602
        self.base_dds = self.ds.domain_width / self.ds.domain_dimensions
        self.dds = self.ds.domain_width / rdx.astype("float64")
        self.right_edge = self.left_edge + self.ActiveDimensions*self.dds
        self._num_ghost_zones = num_ghost_zones
        self._use_pbar = use_pbar
        self.global_startindex = np.rint((self.left_edge-self.ds.domain_left_edge)/self.dds).astype('int64')
        self.domain_width = np.rint((self.ds.domain_right_edge -
                    self.ds.domain_left_edge)/self.dds).astype('int64')
        self._setup_data_source()
                
    @property
    def icoords(self):
        ic = np.indices(self.ActiveDimensions).astype("int64")
        return np.column_stack([i.ravel() + gi for i, gi in
            zip(ic, self.get_global_startindex())])

    @property
    def fwidth(self):
        fw = np.ones((self.ActiveDimensions.prod(), 3), dtype="float64")
        fw *= self.dds
        return fw

    @property
    def fcoords(self):
        LE = self.LeftEdge + self.dds/2.0
        RE = self.RightEdge - self.dds/2.0
        N = self.ActiveDimensions
        fc = np.mgrid[LE[0]:RE[0]:N[0]*1j,
                      LE[1]:RE[1]:N[1]*1j,
                      LE[2]:RE[2]:N[2]*1j]
        return np.column_stack([f.ravel() for f in fc])

    @property
    def ires(self):
        tr = np.ones(self.ActiveDimensions.prod(), dtype="int64")
        tr *= self.level
        return tr

    def _reshape_vals(self, arr):
        if len(arr.shape) == 3: return arr
        return arr.reshape(self.ActiveDimensions, order="C")

    @property
    def shape(self):
        return tuple(self.ActiveDimensions.tolist())

    def _setup_data_source(self):
        LE = self.left_edge - self.base_dds
        RE = self.right_edge + self.base_dds
        if not all(self.ds.periodicity):
            for i in range(3):
                if self.ds.periodicity[i]: continue
                LE[i] = max(LE[i], self.ds.domain_left_edge[i])
                RE[i] = min(RE[i], self.ds.domain_right_edge[i])
        self._data_source = self.ds.region(self.center, LE, RE)
        self._data_source.min_level = 0
        self._data_source.max_level = self.level
        self._pdata_source = self.ds.region(self.center,
            self.left_edge, self.right_edge)
        self._pdata_source.min_level = 0
        self._pdata_source.max_level = self.level

    def get_data(self, fields = None):
        if fields is None: return
        fields = self._determine_fields(ensure_list(fields))
        fields_to_get = [f for f in fields if f not in self.field_data]
        fields_to_get = self._identify_dependencies(fields_to_get)
        if len(fields_to_get) == 0: return
        fill, gen, part, alias = self._split_fields(fields_to_get)
        if len(part) > 0: self._fill_particles(part)
        if len(fill) > 0: self._fill_fields(fill)
        for a, f in sorted(alias.items()):
            self[a] = f(self)
            self.field_data[a].convert_to_units(f.output_units)
        if len(gen) > 0: self._generate_fields(gen)

    def _split_fields(self, fields_to_get):
        fill, gen = self.index._split_fields(fields_to_get)
        particles = []
        alias = {}
        for field in gen:
            if field[0] == 'deposit':
                fill.append(field)
                continue
            finfo = self.ds._get_field_info(*field)
            if finfo._function.func_name == "_TranslationFunc":
                alias[field] = finfo
                continue
            try:
                finfo.check_available(self)
            except NeedsOriginalGrid:
                fill.append(field)
        for field in fill:
            finfo = self.ds._get_field_info(*field)
            if finfo.particle_type:
                particles.append(field)
        gen = [f for f in gen if f not in fill and f not in alias]
        fill = [f for f in fill if f not in particles]
        return fill, gen, particles, alias

    def _fill_particles(self, part):
        for p in part:
            self[p] = self._pdata_source[p]

    def _fill_fields(self, fields):
        fields = [f for f in fields if f not in self.field_data]
        if len(fields) == 0: return
        output_fields = [np.zeros(self.ActiveDimensions, dtype="float64")
                         for field in fields]
        domain_dims = self.ds.domain_dimensions.astype("int64") \
                    * self.ds.relative_refinement(0, self.level)
        for chunk in self._data_source.chunks(fields, "io"):
            input_fields = [chunk[field] for field in fields]
            # NOTE: This usage of "refine_by" is actually *okay*, because it's
            # being used with respect to iref, which is *already* scaled!
            fill_region(input_fields, output_fields, self.level,
                        self.global_startindex, chunk.icoords, chunk.ires,
                        domain_dims, self.ds.refine_by)
        for name, v in zip(fields, output_fields):
            fi = self.ds._get_field_info(*name)
            self[name] = self.ds.arr(v, fi.units)

    def _generate_container_field(self, field):
        rv = self.ds.arr(np.ones(self.ActiveDimensions, dtype="float64"),
                             "")
        if field == ("index", "dx"):
            np.multiply(rv, self.dds[0], rv)
        elif field == ("index", "dy"):
            np.multiply(rv, self.dds[1], rv)
        elif field == ("index", "dz"):
            np.multiply(rv, self.dds[2], rv)
        elif field == ("index", "x"):
            x = np.mgrid[self.left_edge[0] + 0.5*self.dds[0]:
                         self.right_edge[0] - 0.5*self.dds[0]:
                         self.ActiveDimensions[0] * 1j]
            np.multiply(rv, x[:,None,None], rv)
        elif field == ("index", "y"):
            y = np.mgrid[self.left_edge[1] + 0.5*self.dds[1]:
                         self.right_edge[1] - 0.5*self.dds[1]:
                         self.ActiveDimensions[1] * 1j]
            np.multiply(rv, y[None,:,None], rv)
        elif field == ("index", "z"):
            z = np.mgrid[self.left_edge[2] + 0.5*self.dds[2]:
                         self.right_edge[2] - 0.5*self.dds[2]:
                         self.ActiveDimensions[2] * 1j]
            np.multiply(rv, z[None,None,:], rv)
        else:
            raise KeyError(field)
        return rv

    @property
    def LeftEdge(self):
        return self.left_edge

    @property
    def RightEdge(self):
        return self.right_edge

    def deposit(self, positions, fields = None, method = None):
        cls = getattr(particle_deposit, "deposit_%s" % method, None)
        if cls is None:
            raise YTParticleDepositionNotImplemented(method)
        op = cls(self.ActiveDimensions.prod()) # We allocate number of zones, not number of octs
        op.initialize()
        op.process_grid(self, positions, fields)
        vals = op.finalize()
        return vals.reshape(self.ActiveDimensions, order="C")

    def write_to_gdf(self, gdf_path, fields, nprocs=1, field_units=None,
                     **kwargs):
        r"""
        Write the covering grid data to a GDF file.

        Parameters
        ----------
        gdf_path : string
            Pathname of the GDF file to write.
        fields : list of strings
            Fields to write to the GDF file.
        nprocs : integer, optional
            Split the covering grid into *nprocs* subgrids before
            writing to the GDF file. Default: 1
        field_units : dictionary, optional
            Dictionary of units to convert fields to. If not set, fields are
            in their default units.
        All remaining keyword arguments are passed to
        yt.utilities.grid_data_format.writer.write_to_gdf.

        Examples
        --------
        >>> cube.write_to_gdf("clumps.h5", ["density","temperature"], nprocs=16,
        ...                   clobber=True)
        """
        data = {}
        for field in fields:
            if field in field_units:
                units = field_units[field]
            else:
                units = str(self[field].units)
            data[field] = (self[field].in_units(units).v, units)
        le = self.left_edge.v
        re = self.right_edge.v
        bbox = np.array([[l,r] for l,r in zip(le, re)])
        ds = load_uniform_grid(data, self.ActiveDimensions, bbox=bbox,
                               length_unit=self.ds.length_unit,
                               time_unit=self.ds.time_unit,
                               mass_unit=self.ds.mass_unit, nprocs=nprocs,
                               sim_time=self.ds.current_time.v)
        write_to_gdf(ds, gdf_path, **kwargs)

class YTArbitraryGridBase(YTCoveringGridBase):
    """A 3D region with arbitrary bounds and dimensions.

    In contrast to the Covering Grid, this object accepts a left edge, a right
    edge, and dimensions.  This allows it to be used for creating 3D particle
    deposition fields that are independent of the underlying mesh, whether that
    is yt-generated or from the simulation data.  For example, arbitrary boxes
    around particles can be drawn and particle deposition fields can be
    created.  This object will refuse to generate any fluid fields.
    
    Parameters
    ----------
    left_edge : array_like
        The left edge of the region to be extracted
    right_edge : array_like
        The left edge of the region to be extracted
    dims : array_like
        Number of cells along each axis of resulting grid.

    Examples
    --------
    >>> obj = ds.arbitrary_grid([0.0, 0.0, 0.0], [0.99, 0.99, 0.99],
    ...                          dims=[128, 128, 128])
    """
    _spatial = True
    _type_name = "arbitrary_grid"
    _con_args = ('left_edge', 'right_edge', 'ActiveDimensions')
    _container_fields = (("index", "dx"),
                         ("index", "dy"),
                         ("index", "dz"),
                         ("index", "x"),
                         ("index", "y"),
                         ("index", "z"))
    def __init__(self, left_edge, right_edge, dims,
                 ds = None, field_parameters = None):
        if field_parameters is None:
            center = None
        else:
            center = field_parameters.get("center", None)
        YTSelectionContainer3D.__init__(self, center, ds, field_parameters)
        self.left_edge = np.array(left_edge)
        self.right_edge = np.array(right_edge)
        self.ActiveDimensions = np.array(dims, dtype='int32')
        if self.ActiveDimensions.size == 1:
            self.ActiveDimensions = np.array([dims, dims, dims], dtype="int32")
        self.dds = self.base_dds = (self.right_edge - self.left_edge)/self.ActiveDimensions
        self.level = 99
        self._setup_data_source()

    def _fill_fields(self, fields):
        raise NotImplementedError

class LevelState(object):
    current_dx = None
    current_dims = None
    current_level = None
    global_startindex = None
    old_global_startindex = None
    domain_iwidth = None
    fields = None
    data_source = None

    # These are all cached here as numpy arrays, without units, in
    # code_lengths.
    domain_width = None
    domain_left_edge = None
    domain_right_edge = None
    left_edge = None
    right_edge = None
    base_dx = None
    dds = None

class YTSmoothedCoveringGridBase(YTCoveringGridBase):
    """A 3D region with all data extracted and interpolated to a
    single, specified resolution. (Identical to covering_grid,
    except that it interpolates.)

    Smoothed covering grids start at level 0, interpolating to
    fill the region to level 1, replacing any cells actually
    covered by level 1 data, and then recursively repeating this
    process until it reaches the specified `level`.
    
    Parameters
    ----------
    level : int
        The resolution level data is uniformly gridded at
    left_edge : array_like
        The left edge of the region to be extracted
    dims : array_like
        Number of cells along each axis of resulting covering_grid.
    fields : array_like, optional
        A list of fields that you'd like pre-generated for your object

    Example
    -------
    cube = ds.smoothed_covering_grid(2, left_edge=[0.0, 0.0, 0.0], \
                              dims=[128, 128, 128])
    """
    _type_name = "smoothed_covering_grid"
    filename = None
    @wraps(YTCoveringGridBase.__init__)
    def __init__(self, *args, **kwargs):
        self._base_dx = (
              (self.ds.domain_right_edge - self.ds.domain_left_edge) /
               self.ds.domain_dimensions.astype("float64"))
        self.global_endindex = None
        YTCoveringGridBase.__init__(self, *args, **kwargs)
        self._final_start_index = self.global_startindex

    def _setup_data_source(self, level_state = None):
        if level_state is None: return
        # We need a buffer region to allow for zones that contribute to the
        # interpolation but are not directly inside our bounds
        level_state.data_source = self.ds.region(
            self.center,
            level_state.left_edge - level_state.current_dx,
            level_state.right_edge + level_state.current_dx)
        level_state.data_source.min_level = level_state.current_level
        level_state.data_source.max_level = level_state.current_level
        self._pdata_source = self.ds.region(
            self.center,
            level_state.left_edge - level_state.current_dx,
            level_state.right_edge + level_state.current_dx)
        self._pdata_source.min_level = level_state.current_level
        self._pdata_source.max_level = level_state.current_level


    def _fill_fields(self, fields):
        fields = [f for f in fields if f not in self.field_data]
        if len(fields) == 0: return
        ls = self._initialize_level_state(fields)
        for level in range(self.level + 1):
            domain_dims = self.ds.domain_dimensions.astype("int64") \
                        * self.ds.relative_refinement(0, self.level)
            for chunk in ls.data_source.chunks(fields, "io"):
                chunk[fields[0]]
                input_fields = [chunk[field] for field in fields]
                # NOTE: This usage of "refine_by" is actually *okay*, because it's
                # being used with respect to iref, which is *already* scaled!
                fill_region(input_fields, ls.fields, ls.current_level,
                            ls.global_startindex, chunk.icoords,
                            chunk.ires, domain_dims, self.ds.refine_by)
            self._update_level_state(ls)
        for name, v in zip(fields, ls.fields):
            if self.level > 0: v = v[1:-1,1:-1,1:-1]
            fi = self.ds._get_field_info(*name)
            self[name] = self.ds.arr(v, fi.units)

    def _initialize_level_state(self, fields):
        ls = LevelState()
        ls.domain_width = self.ds.domain_width
        ls.domain_left_edge = self.ds.domain_left_edge
        ls.domain_right_edge = self.ds.domain_right_edge
        ls.left_edge = self.left_edge
        ls.right_edge = self.right_edge
        ls.base_dx = self._base_dx
        ls.dds = self.dds
        for att in ("domain_width", "domain_left_edge", "domain_right_edge",
                    "left_edge", "right_edge", "base_dx", "dds"):
            setattr(ls, att, getattr(ls, att).in_units("code_length").d)
        ls.current_dx = ls.base_dx
        ls.current_level = 0
        LL = self.left_edge - self.ds.domain_left_edge
        ls.global_startindex = np.rint(LL / ls.current_dx).astype('int64') - 1
        ls.domain_iwidth = np.rint((self.ds.domain_right_edge -
                    self.ds.domain_left_edge)/ls.current_dx).astype('int64')
        if self.level > 0:
            # We use one grid cell at LEAST, plus one buffer on all sides
            width = self.right_edge-self.left_edge
            idims = np.rint(width/ls.current_dx).astype('int64') + 2
        elif self.level == 0:
            ls.global_startindex = np.array(np.floor(LL/ls.current_dx), dtype='int64')
            idims = np.rint((self.ActiveDimensions*self.dds)/ls.current_dx).astype('int64')
        ls.current_dims = idims.astype("int32")
        ls.fields = [np.zeros(idims, dtype="float64")-999 for field in fields]
        self._setup_data_source(ls)
        return ls

    def _update_level_state(self, level_state):
        ls = level_state
        if ls.current_level >= self.level: return
        rf = float(self.ds.relative_refinement(
                    ls.current_level, ls.current_level + 1))
        ls.current_level += 1
        ls.current_dx = ls.base_dx / \
            self.ds.relative_refinement(0, ls.current_level)
        self._setup_data_source(ls)
        LL = ls.left_edge - ls.domain_left_edge
        ls.old_global_startindex = ls.global_startindex
        ls.global_startindex = np.rint(LL / ls.current_dx).astype('int64') - 1
        ls.domain_iwidth = np.rint(ls.domain_width/ls.current_dx).astype('int64') 
        input_left = (level_state.old_global_startindex + 0.5) * rf 
        width = (self.ActiveDimensions*ls.dds)
        output_dims = np.rint(width/level_state.current_dx+0.5).astype("int32") + 2
        level_state.current_dims = output_dims
        new_fields = []
        for input_field in level_state.fields:
            output_field = np.zeros(output_dims, dtype="float64")
            output_left = level_state.global_startindex + 0.5
            ghost_zone_interpolate(rf, input_field, input_left,
                                   output_field, output_left)
            new_fields.append(output_field)
        level_state.fields = new_fields

class YTSurfaceBase(YTSelectionContainer3D):
    r"""This surface object identifies isocontours on a cell-by-cell basis,
    with no consideration of global connectedness, and returns the vertices
    of the Triangles in that isocontour.

    This object simply returns the vertices of all the triangles
    calculated by the marching cubes algorithm; for more complex
    operations, such as identifying connected sets of cells above a given
    threshold, see the extract_connected_sets function.  This is more
    useful for calculating, for instance, total isocontour area, or
    visualizing in an external program (such as `MeshLab
    <http://meshlab.sf.net>`_.)  The object has the properties .vertices
    and will sample values if a field is requested.  The values are
    interpolated to the center of a given face.
    
    Parameters
    ----------
    data_source : YTSelectionContainer
        This is the object which will used as a source
    surface_field : string
        Any field that can be obtained in a data object.  This is the field
        which will be isocontoured.
    field_value : float
        The value at which the isocontour should be calculated.

    References
    ----------

    .. [1] Marching Cubes: http://en.wikipedia.org/wiki/Marching_cubes

    Examples
    --------
    This will create a data object, find a nice value in the center, and
    output the vertices to "triangles.obj" after rescaling them.

    >>> sp = ds.sphere("max", (10, "kpc")
    >>> surf = ds.surface(sp, "Density", 5e-27)
    >>> print surf["Temperature"]
    >>> print surf.vertices
    >>> bounds = [(sp.center[i] - 5.0/ds['kpc'],
    ...            sp.center[i] + 5.0/ds['kpc']) for i in range(3)]
    >>> surf.export_ply("my_galaxy.ply", bounds = bounds)
    """
    _type_name = "surface"
    _con_args = ("data_source", "surface_field", "field_value")
    _container_fields = (("index", "dx"),
                         ("index", "dy"),
                         ("index", "dz"),
                         ("index", "x"),
                         ("index", "y"),
                         ("index", "z"))
    vertices = None
    def __init__(self, data_source, surface_field, field_value):
        self.data_source = data_source
        self.surface_field = surface_field
        self.field_value = field_value
        self.vertex_samples = YTFieldData()
        center = data_source.get_field_parameter("center")
        super(YTSurfaceBase, self).__init__(center = center, ds =
                    data_source.ds )

    def _generate_container_field(self, field):
        self.get_data(field)
        return self[field]

    def get_data(self, fields = None, sample_type = "face"):
        if isinstance(fields, list) and len(fields) > 1:
            for field in fields: self.get_data(field)
            return
        elif isinstance(fields, list):
            fields = fields[0]
        # Now we have a "fields" value that is either a string or None
        mylog.info("Extracting (sampling: %s)" % (fields,))
        verts = []
        samples = []
        for block, mask in parallel_objects(self.data_source.blocks):
            my_verts = self._extract_isocontours_from_grid(
                            block, self.surface_field, self.field_value,
                            mask, fields, sample_type)
            if fields is not None:
                my_verts, svals = my_verts
                samples.append(svals)
            verts.append(my_verts)
        verts = np.concatenate(verts).transpose()
        verts = self.comm.par_combine_object(verts, op='cat', datatype='array')
        self.vertices = verts
        if fields is not None:
            samples = np.concatenate(samples)
            samples = self.comm.par_combine_object(samples, op='cat',
                                datatype='array')
            if sample_type == "face":
                self[fields] = samples
            elif sample_type == "vertex":
                self.vertex_samples[fields] = samples
        
    def _extract_isocontours_from_grid(self, grid, field, value,
                                       mask, sample_values = None,
                                       sample_type = "face"):
        vals = grid.get_vertex_centered_data(field, no_ghost = False)
        if sample_values is not None:
            svals = grid.get_vertex_centered_data(sample_values)
        else:
            svals = None
        sample_type = {"face":1, "vertex":2}[sample_type]
        my_verts = march_cubes_grid(value, vals, mask, grid.LeftEdge,
                                    grid.dds, svals, sample_type)
        return my_verts

    def calculate_flux(self, field_x, field_y, field_z, fluxing_field = None):
        r"""This calculates the flux over the surface.

        This function will conduct marching cubes on all the cells in a given
        data container (grid-by-grid), and then for each identified triangular
        segment of an isocontour in a given cell, calculate the gradient (i.e.,
        normal) in the isocontoured field, interpolate the local value of the
        "fluxing" field, the area of the triangle, and then return:

        area * local_flux_value * (n dot v)

        Where area, local_value, and the vector v are interpolated at the barycenter
        (weighted by the vertex values) of the triangle.  Note that this
        specifically allows for the field fluxing across the surface to be
        *different* from the field being contoured.  If the fluxing_field is
        not specified, it is assumed to be 1.0 everywhere, and the raw flux
        with no local-weighting is returned.

        Additionally, the returned flux is defined as flux *into* the surface,
        not flux *out of* the surface.
        
        Parameters
        ----------
        field_x : string
            The x-component field
        field_y : string
            The y-component field
        field_z : string
            The z-component field
        fluxing_field : string, optional
            The field whose passage over the surface is of interest.  If not
            specified, assumed to be 1.0 everywhere.

        Returns
        -------
        flux : float
            The summed flux.  Note that it is not currently scaled; this is
            simply the code-unit area times the fields.

        References
        ----------

        .. [1] Marching Cubes: http://en.wikipedia.org/wiki/Marching_cubes

        Examples
        --------

        This will create a data object, find a nice value in the center, and
        calculate the metal flux over it.

        >>> sp = ds.sphere("max", (10, "kpc")
        >>> surf = ds.surface(sp, "Density", 5e-27)
        >>> flux = surf.calculate_flux(
        ...     "velocity_x", "velocity_y", "velocity_z", "Metal_Density")
        """
        flux = 0.0
        mylog.info("Fluxing %s", fluxing_field)
        for block, mask in parallel_objects(self.data_source.blocks):
            flux += self._calculate_flux_in_grid(block, mask,
                    field_x, field_y, field_z, fluxing_field)
        flux = self.comm.mpi_allreduce(flux, op="sum")
        return flux

    def _calculate_flux_in_grid(self, grid, mask,
                    field_x, field_y, field_z, fluxing_field = None):
        vals = grid.get_vertex_centered_data(self.surface_field)
        if fluxing_field is None:
            ff = np.ones(vals.shape, dtype="float64")
        else:
            ff = grid.get_vertex_centered_data(fluxing_field)
        xv, yv, zv = [grid.get_vertex_centered_data(f) for f in 
                     [field_x, field_y, field_z]]
        return march_cubes_grid_flux(self.field_value, vals, xv, yv, zv,
                    ff, mask, grid.LeftEdge, grid.dds)

    @property
    def triangles(self):
        if self.vertices is None:
            self.get_data()
        vv = np.empty((self.vertices.shape[1]/3, 3, 3), dtype="float64")
        for i in range(3):
            for j in range(3):
                vv[:,i,j] = self.vertices[j,i::3]
        return vv
 
    def export_obj(self, filename, transparency = 1.0, dist_fac = None,
                   color_field = None, emit_field = None, color_map = "algae", 
                   color_log = True, emit_log = True, plot_index = None, 
                   color_field_max = None, color_field_min = None, 
                   emit_field_max = None, emit_field_min = None):
        r"""This exports the surface to the OBJ format, suitable for visualization
        in many different programs (e.g., Blender).  NOTE: this exports an .obj file 
        and an .mtl file, both with the general 'filename' as a prefix.  
        The .obj file points to the .mtl file in its header, so if you move the 2 
        files, make sure you change the .obj header to account for this. ALSO NOTE: 
        the emit_field needs to be a combination of the other 2 fields used to 
        have the emissivity track with the color.

        Parameters
        ----------
        filename : string
            The file this will be exported to.  This cannot be a file-like object.
            Note - there are no file extentions included - both obj & mtl files 
            are created.
        transparency : float
            This gives the transparency of the output surface plot.  Values
            from 0.0 (invisible) to 1.0 (opaque).
        dist_fac : float
            Divide the axes distances by this amount.
        color_field : string
            Should a field be sample and colormapped?
        emit_field : string
            Should we track the emissivity of a field?
              NOTE: this should be a combination of the other 2 fields being used.
        color_map : string
            Which color map should be applied?
        color_log : bool
            Should the color field be logged before being mapped?
        emit_log : bool
            Should the emitting field be logged before being mapped?
        plot_index : integer
            Index of plot for multiple plots.  If none, then only 1 plot.
        color_field_max : float
            Maximum value of the color field across all surfaces.
        color_field_min : float
            Minimum value of the color field across all surfaces.
        emit_field_max : float
            Maximum value of the emitting field across all surfaces.
        emit_field_min : float
            Minimum value of the emitting field across all surfaces.

        Examples
        --------

        >>> sp = ds.sphere("max", (10, "kpc"))
        >>> trans = 1.0
        >>> distf = 3.1e18*1e3 # distances into kpc
        >>> surf = ds.surface(sp, "Density", 5e-27)
        >>> surf.export_obj("my_galaxy", transparency=trans, dist_fac = distf)

        >>> sp = ds.sphere("max", (10, "kpc"))
        >>> mi, ma = sp.quantities['Extrema']('Temperature')[0]
        >>> rhos = [1e-24, 1e-25]
        >>> trans = [0.5, 1.0]
        >>> distf = 3.1e18*1e3 # distances into kpc
        >>> for i, r in enumerate(rhos):
        ...     surf = ds.surface(sp,'Density',r)
        ...     surf.export_obj("my_galaxy", transparency=trans[i], 
        ...                      color_field='Temperature', dist_fac = distf, 
        ...                      plot_index = i, color_field_max = ma, 
        ...                      color_field_min = mi)

        >>> sp = ds.sphere("max", (10, "kpc"))
        >>> rhos = [1e-24, 1e-25]
        >>> trans = [0.5, 1.0]
        >>> distf = 3.1e18*1e3 # distances into kpc
        >>> def _Emissivity(field, data):
        ...     return (data['Density']*data['Density']*np.sqrt(data['Temperature']))
        >>> add_field("Emissivity", function=_Emissivity, units=r"\rm{g K}/\rm{cm}^{6}")
        >>> for i, r in enumerate(rhos):
        ...     surf = ds.surface(sp,'Density',r)
        ...     surf.export_obj("my_galaxy", transparency=trans[i], 
        ...                      color_field='Temperature', emit_field = 'Emissivity', 
        ...                      dist_fac = distf, plot_index = i)

        """
        if self.vertices is None:
            self.get_data(color_field,"face")
        elif color_field is not None:
            if color_field not in self.field_data:
                self[color_field]
        if emit_field is not None:
            if color_field not in self.field_data:
                self[emit_field]
        only_on_root(self._export_obj, filename, transparency, dist_fac, color_field, emit_field, 
                             color_map, color_log, emit_log, plot_index, color_field_max, 
                             color_field_min, emit_field_max, emit_field_min)

    def _color_samples_obj(self, cs, em, color_log, emit_log, color_map, arr, 
                           color_field_max, color_field_min, 
                           emit_field_max, emit_field_min): # this now holds for obj files
        if color_log: cs = np.log10(cs)
        if emit_log: em = np.log10(em)
        if color_field_min is None:
            mi = cs.min()
        else:
            mi = color_field_min
            if color_log: mi = np.log10(mi)
        if color_field_max is None:
            ma = cs.max()
        else:
            ma = color_field_max
            if color_log: ma = np.log10(ma)
        cs = (cs - mi) / (ma - mi)
        # to get color indicies for OBJ formatting
        from yt.visualization._colormap_data import color_map_luts
        lut = color_map_luts[color_map]
        x = np.mgrid[0.0:1.0:lut[0].shape[0]*1j]
        arr["cind"][:] = (np.interp(cs,x,x)*(lut[0].shape[0]-1)).astype("uint8")
        # now, get emission
        if emit_field_min is None:
            emi = em.min()
        else:
            emi = emit_field_min
            if emit_log: emi = np.log10(emi)
        if emit_field_max is None:
            ema = em.max()
        else:
            ema = emit_field_max
            if emit_log: ema = np.log10(ema)
        em = (em - emi)/(ema - emi)
        x = np.mgrid[0.0:255.0:2j] # assume 1 emissivity per color
        arr["emit"][:] = (np.interp(em,x,x))*2.0 # for some reason, max emiss = 2

    @parallel_root_only
    def _export_obj(self, filename, transparency, dist_fac = None, 
                    color_field = None, emit_field = None, color_map = "algae", 
                    color_log = True, emit_log = True, plot_index = None, 
                    color_field_max = None, color_field_min = None, 
                    emit_field_max = None, emit_field_min = None):
        if plot_index is None:
            plot_index = 0
        if isinstance(filename, file):
            fobj = filename + '.obj'
            fmtl = filename + '.mtl'
        else:
            if plot_index == 0:
                fobj = open(filename + '.obj', "w")
                fmtl = open(filename + '.mtl', 'w')
                cc = 1
            else:
                # read in last vertex
                linesave = ''
                for line in fileinput.input(filename + '.obj'):
                    if line[0] == 'f':
                        linesave = line
                p = [m.start() for m in finditer(' ', linesave)]
                cc = int(linesave[p[len(p)-1]:])+1
                fobj = open(filename + '.obj', "a")
                fmtl = open(filename + '.mtl', 'a')
        ftype = [("cind", "uint8"), ("emit", "float")]
        vtype = [("x","float"),("y","float"), ("z","float")]
        if plot_index == 0:
            fobj.write("# yt OBJ file\n")
            fobj.write("# www.yt-project.com\n")
            fobj.write("mtllib " + filename + '.mtl\n\n')  # use this material file for the faces
            fmtl.write("# yt MLT file\n")
            fmtl.write("# www.yt-project.com\n\n")
        #(0) formulate vertices
        nv = self.vertices.shape[1] # number of groups of vertices
        f = np.empty(nv/self.vertices.shape[0], dtype=ftype) # store sets of face colors
        v = np.empty(nv, dtype=vtype) # stores vertices
        if color_field is not None:
            cs = self[color_field]
        else:
            cs = np.empty(self.vertices.shape[1]/self.vertices.shape[0])
        if emit_field is not None:
            em = self[emit_field]
        else:
            em = np.empty(self.vertices.shape[1]/self.vertices.shape[0])            
        self._color_samples_obj(cs, em, color_log, emit_log, color_map, f, 
                                color_field_max, color_field_min, 
                                emit_field_max, emit_field_min) # map color values to color scheme
        from yt.visualization._colormap_data import color_map_luts # import colors for mtl file
        lut = color_map_luts[color_map] # enumerate colors
        # interpolate emissivity to enumerated colors
        emiss = np.interp(np.mgrid[0:lut[0].shape[0]],np.mgrid[0:len(cs)],f["emit"][:])
        if dist_fac is None: # then normalize by bounds
            DLE = self.ds.domain_left_edge
            DRE = self.ds.domain_right_edge
            bounds = [(DLE[i], DRE[i]) for i in range(3)]
            for i, ax in enumerate("xyz"):
                # Do the bounds first since we cast to f32
                tmp = self.vertices[i,:]
                np.subtract(tmp, bounds[i][0], tmp)
                w = bounds[i][1] - bounds[i][0]
                np.divide(tmp, w, tmp)
                np.subtract(tmp, 0.5, tmp) # Center at origin.
                v[ax][:] = tmp   
        else:
            for i, ax in enumerate("xyz"):
                tmp = self.vertices[i,:]
                np.divide(tmp, dist_fac, tmp)
                v[ax][:] = tmp
        #(1) write all colors per surface to mtl file
        for i in range(0,lut[0].shape[0]): 
            omname = "material_" + str(i) + '_' + str(plot_index)  # name of the material
            fmtl.write("newmtl " + omname +'\n') # the specific material (color) for this face
            fmtl.write("Ka %.6f %.6f %.6f\n" %(0.0, 0.0, 0.0)) # ambient color, keep off
            fmtl.write("Kd %.6f %.6f %.6f\n" %(lut[0][i], lut[1][i], lut[2][i])) # color of face
            fmtl.write("Ks %.6f %.6f %.6f\n" %(0.0, 0.0, 0.0)) # specular color, keep off
            fmtl.write("d %.6f\n" %(transparency))  # transparency
            fmtl.write("em %.6f\n" %(emiss[i])) # emissivity per color
            fmtl.write("illum 2\n") # not relevant, 2 means highlights on?
            fmtl.write("Ns %.6f\n\n" %(0.0)) #keep off, some other specular thing
        #(2) write vertices
        for i in range(0,self.vertices.shape[1]):
            fobj.write("v %.6f %.6f %.6f\n" %(v["x"][i], v["y"][i], v["z"][i]))    
        fobj.write("#done defining vertices\n\n")
        #(3) define faces and materials for each face
        for i in range(0,self.triangles.shape[0]):
            omname = 'material_' + str(f["cind"][i]) + '_' + str(plot_index) # which color to use
            fobj.write("usemtl " + omname + '\n') # which material to use for this face (color)
            fobj.write("f " + str(cc) + ' ' + str(cc+1) + ' ' + str(cc+2) + '\n\n') # vertices to color
            cc = cc+3
        fmtl.close()
        fobj.close()


    def export_ply(self, filename, bounds = None, color_field = None,
                   color_map = "algae", color_log = True, sample_type = "face"):
        r"""This exports the surface to the PLY format, suitable for visualization
        in many different programs (e.g., MeshLab).

        Parameters
        ----------
        filename : string
            The file this will be exported to.  This cannot be a file-like object.
        bounds : list of tuples
            The bounds the vertices will be normalized to.  This is of the format:
            [(xmin, xmax), (ymin, ymax), (zmin, zmax)].  Defaults to the full
            domain.
        color_field : string
            Should a field be sample and colormapped?
        color_map : string
            Which color map should be applied?
        color_log : bool
            Should the color field be logged before being mapped?

        Examples
        --------

        >>> sp = ds.sphere("max", (10, "kpc")
        >>> surf = ds.surface(sp, "Density", 5e-27)
        >>> print surf["Temperature"]
        >>> print surf.vertices
        >>> bounds = [(sp.center[i] - 5.0/ds['kpc'],
        ...            sp.center[i] + 5.0/ds['kpc']) for i in range(3)]
        >>> surf.export_ply("my_galaxy.ply", bounds = bounds)
        """
        if self.vertices is None:
            self.get_data(color_field, sample_type)
        elif color_field is not None:
            if sample_type == "face" and \
                color_field not in self.field_data:
                self[color_field]
            elif sample_type == "vertex" and \
                color_field not in self.vertex_data:
                self.get_data(color_field, sample_type)
        self._export_ply(filename, bounds, color_field, color_map, color_log,
                         sample_type)

    def _color_samples(self, cs, color_log, color_map, arr):
            if color_log: cs = np.log10(cs)
            mi, ma = cs.min(), cs.max()
            cs = (cs - mi) / (ma - mi)
            from yt.visualization.image_writer import map_to_colors
            cs = map_to_colors(cs, color_map)
            arr["red"][:] = cs[0,:,0]
            arr["green"][:] = cs[0,:,1]
            arr["blue"][:] = cs[0,:,2]

    @parallel_root_only
    def _export_ply(self, filename, bounds = None, color_field = None,
                   color_map = "algae", color_log = True, sample_type = "face"):
        if isinstance(filename, file):
            f = filename
        else:
            f = open(filename, "wb")
        if bounds is None:
            DLE = self.ds.domain_left_edge
            DRE = self.ds.domain_right_edge
            bounds = [(DLE[i], DRE[i]) for i in range(3)]
        nv = self.vertices.shape[1]
        vs = [("x", "<f"), ("y", "<f"), ("z", "<f"),
              ("red", "uint8"), ("green", "uint8"), ("blue", "uint8") ]
        fs = [("ni", "uint8"), ("v1", "<i4"), ("v2", "<i4"), ("v3", "<i4"),
              ("red", "uint8"), ("green", "uint8"), ("blue", "uint8") ]
        f.write("ply\n")
        f.write("format binary_little_endian 1.0\n")
        f.write("element vertex %s\n" % (nv))
        f.write("property float x\n")
        f.write("property float y\n")
        f.write("property float z\n")
        if color_field is not None and sample_type == "vertex":
            f.write("property uchar red\n")
            f.write("property uchar green\n")
            f.write("property uchar blue\n")
            v = np.empty(self.vertices.shape[1], dtype=vs)
            cs = self.vertex_samples[color_field]
            self._color_samples(cs, color_log, color_map, v)
        else:
            v = np.empty(self.vertices.shape[1], dtype=vs[:3])
        f.write("element face %s\n" % (nv/3))
        f.write("property list uchar int vertex_indices\n")
        if color_field is not None and sample_type == "face":
            f.write("property uchar red\n")
            f.write("property uchar green\n")
            f.write("property uchar blue\n")
            # Now we get our samples
            cs = self[color_field]
            arr = np.empty(cs.shape[0], dtype=np.dtype(fs))
            self._color_samples(cs, color_log, color_map, arr)
        else:
            arr = np.empty(nv/3, np.dtype(fs[:-3]))
        for i, ax in enumerate("xyz"):
            # Do the bounds first since we cast to f32
            tmp = self.vertices[i,:]
            np.subtract(tmp, bounds[i][0], tmp)
            w = bounds[i][1] - bounds[i][0]
            np.divide(tmp, w, tmp)
            np.subtract(tmp, 0.5, tmp) # Center at origin.
            v[ax][:] = tmp 
        f.write("end_header\n")
        v.tofile(f)
        arr["ni"][:] = 3
        vi = np.arange(nv, dtype="<i")
        vi.shape = (nv/3, 3)
        arr["v1"][:] = vi[:,0]
        arr["v2"][:] = vi[:,1]
        arr["v3"][:] = vi[:,2]
        arr.tofile(f)
        if filename is not f:
            f.close()

    def export_sketchfab(self, title, description, api_key = None,
                            color_field = None, color_map = "algae",
                            color_log = True, bounds = None):
        r"""This exports Surfaces to SketchFab.com, where they can be viewed
        interactively in a web browser.

        SketchFab.com is a proprietary web service that provides WebGL
        rendering of models.  This routine will use temporary files to
        construct a compressed binary representation (in .PLY format) of the
        Surface and any optional fields you specify and upload it to
        SketchFab.com.  It requires an API key, which can be found on your
        SketchFab.com dashboard.  You can either supply the API key to this
        routine directly or you can place it in the variable
        "sketchfab_api_key" in your ~/.yt/config file.  This function is
        parallel-safe.

        Parameters
        ----------
        title : string
            The title for the model on the website
        description : string
            How you want the model to be described on the website
        api_key : string
            Optional; defaults to using the one in the config file
        color_field : string
            If specified, the field by which the surface will be colored
        color_map : string
            The name of the color map to use to map the color field
        color_log : bool
            Should the field be logged before being mapped to RGB?
        bounds : list of tuples
            [ (xmin, xmax), (ymin, ymax), (zmin, zmax) ] within which the model
            will be scaled and centered.  Defaults to the full domain.

        Returns
        -------
        URL : string
            The URL at which your model can be viewed.

        Examples
        --------

        >>> from yt.mods import *
        >>> ds = load("redshift0058")
        >>> dd = ds.sphere("max", (200, "kpc"))
        >>> rho = 5e-27
        >>> bounds = [(dd.center[i] - 100.0/ds['kpc'],
        ...            dd.center[i] + 100.0/ds['kpc']) for i in range(3)]
        ...
        >>> surf = ds.surface(dd, "Density", rho)
        >>> rv = surf.export_sketchfab(
        ...     title = "Testing Upload",
        ...     description = "A simple test of the uploader",
        ...     color_field = "Temperature",
        ...     color_map = "hot",
        ...     color_log = True,
        ...     bounds = bounds)
        ...
        """
        api_key = api_key or ytcfg.get("yt","sketchfab_api_key")
        if api_key in (None, "None"):
            raise YTNoAPIKey("SketchFab.com", "sketchfab_api_key")
        import zipfile, json
        from tempfile import TemporaryFile

        ply_file = TemporaryFile()
        self.export_ply(ply_file, bounds, color_field, color_map, color_log,
                        sample_type = "vertex")
        ply_file.seek(0)
        # Greater than ten million vertices and we throw an error but dump
        # to a file.
        if self.vertices.shape[1] > 1e7:
            tfi = 0
            fn = "temp_model_%03i.ply" % tfi
            while os.path.exists(fn):
                fn = "temp_model_%03i.ply" % tfi
                tfi += 1
            open(fn, "wb").write(ply_file.read())
            raise YTTooManyVertices(self.vertices.shape[1], fn)

        zfs = TemporaryFile()
        with zipfile.ZipFile(zfs, "w", zipfile.ZIP_DEFLATED) as zf:
            zf.writestr("yt_export.ply", ply_file.read())
        zfs.seek(0)

        zfs.seek(0)
        data = {
            'title': title,
            'token': api_key,
            'description': description,
            'fileModel': zfs,
            'filenameModel': "yt_export.zip",
        }
        upload_id = self._upload_to_sketchfab(data)
        upload_id = self.comm.mpi_bcast(upload_id, root = 0)
        return upload_id

    @parallel_root_only
    def _upload_to_sketchfab(self, data):
        import urllib2, json
        from yt.utilities.poster.encode import multipart_encode
        from yt.utilities.poster.streaminghttp import register_openers
        register_openers()
        datamulti, headers = multipart_encode(data)
        request = urllib2.Request("https://api.sketchfab.com/v1/models",
                        datamulti, headers)
        rv = urllib2.urlopen(request).read()
        rv = json.loads(rv)
        upload_id = rv.get("result", {}).get("id", None)
        if upload_id:
            mylog.info("Model uploaded to: https://sketchfab.com/show/%s",
                       upload_id)
        else:
            mylog.error("Problem uploading.")
        return upload_id

<|MERGE_RESOLUTION|>--- conflicted
+++ resolved
@@ -285,18 +285,11 @@
         if self.weight_field is not None:
             chunk_fields.append(self.weight_field)
         tree = self._get_tree(len(fields))
-<<<<<<< HEAD
-        # We do this once
-        for chunk in self.data_source.chunks([], "io", local_only = False):
-            self._initialize_chunk(chunk, tree)
-=======
         # This only needs to be done if we are in parallel; otherwise, we can
         # safely build the mesh as we go.
         if communication_system.communicators[-1].size > 1:
             for chunk in self.data_source.chunks([], "io", local_only = False):
                 self._initialize_chunk(chunk, tree)
-        # This needs to be parallel_objects-ified
->>>>>>> 0c02967a
         with self.data_source._field_parameter_state(self.field_parameters):
             for chunk in parallel_objects(self.data_source.chunks(
                                           chunk_fields, "io", local_only = True)): 
