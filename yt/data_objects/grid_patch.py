--- conflicted
+++ resolved
@@ -108,7 +108,6 @@
         """
         return self.pf[datatype]
 
-<<<<<<< HEAD
     @property
     def shape(self):
         return self.ActiveDimensions
@@ -122,89 +121,6 @@
             return self._current_chunk.fwidth[:,1]
         elif field == "dz":
             return self._current_chunk.fwidth[:,2]
-=======
-    def __repr__(self):
-        # We'll do this the slow way to be clear what's going on
-        s = "%s (%s): " % (self.__class__.__name__, self.pf)
-        s += ", ".join(["%s=%s" % (i, getattr(self,i))
-                        for i in self._con_args])
-        return s
-
-    def _generate_field(self, field):
-        if self.pf.field_info.has_key(field):
-            # First we check the validator
-            try:
-                self.pf.field_info[field].check_available(self)
-            except NeedsGridType, ngt_exception:
-                # This is only going to be raised if n_gz > 0
-                n_gz = ngt_exception.ghost_zones
-                f_gz = ngt_exception.fields
-                if f_gz is None:
-                    f_gz = self.pf.field_info[field].get_dependencies(
-                            pf = self.pf).requested
-                gz_grid = self.retrieve_ghost_zones(n_gz, f_gz, smoothed=True)
-                temp_array = self.pf.field_info[field](gz_grid)
-                sl = [slice(n_gz, -n_gz)] * 3
-                self[field] = temp_array[sl]
-            else:
-                self[field] = self.pf.field_info[field](self)
-        else: # Can't find the field, try as it might
-            raise exceptions.KeyError(field)
-
-    def has_key(self, key):
-        return (key in self.field_data)
-
-    def __getitem__(self, key):
-        """
-        Returns a single field.  Will add if necessary.
-        """
-        if key not in self.field_data:
-            self.get_data(key)
-        return self.field_data[key]
-
-    def __setitem__(self, key, val):
-        """
-        Sets a field to be some other value.
-        """
-        self.field_data[key] = val
-
-    def __delitem__(self, key):
-        """
-        Deletes a field
-        """
-        del self.field_data[key]
-
-    def keys(self):
-        return self.field_data.keys()
-
-    def get_data(self, field, convert = True):
-        """
-        Returns a field or set of fields for a key or set of keys
-        """
-        if not self.field_data.has_key(field):
-            if field in self.hierarchy.field_list:
-                conv_factor = 1.0
-                if self.pf.field_info.has_key(field) and convert == True:
-                    conv_factor = self.pf.field_info[field]._convert_function(self)
-                if self.pf.field_info[field].particle_type and \
-                   self.NumberOfParticles == 0:
-                    # because this gets upcast to float
-                    self[field] = np.array([],dtype='int64')
-                    return self.field_data[field]
-                try:
-                    temp = self.hierarchy.io.pop(self, field)
-                    self[field] = np.multiply(temp, conv_factor, temp)
-                except self.hierarchy.io._read_exception, exc:
-                    if field in self.pf.field_info:
-                        if self.pf.field_info[field].not_in_all:
-                            self[field] = np.zeros(self.ActiveDimensions, dtype='float64')
-                        else:
-                            raise
-                    else: raise
-            else:
-                self._generate_field(field)
-        return self.field_data[field]
->>>>>>> 6c8f70fc
 
     def _setup_dx(self):
         # So first we figure out what the index is.  We don't assume
