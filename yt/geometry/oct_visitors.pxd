"""
Oct visitor definitions file




"""

#-----------------------------------------------------------------------------
# Copyright (c) 2013, yt Development Team.
#
# Distributed under the terms of the Modified BSD License.
#
# The full license is in the file COPYING.txt, distributed with this software.
#-----------------------------------------------------------------------------

cimport numpy as np

cdef struct Oct
cdef struct Oct:
    np.int64_t file_ind     # index with respect to the order in which it was
                            # added
    np.int64_t domain_ind   # index within the global set of domains
    np.int64_t domain       # (opt) addl int index
    Oct **children          # Up to 8 long

cdef struct OctPadded:
    np.int64_t file_ind
    np.int64_t domain_ind
    np.int64_t domain
    np.int64_t padding

<<<<<<< HEAD
cdef struct OctVisitorData:
    np.uint64_t index
    np.uint64_t last
    np.int64_t global_index
    np.int64_t pos[3]       # position in ints
    np.uint8_t ind[3]              # cell position
    void *array
    int dims
    np.int32_t domain
    np.int8_t level
    np.int8_t oref # This is the level of overref.  1 => 8 zones, 2 => 64, etc.
                   # To calculate nzones, 1 << (oref * 3)
    np.int32_t nz
                            
ctypedef void oct_visitor_function(Oct *, OctVisitorData *visitor,
                                   np.uint8_t selected)

cdef oct_visitor_function count_total_octs
cdef oct_visitor_function count_total_cells
cdef oct_visitor_function mark_octs
cdef oct_visitor_function mask_octs
cdef oct_visitor_function index_octs
cdef oct_visitor_function icoords_octs
cdef oct_visitor_function ires_octs
cdef oct_visitor_function fcoords_octs
cdef oct_visitor_function fwidth_octs
cdef oct_visitor_function copy_array_f64
cdef oct_visitor_function copy_array_i64
cdef oct_visitor_function identify_octs
cdef oct_visitor_function assign_domain_ind
cdef oct_visitor_function fill_file_indices_oind
cdef oct_visitor_function fill_file_indices_rind
cdef oct_visitor_function count_by_domain
cdef oct_visitor_function store_octree
cdef oct_visitor_function load_octree
cdef oct_visitor_function morton_index_octs
=======
cdef class OctVisitor:
    cdef np.uint64_t index
    cdef np.uint64_t last
    cdef np.int64_t global_index
    cdef np.int64_t pos[3]       # position in ints
    cdef np.uint8_t ind[3]              # cell position
    cdef int dims
    cdef np.int32_t domain
    cdef np.int8_t level
    cdef np.int8_t oref # This is the level of overref.  1 => 8 zones, 2 => 64, etc.
                        # To calculate nzones, 1 << (oref * 3)
    cdef np.int32_t nz

    # There will also be overrides for the memoryviews associated with the
    # specific instance.

    cdef void visit(self, Oct*, np.uint8_t selected)

    cdef inline int oind(self):
        cdef int d = (1 << self.oref)
        return (((self.ind[0]*d)+self.ind[1])*d+self.ind[2])

    cdef inline int rind(self):
        cdef int d = (1 << self.oref)
        return (((self.ind[2]*d)+self.ind[1])*d+self.ind[0])

cdef class CountTotalOcts(OctVisitor):
    pass

cdef class CountTotalCells(OctVisitor):
    pass

cdef class MarkOcts(OctVisitor):
    # Unused
    cdef np.uint8_t[:,:,:,:] mark

cdef class MaskOcts(OctVisitor):
    cdef np.uint8_t[:,:,:,:] mask

cdef class IndexOcts(OctVisitor):
    cdef np.int64_t[:] oct_index

cdef class ICoordsOcts(OctVisitor):
    cdef np.int64_t[:,:] icoords

cdef class IResOcts(OctVisitor):
    cdef np.int64_t[:] ires

cdef class FCoordsOcts(OctVisitor):
    cdef np.float64_t[:,:] fcoords

cdef class FWidthOcts(OctVisitor):
    cdef np.float64_t[:,:] fwidth

cdef class CopyArrayI64(OctVisitor):
    cdef np.int64_t[:,:,:,:,:,:] source
    cdef np.int64_t[:,:] dest

cdef class CopyArrayF64(OctVisitor):
    cdef np.float64_t[:,:,:,:,:] source
    cdef np.float64_t[:,:] dest

cdef class IdentifyOcts(OctVisitor):
    cdef np.uint8_t[:] domain_mask

cdef class AssignDomainInd(OctVisitor):
    pass

cdef class FillFileIndicesO(OctVisitor):
    cdef np.uint8_t[:] levels
    cdef np.uint8_t[:] file_inds
    cdef np.uint8_t[:] cell_inds

cdef class FillFileIndicesR(OctVisitor):
    cdef np.uint8_t[:] levels
    cdef np.int64_t[:] file_inds
    cdef np.uint8_t[:] cell_inds

cdef class CountByDomain(OctVisitor):
    cdef np.int64_t[:] domain_counts

cdef class StoreOctree(OctVisitor):
    cdef np.uint8_t[:] ref_mask

cdef class LoadOctree(OctVisitor):
    cdef np.uint8_t[:] ref_mask
    cdef Oct* octs
    cdef np.int64_t *nocts
    cdef np.int64_t *nfinest
>>>>>>> a74ed913

cdef inline int cind(int i, int j, int k):
    # THIS ONLY WORKS FOR CHILDREN.  It is not general for zones.
    return (((i*2)+j)*2+k)
<|MERGE_RESOLUTION|>--- conflicted
+++ resolved
@@ -30,44 +30,6 @@
     np.int64_t domain
     np.int64_t padding
 
-<<<<<<< HEAD
-cdef struct OctVisitorData:
-    np.uint64_t index
-    np.uint64_t last
-    np.int64_t global_index
-    np.int64_t pos[3]       # position in ints
-    np.uint8_t ind[3]              # cell position
-    void *array
-    int dims
-    np.int32_t domain
-    np.int8_t level
-    np.int8_t oref # This is the level of overref.  1 => 8 zones, 2 => 64, etc.
-                   # To calculate nzones, 1 << (oref * 3)
-    np.int32_t nz
-                            
-ctypedef void oct_visitor_function(Oct *, OctVisitorData *visitor,
-                                   np.uint8_t selected)
-
-cdef oct_visitor_function count_total_octs
-cdef oct_visitor_function count_total_cells
-cdef oct_visitor_function mark_octs
-cdef oct_visitor_function mask_octs
-cdef oct_visitor_function index_octs
-cdef oct_visitor_function icoords_octs
-cdef oct_visitor_function ires_octs
-cdef oct_visitor_function fcoords_octs
-cdef oct_visitor_function fwidth_octs
-cdef oct_visitor_function copy_array_f64
-cdef oct_visitor_function copy_array_i64
-cdef oct_visitor_function identify_octs
-cdef oct_visitor_function assign_domain_ind
-cdef oct_visitor_function fill_file_indices_oind
-cdef oct_visitor_function fill_file_indices_rind
-cdef oct_visitor_function count_by_domain
-cdef oct_visitor_function store_octree
-cdef oct_visitor_function load_octree
-cdef oct_visitor_function morton_index_octs
-=======
 cdef class OctVisitor:
     cdef np.uint64_t index
     cdef np.uint64_t last
@@ -157,7 +119,10 @@
     cdef Oct* octs
     cdef np.int64_t *nocts
     cdef np.int64_t *nfinest
->>>>>>> a74ed913
+
+cdef class MortonIndexOcts(OctVisitor):
+    cdef np.uint8_t[:] level_arr
+    cdef np.uint64_t[:] morton_ind
 
 cdef inline int cind(int i, int j, int k):
     # THIS ONLY WORKS FOR CHILDREN.  It is not general for zones.
