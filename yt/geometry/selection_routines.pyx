"""
Geometry selection routines.




"""

#-----------------------------------------------------------------------------
# Copyright (c) 2013, yt Development Team.
#
# Distributed under the terms of the Modified BSD License.
#
# The full license is in the file COPYING.txt, distributed with this software.
#-----------------------------------------------------------------------------

import numpy as np
cimport numpy as np
cimport cython
<<<<<<< HEAD
from libc.math cimport sqrt
=======
from cython cimport floating
>>>>>>> 3845bf40
from libc.stdlib cimport malloc, free
from libc.stdio cimport printf
from yt.utilities.lib.fp_utils cimport fclip, iclip, fmax, fmin, imin, imax
from .oct_container cimport OctreeContainer, Oct
cimport oct_visitors
from .oct_visitors cimport cind
from yt.utilities.lib.volume_container cimport \
    VolumeContainer
from yt.utilities.lib.grid_traversal cimport \
    sampler_function, walk_volume
from yt.utilities.lib.bitarray cimport ba_get_value, ba_set_value
from yt.utilities.lib.ewah_bool_wrap cimport BoolArrayCollection
# from yt.utilities.lib.ewah_bool_wrap cimport SparseUnorderedBitmaskSet #as SparseUnorderedBitmask
# from yt.utilities.lib.ewah_bool_wrap cimport SparseUnorderedRefinedBitmaskSet #as SparseUnorderedRefinedBitmask
from yt.utilities.lib.geometry_utils cimport encode_morton_64bit, decode_morton_64bit, \
    bounded_morton_dds, morton_neighbors_coarse, morton_neighbors_refined

cdef extern from "math.h":
    double exp(double x) nogil
    float expf(float x) nogil
    long double expl(long double x) nogil
    double floor(double x) nogil
    double ceil(double x) nogil
    double fmod(double x, double y) nogil
    double log2(double x) nogil
    long int lrint(double x) nogil
    double fabs(double x) nogil

# use this as an epsilon test for grids aligned with selector
# define here to avoid the gil later
cdef np.float64_t grid_eps = np.finfo(np.float64).eps
grid_eps = 0.0

cdef np.int64_t fnv_hash(unsigned char[:] octets):
    # https://bitbucket.org/yt_analysis/yt/issues/1052/field-access-tests-fail-under-python3
    # FNV hash cf. http://www.isthe.com/chongo/tech/comp/fnv/index.html
    cdef np.int64_t hash_val = 2166136261
    cdef char octet
    for octet in octets:
        hash_val = hash_val ^ octet
        hash_val = hash_val * 16777619
    return hash_val

cdef inline np.float64_t dot(np.float64_t* v1,
                             np.float64_t* v2) nogil:
    return v1[0]*v2[0] + v1[1]*v2[1] + v1[2]*v2[2]

cdef inline np.float64_t norm(np.float64_t* v) nogil:
    return sqrt(dot(v, v))

# These routines are separated into a couple different categories:
#
#   * Routines for identifying intersections of an object with a bounding box
#   * Routines for identifying cells/points inside a bounding box that
#     intersect with an object
#   * Routines that speed up some type of geometric calculation

# First, bounding box / object intersection routines.
# These all respect the interface "dobj" and a set of left_edges, right_edges,
# sometimes also accepting level and mask information.

@cython.boundscheck(False)
@cython.wraparound(False)
@cython.cdivision(True)
def convert_mask_to_indices(np.ndarray[np.uint8_t, ndim=3, cast=True] mask,
            int count, int transpose = 0):
    cdef int i, j, k, cpos
    cdef np.ndarray[np.int64_t, ndim=2] indices
    indices = np.zeros((count, 3), dtype='int64')
    cpos = 0
    for i in range(mask.shape[0]):
        for j in range(mask.shape[1]):
            for k in range(mask.shape[2]):
                if mask[i, j, k] == 1:
                    if transpose == 1:
                        indices[cpos, 0] = k
                        indices[cpos, 1] = j
                        indices[cpos, 2] = i
                    else:
                        indices[cpos, 0] = i
                        indices[cpos, 1] = j
                        indices[cpos, 2] = k
                    cpos += 1
    return indices


@cython.boundscheck(False)
@cython.wraparound(False)
@cython.cdivision(True)
cdef _mask_fill(np.ndarray[np.float64_t, ndim=1] out,
                np.int64_t offset,
                np.ndarray[np.uint8_t, ndim=3, cast=True] mask,
                np.ndarray[floating, ndim=3] vals):
    cdef np.int64_t count = 0
    cdef int i, j, k
    for i in range(mask.shape[0]):
        for j in range(mask.shape[1]):
            for k in range(mask.shape[2]):
                if mask[i, j, k] == 1:
                    out[offset + count] = vals[i, j, k]
                    count += 1
    return count

def mask_fill(np.ndarray[np.float64_t, ndim=1] out,
              np.int64_t offset,
              np.ndarray[np.uint8_t, ndim=3, cast=True] mask,
              np.ndarray vals):
    if vals.dtype == np.float32:
        return _mask_fill[np.float32_t](out, offset, mask, vals)
    elif vals.dtype == np.float64:
        return _mask_fill[np.float64_t](out, offset, mask, vals)
    else:
        raise RuntimeError

cdef class SelectorObject:

    def __cinit__(self, dobj, *args):
        self._hash_initialized = 0
        cdef np.float64_t [:] DLE
        cdef np.float64_t [:] DRE
        self.min_level = getattr(dobj, "min_level", 0)
        self.max_level = getattr(dobj, "max_level", 99)
        self.overlap_cells = 0

        ds = getattr(dobj, 'ds', None)
        if ds is None:
            for i in range(3):
                # NOTE that this is not universal.
                self.domain_width[i] = 1.0
                self.periodicity[i] = False
        else:
            DLE = _ensure_code(ds.domain_left_edge)
            DRE = _ensure_code(ds.domain_right_edge)
            for i in range(3):
                self.domain_width[i] = DRE[i] - DLE[i]
                self.periodicity[i] = ds.periodicity[i]

    def get_periodicity(self):
        cdef int i
        cdef np.ndarray[np.uint8_t, ndim=1] periodicity
        periodicity = np.zeros(3, dtype='uint8')
        for i in range(3):
            periodicity[i] = self.periodicity[i]
        return periodicity

    @cython.boundscheck(False)
    @cython.wraparound(False)
    @cython.cdivision(True)
    def select_grids(self,
                     np.ndarray[np.float64_t, ndim=2] left_edges,
                     np.ndarray[np.float64_t, ndim=2] right_edges,
                     np.ndarray[np.int32_t, ndim=2] levels):
        cdef int i, n
        cdef int ng = left_edges.shape[0]
        cdef np.ndarray[np.uint8_t, ndim=1] gridi = np.zeros(ng, dtype='uint8')
        cdef np.float64_t LE[3]
        cdef np.float64_t RE[3]
        _ensure_code(left_edges)
        _ensure_code(right_edges)
        with nogil:
            for n in range(ng):
                # Call our selector function
                # Check if the sphere is inside the grid
                for i in range(3):
                    LE[i] = left_edges[n, i]
                    RE[i] = right_edges[n, i]
                gridi[n] = self.select_grid(LE, RE, levels[n, 0])
        return gridi.astype("bool")

    def count_octs(self, OctreeContainer octree, int domain_id = -1):
        cdef oct_visitors.CountTotalOcts visitor
        visitor = oct_visitors.CountTotalOcts(octree, domain_id)
        octree.visit_all_octs(self, visitor)
        return visitor.index

    def count_oct_cells(self, OctreeContainer octree, int domain_id = -1):
        cdef oct_visitors.CountTotalCells visitor
        visitor = oct_visitors.CountTotalCells(octree, domain_id)
        octree.visit_all_octs(self, visitor)
        return visitor.index

    @cython.boundscheck(False)
    @cython.wraparound(False)
    @cython.cdivision(True)
    cdef void recursively_visit_octs(self, Oct *root,
                        np.float64_t pos[3], np.float64_t dds[3],
                        int level,
                        OctVisitor visitor,
                        int visit_covered = 0):
        # visit_covered tells us whether this octree supports partial
        # refinement.  If it does, we need to handle this specially -- first
        # we visit *this* oct, then we make a second pass to check any child
        # octs.
        cdef np.float64_t LE[3]
        cdef np.float64_t RE[3]
        cdef np.float64_t sdds[3]
        cdef np.float64_t spos[3]
        cdef int i, j, k, res
        cdef Oct *ch
        # Remember that pos is the *center* of the oct, and dds is the oct
        # width.  So to get to the edges, we add/subtract half of dds.
        for i in range(3):
            # sdds is the cell width
            sdds[i] = dds[i]/2.0
            LE[i] = pos[i] - dds[i]/2.0
            RE[i] = pos[i] + dds[i]/2.0
        #print LE[0], RE[0], LE[1], RE[1], LE[2], RE[2]
        res = self.select_grid(LE, RE, level, root)
        if res == 1 and visitor.domain > 0 and root.domain != visitor.domain:
            res = -1
        cdef int increment = 1
        cdef int next_level, this_level
        # next_level: an int that says whether or not we can progress to children
        # this_level: an int that says whether or not we can select from this
        # level
        next_level = this_level = 1
        if res == -1:
            # This happens when we do domain selection but the oct has
            # children.  This would allow an oct to pass to its children but
            # not get accessed itself.
            next_level = 1
            this_level = 0
        elif level == self.max_level:
            next_level = 0
        elif level < self.min_level or level > self.max_level:
            this_level = 0
        if res == 0 and this_level == 1:
            return
        # Now we visit all our children.  We subtract off sdds for the first
        # pass because we center it on the first cell.
        cdef int iter
        if visit_covered == 0:
            # Only visit octs with one or more missing children
            iter = 1
        elif visit_covered == 1:
            # Visit all octs
            iter = 2
        elif visit_covered == 2:
            # Only visit octs without any children
            iter = 1
        # cdef int iter = 1 - visit_covered # 2 if 1, 1 if 0.
        # So the order here goes like so.  If visit_covered is 1, which usually
        # comes from "partial_coverage", we visit the components of a zone even
        # if it has children.  But in general, the first iteration through, we
        # visit each cell.  This means that only if visit_covered is true do we
        # visit potentially covered cells.  The next time through, we visit
        # child cells.
        while iter < 2:
            spos[0] = pos[0] - sdds[0]/2.0
            for i in range(2):
                spos[1] = pos[1] - sdds[1]/2.0
                for j in range(2):
                    spos[2] = pos[2] - sdds[2]/2.0
                    for k in range(2):
                        ch = NULL
                        # We only supply a child if we are actually going to
                        # look at the next level.
                        if root.children != NULL and next_level == 1:
                            ch = root.children[cind(i, j, k)]
                        if iter == 1 and next_level == 1 and ch != NULL:
                            # Note that visitor.pos is always going to be the
                            # position of the Oct -- it is *not* always going
                            # to be the same as the position of the cell under
                            # investigation.
                            visitor.pos[0] = (visitor.pos[0] << 1) + i
                            visitor.pos[1] = (visitor.pos[1] << 1) + j
                            visitor.pos[2] = (visitor.pos[2] << 1) + k
                            visitor.level += 1
                            self.recursively_visit_octs(
                                ch, spos, sdds, level + 1, visitor,
                                visit_covered)
                            visitor.pos[0] = (visitor.pos[0] >> 1)
                            visitor.pos[1] = (visitor.pos[1] >> 1)
                            visitor.pos[2] = (visitor.pos[2] >> 1)
                            visitor.level -= 1
                        # Add this cell for the root even if it has children
                        elif this_level == 1 and visitor.oref > 0:
                            if visit_covered != 2 or root.children == NULL:
                                visitor.global_index += increment
                                increment = 0
                                self.visit_oct_cells(root, ch, spos, sdds,
                                                     visitor, i, j, k)
                        # Add the root once
                        elif this_level == 1 and increment == 1:
                            if visit_covered != 2 or root.children == NULL:
                                visitor.global_index += increment
                                increment = 0
                                visitor.ind[0] = visitor.ind[1] = visitor.ind[2] = 0
                                visitor.visit(root, 1)
                        spos[2] += sdds[2]
                    spos[1] += sdds[1]
                spos[0] += sdds[0]
            this_level = 0 # We turn this off for the second pass.
            iter += 1

    cdef void visit_oct_cells(self, Oct *root, Oct *ch,
                              np.float64_t spos[3], np.float64_t sdds[3],
                              OctVisitor visitor, int i, int j, int k):
        # We can short-circuit the whole process if data.oref == 1.
        # This saves us some funny-business.
        cdef int selected
        if visitor.oref == 1:
            selected = self.select_cell(spos, sdds)
            if ch != NULL:
                selected *= self.overlap_cells
            # visitor.ind refers to the cell, not to the oct.
            visitor.ind[0] = i
            visitor.ind[1] = j
            visitor.ind[2] = k
            visitor.visit(root, selected)
            return
        # Okay, now that we've got that out of the way, we have to do some
        # other checks here.  In this case, spos[] is the position of the
        # center of a *possible* oct child, which means it is the center of a
        # cluster of cells.  That cluster might have 1, 8, 64, ... cells in it.
        # But, we can figure it out by calculating the cell dds.
        cdef np.float64_t dds[3]
        cdef np.float64_t pos[3]
        cdef int ci, cj, ck
        cdef int nr = (1 << (visitor.oref - 1))
        for ci in range(3):
            dds[ci] = sdds[ci] / nr
        # Boot strap at the first index.
        pos[0] = (spos[0] - sdds[0]/2.0) + dds[0] * 0.5
        for ci in range(nr):
            pos[1] = (spos[1] - sdds[1]/2.0) + dds[1] * 0.5
            for cj in range(nr):
                pos[2] = (spos[2] - sdds[2]/2.0) + dds[2] * 0.5
                for ck in range(nr):
                    selected = self.select_cell(pos, dds)
                    if ch != NULL:
                        selected *= self.overlap_cells
                    visitor.ind[0] = ci + i * nr
                    visitor.ind[1] = cj + j * nr
                    visitor.ind[2] = ck + k * nr
                    visitor.visit(root, selected)
                    pos[2] += dds[2]
                pos[1] += dds[1]
            pos[0] += dds[0]

    @cython.boundscheck(False)
    @cython.wraparound(False)
    @cython.cdivision(True)
    cdef int select_grid(self, np.float64_t left_edge[3],
                               np.float64_t right_edge[3],
                               np.int32_t level, Oct *o = NULL) nogil:
        if level < self.min_level or level > self.max_level: return 0
        return self.select_bbox(left_edge, right_edge)

    @cython.boundscheck(False)
    @cython.wraparound(False)
    @cython.cdivision(True)
    cdef int select_grid_edge(self, np.float64_t left_edge[3],
                                    np.float64_t right_edge[3],
                                    np.int32_t level, Oct *o = NULL) nogil:
        if level < self.min_level or level > self.max_level: return 0
        return self.select_bbox_edge(left_edge, right_edge)

    cdef int select_cell(self, np.float64_t pos[3], np.float64_t dds[3]) nogil:
        return 0

    cdef int select_point(self, np.float64_t pos[3]) nogil:
        return 0

    cdef int select_sphere(self, np.float64_t pos[3], np.float64_t radius) nogil:
        return 0

    cdef int select_bbox(self, np.float64_t left_edge[3],
                               np.float64_t right_edge[3]) nogil:
        return 0

    cdef int select_bbox_edge(self, np.float64_t left_edge[3],
                               np.float64_t right_edge[3]) nogil:
        return 0

    @cython.boundscheck(False)
    @cython.wraparound(False)
    @cython.cdivision(True)
    cdef np.float64_t periodic_difference(self, np.float64_t x1, np.float64_t x2, int d) nogil:
        # domain_width is already in code units, and we assume what is fed in
        # is too.
        cdef np.float64_t rel = x1 - x2
        if self.periodicity[d]:
            if rel > self.domain_width[d] * 0.5:
                rel -= self.domain_width[d]
            elif rel < -self.domain_width[d] * 0.5:
                rel += self.domain_width[d]
        return rel

    @cython.boundscheck(False)
    @cython.wraparound(False)
    @cython.cdivision(True)
    def fill_mesh_mask(self, mesh):
        cdef np.float64_t pos[3]
        cdef np.ndarray[np.int64_t, ndim=2] indices
        cdef np.ndarray[np.float64_t, ndim=2] coords
        cdef np.ndarray[np.uint8_t, ndim=1] mask
        cdef int i, j, k, selected
        cdef int npoints, nv = mesh._connectivity_length
        cdef int total = 0
        cdef int offset = mesh._index_offset
        coords = _ensure_code(mesh.connectivity_coords)
        indices = mesh.connectivity_indices
        npoints = indices.shape[0]
        mask = np.zeros(npoints, dtype='uint8')
        for i in range(npoints):
            selected = 0
            for j in range(nv):
                for k in range(3):
                    pos[k] = coords[indices[i, j] - offset, k]
                selected = self.select_point(pos)
                if selected == 1: break
            total += selected
            mask[i] = selected
        if total == 0: return None
        return mask.astype("bool")

    @cython.boundscheck(False)
    @cython.wraparound(False)
    @cython.cdivision(True)
    def fill_mesh_cell_mask(self, mesh):
        cdef np.float64_t pos
        cdef np.float64_t le[3]
        cdef np.float64_t re[3]
        cdef np.ndarray[np.int64_t, ndim=2] indices
        cdef np.ndarray[np.float64_t, ndim=2] coords
        cdef np.ndarray[np.uint8_t, ndim=1] mask
        cdef int i, j, k, selected
        cdef int npoints, nv = mesh._connectivity_length
        cdef int ndim = mesh.connectivity_coords.shape[1]
        cdef int total = 0
        cdef int offset = mesh._index_offset
        coords = _ensure_code(mesh.connectivity_coords)
        indices = mesh.connectivity_indices
        npoints = indices.shape[0]
        mask = np.zeros(npoints, dtype='uint8')
        for i in range(npoints):
            selected = 0
            for k in range(ndim):
                le[k] = 1e60
                re[k] = -1e60
            for j in range(nv):
                for k in range(ndim):
                    pos = coords[indices[i, j] - offset, k]
                    le[k] = fmin(pos, le[k])
                    re[k] = fmax(pos, re[k])
            selected = self.select_bbox(le, re)
            total += selected
            mask[i] = selected
        if total == 0: return None
        return mask.astype("bool")

    @cython.boundscheck(False)
    @cython.wraparound(False)
    @cython.cdivision(True)
    def fill_mask(self, gobj):
        cdef np.ndarray[np.uint8_t, ndim=3, cast=True] child_mask
        child_mask = gobj.child_mask
        cdef np.ndarray[np.uint8_t, ndim=3] mask
        cdef int dim[3]
        _ensure_code(gobj.dds)
        _ensure_code(gobj.LeftEdge)
        _ensure_code(gobj.RightEdge)
        cdef np.ndarray[np.float64_t, ndim=1] odds = gobj.dds.d
        cdef np.ndarray[np.float64_t, ndim=1] oleft_edge = gobj.LeftEdge.d
        cdef np.ndarray[np.float64_t, ndim=1] oright_edge = gobj.RightEdge.d
        cdef int i
        cdef np.float64_t dds[3]
        cdef np.float64_t left_edge[3]
        cdef np.float64_t right_edge[3]
        for i in range(3):
            dds[i] = odds[i]
            dim[i] = gobj.ActiveDimensions[i]
            left_edge[i] = oleft_edge[i]
            right_edge[i] = oright_edge[i]
        mask = np.zeros(gobj.ActiveDimensions, dtype='uint8')
        # Check for the level bounds
        cdef np.int32_t level = gobj.Level
        # We set this to 1 if we ignore child_mask
        cdef int total
        total = self.fill_mask_selector(left_edge, right_edge, dds, dim,
                                        child_mask, mask, level)
        if total == 0: return None
        return mask.astype("bool")

    @cython.boundscheck(False)
    @cython.wraparound(False)
    @cython.cdivision(True)
    cdef int fill_mask_selector(self, np.float64_t left_edge[3],
                                np.float64_t right_edge[3],
                                np.float64_t dds[3], int dim[3],
                                np.ndarray[np.uint8_t, ndim=3, cast=True] child_mask,
                                np.ndarray[np.uint8_t, ndim=3] mask,
                                int level):
        cdef int i, j, k
        cdef int total = 0, this_level = 0
        cdef np.float64_t pos[3]
        if level < self.min_level or level > self.max_level:
            return 0
        if level == self.max_level:
            this_level = 1
        with nogil:
            pos[0] = left_edge[0] + dds[0] * 0.5
            for i in range(dim[0]):
                pos[1] = left_edge[1] + dds[1] * 0.5
                for j in range(dim[1]):
                    pos[2] = left_edge[2] + dds[2] * 0.5
                    for k in range(dim[2]):
                        if child_mask[i, j, k] == 1 or this_level == 1:
                            mask[i, j, k] = self.select_cell(pos, dds)
                            total += mask[i, j, k]
                        pos[2] += dds[2]
                    pos[1] += dds[1]
                pos[0] += dds[0]
        return total

    @cython.boundscheck(False)
    @cython.wraparound(False)
    @cython.cdivision(True)
    cdef void visit_grid_cells(self, GridVisitorData *data,
                              grid_visitor_function *func,
                              np.uint8_t *cached_mask = NULL):
        # This function accepts a grid visitor function, the data that
        # corresponds to the current grid being examined (the most important
        # aspect of which is the .grid attribute, along with index values and
        # void* pointers to arrays) and a possibly-pre-generated cached mask.
        # Each cell is visited with the grid visitor function.
        cdef np.float64_t left_edge[3]
        cdef np.float64_t right_edge[3]
        cdef np.float64_t dds[3]
        cdef int dim[3]
        cdef int this_level = 0, level, i
        cdef np.float64_t pos[3]
        level = data.grid.level
        if level < self.min_level or level > self.max_level:
            return
        if level == self.max_level:
            this_level = 1
        cdef np.uint8_t child_masked, selected
        for i in range(3):
            left_edge[i] = data.grid.left_edge[i]
            right_edge[i] = data.grid.right_edge[i]
            dds[i] = (right_edge[i] - left_edge[i])/data.grid.dims[i]
            dim[i] = data.grid.dims[i]
        with nogil:
            pos[0] = left_edge[0] + dds[0] * 0.5
            data.pos[0] = 0
            for i in range(dim[0]):
                pos[1] = left_edge[1] + dds[1] * 0.5
                data.pos[1] = 0
                for j in range(dim[1]):
                    pos[2] = left_edge[2] + dds[2] * 0.5
                    data.pos[2] = 0
                    for k in range(dim[2]):
                        # We short-circuit if we have a cache; if we don't, we
                        # only set selected to true if it's *not* masked by a
                        # child and it *is* selected.
                        if cached_mask != NULL:
                            selected = ba_get_value(cached_mask,
                                                    data.global_index)
                        else:
                            if this_level == 1:
                                child_masked = 0
                            else:
                                child_masked = check_child_masked(data)
                            if child_masked == 0:
                                selected = self.select_cell(pos, dds)
                            else:
                                selected = 0
                        func(data, selected)
                        data.global_index += 1
                        pos[2] += dds[2]
                        data.pos[2] += 1
                    pos[1] += dds[1]
                    data.pos[1] += 1
                pos[0] += dds[0]
                data.pos[0] += 1

    @cython.boundscheck(False)
    @cython.wraparound(False)
    @cython.cdivision(True)
<<<<<<< HEAD
    def count_points(self, np.ndarray[anyfloat, ndim=1] x,
                           np.ndarray[anyfloat, ndim=1] y,
                           np.ndarray[anyfloat, ndim=1] z,
                           radii):
=======
    def count_points(self, np.ndarray[floating, ndim=1] x,
                           np.ndarray[floating, ndim=1] y,
                           np.ndarray[floating, ndim=1] z,
                           np.float64_t radius):
>>>>>>> 3845bf40
        cdef int count = 0
        cdef int i
        cdef np.float64_t pos[3]
        cdef np.float64_t radius
        cdef np.float64_t[:] _radii = np.atleast_1d(np.array(radii))
        _ensure_code(x)
        _ensure_code(y)
        _ensure_code(z)
        with nogil:
            for i in range(x.shape[0]):
                pos[0] = x[i]
                pos[1] = y[i]
                pos[2] = z[i]
                if _radii.shape[0] == 1:
                    radius = _radii[0]
                else:
                    radius = _radii[i]
                if radius == 0:
                    count += self.select_point(pos)
                else:
                    count += self.select_sphere(pos, radius)
        return count

    @cython.boundscheck(False)
    @cython.wraparound(False)
    @cython.cdivision(True)
<<<<<<< HEAD
    def select_points(self,
                      np.ndarray[anyfloat, ndim=1] x,
                      np.ndarray[anyfloat, ndim=1] y,
                      np.ndarray[anyfloat, ndim=1] z,
                      radii):
=======
    def select_points(self, np.ndarray[floating, ndim=1] x,
                            np.ndarray[floating, ndim=1] y,
                            np.ndarray[floating, ndim=1] z,
                            np.float64_t radius):
>>>>>>> 3845bf40
        cdef int count = 0
        cdef int i
        cdef np.float64_t pos[3]
        cdef np.float64_t radius
        cdef np.ndarray[np.uint8_t, ndim=1] mask
        cdef np.float64_t[:] _radii = np.atleast_1d(np.array(radii))
        mask = np.empty(x.shape[0], dtype='uint8')
        _ensure_code(x)
        _ensure_code(y)
        _ensure_code(z)


        # this is to allow selectors to optimize the point vs
        # 0-radius sphere case.  These two may have different
        # effects for 0-volume selectors, however (collision
        # between a ray and a point is null, while ray and a
        # sphere is allowed)
        with nogil:
            for i in range(x.shape[0]) :
                pos[0] = x[i]
                pos[1] = y[i]
                pos[2] = z[i]
                if _radii.shape[0] == 1:
                    radius = 0
                else:
                    radius = _radii[i]
                if radius == 0:
                    mask[i] = self.select_point(pos)
                else:
                    mask[i] = self.select_sphere(pos, radius)
                count += mask[i]
        if count == 0: return None
        return mask.view("bool")

    def __hash__(self):
        # convert data to be hashed to a byte array, which FNV algorithm expects
        if self._hash_initialized == 1:
            return self._hash
        hash_data = bytearray()
        for v in self._hash_vals() + self._base_hash():
            if isinstance(v, tuple):
                hash_data.extend(v[0].encode('ascii'))
                hash_data.extend(repr(v[1]).encode('ascii'))
            else:
                hash_data.extend(repr(v).encode('ascii'))
        cdef np.int64_t hash_value = fnv_hash(hash_data)
        self._hash = hash_value
        self._hash_initialized = 1
        return hash_value

    def _hash_vals(self):
        raise NotImplementedError

    def _base_hash(self):
        return (("min_level", self.min_level),
                ("max_level", self.max_level),
                ("overlap_cells", self.overlap_cells),
                ("periodicity[0]", self.periodicity[0]),
                ("periodicity[1]", self.periodicity[1]),
                ("periodicity[2]", self.periodicity[2]),
                ("domain_width[0]", self.domain_width[0]),
                ("domain_width[1]", self.domain_width[1]),
                ("domain_width[2]", self.domain_width[2]))


cdef class PointSelector(SelectorObject):
    cdef np.float64_t p[3]

    def __init__(self, dobj):
        for i in range(3):
            self.p[i] = _ensure_code(dobj.p[i])

            # ensure the point lies in the domain
            if self.periodicity[i]:
                self.p[i] = np.fmod(self.p[i], self.domain_width[i])
                if self.p[i] < 0.0:
                    self.p[i] += self.domain_width[i]

    @cython.boundscheck(False)
    @cython.wraparound(False)
    @cython.cdivision(True)
    cdef int select_cell(self, np.float64_t pos[3], np.float64_t dds[3]) nogil:
        if (pos[0] - 0.5*dds[0] <= self.p[0] < pos[0]+0.5*dds[0] and
            pos[1] - 0.5*dds[1] <= self.p[1] < pos[1]+0.5*dds[1] and
            pos[2] - 0.5*dds[2] <= self.p[2] < pos[2]+0.5*dds[2]):
            return 1
        else:
            return 0

    @cython.boundscheck(False)
    @cython.wraparound(False)
    @cython.cdivision(True)
    cdef int select_sphere(self, np.float64_t pos[3], np.float64_t radius) nogil:
        cdef int i
        cdef np.float64_t dist, dist2 = 0
        for i in range(3):
            dist = self.periodic_difference(pos[i], self.p[i], i)
            dist2 += dist*dist
        if dist2 <= radius*radius: return 1
        return 0

    @cython.boundscheck(False)
    @cython.wraparound(False)
    @cython.cdivision(True)
    cdef int select_bbox(self, np.float64_t left_edge[3],
                               np.float64_t right_edge[3]) nogil:
        # point definitely can only be in one cell
        if (left_edge[0] <= self.p[0] < right_edge[0] and
            left_edge[1] <= self.p[1] < right_edge[1] and
            left_edge[2] <= self.p[2] < right_edge[2]):
            return 1
        else:
            return 0

    @cython.boundscheck(False)
    @cython.wraparound(False)
    @cython.cdivision(True)
    cdef int select_bbox_edge(self, np.float64_t left_edge[3],
                               np.float64_t right_edge[3]) nogil:
        # point definitely can only be in one cell
        if (left_edge[0] <= self.p[0] <= right_edge[0] and
            left_edge[1] <= self.p[1] <= right_edge[1] and
            left_edge[2] <= self.p[2] <= right_edge[2]):
            if ((left_edge[0] == self.p[0]) or (self.p[0] == right_edge[0]) or
                (left_edge[1] == self.p[1]) or (self.p[1] == right_edge[1]) or
                (left_edge[2] == self.p[2]) or (self.p[2] == right_edge[2])):
                return 2
            return 1
        else:
            return 0

    def _hash_vals(self):
        return (("p[0]", self.p[0]),
                ("p[1]", self.p[1]),
                ("p[2]", self.p[2]))

point_selector = PointSelector


cdef class SphereSelector(SelectorObject):
    cdef np.float64_t radius
    cdef np.float64_t radius2
    cdef np.float64_t center[3]
    cdef np.float64_t bbox[3][2]
    cdef bint check_box[3]

    def __init__(self, dobj):
        for i in range(3):
            self.center[i] = _ensure_code(dobj.center[i])
        self.radius = _ensure_code(dobj.radius)
        self.radius2 = self.radius * self.radius
        center = _ensure_code(dobj.center)
        for i in range(3):
            self.center[i] = center[i]
            self.bbox[i][0] = self.center[i] - self.radius
            self.bbox[i][1] = self.center[i] + self.radius
            if self.bbox[i][0] < dobj.ds.domain_left_edge[i]:
                self.check_box[i] = False
            elif self.bbox[i][1] > dobj.ds.domain_right_edge[i]:
                self.check_box[i] = False
            else:
                self.check_box[i] = True

    @cython.boundscheck(False)
    @cython.wraparound(False)
    @cython.cdivision(True)
    cdef int select_cell(self, np.float64_t pos[3], np.float64_t dds[3]) nogil:
        # sphere center either inside cell or center of cell lies inside sphere
        if (pos[0] - 0.5*dds[0] <= self.center[0] <= pos[0]+0.5*dds[0] and
            pos[1] - 0.5*dds[1] <= self.center[1] <= pos[1]+0.5*dds[1] and
            pos[2] - 0.5*dds[2] <= self.center[2] <= pos[2]+0.5*dds[2]):
            return 1
        return self.select_point(pos)
        # # langmm: added to allow sphere to interesect edge/corner of cell
        # cdef np.float64_t LE[3]
        # cdef np.float64_t RE[3]
        # cdef int i
        # for i in range(3):
        #     LE[i] = pos[i] - 0.5*dds[i]
        #     RE[i] = pos[i] + 0.5*dds[i]
        # return self.select_bbox(LE, RE)

    @cython.boundscheck(False)
    @cython.wraparound(False)
    @cython.cdivision(True)
    cdef int select_point(self, np.float64_t pos[3]) nogil:
        cdef int i
        cdef np.float64_t dist, dist2 = 0
        for i in range(3):
            if self.check_box[i] and \
              (pos[i] < self.bbox[i][0] or
               pos[i] > self.bbox[i][1]):
                return 0
            dist = _periodic_dist(pos[i], self.center[i], self.domain_width[i],
                                  self.periodicity[i])
            dist2 += dist*dist
            if dist2 > self.radius2: return 0
        return 1

    @cython.boundscheck(False)
    @cython.wraparound(False)
    @cython.cdivision(True)
    cdef int select_sphere(self, np.float64_t pos[3], np.float64_t radius) nogil:
        cdef int i
        cdef np.float64_t dist, dist2 = 0
        for i in range(3):
            dist = self.periodic_difference(pos[i], self.center[i], i)
            dist2 += dist*dist
        dist = self.radius+radius
        if dist2 <= dist*dist: return 1
        return 0

    @cython.boundscheck(False)
    @cython.wraparound(False)
    @cython.cdivision(True)
    cdef int select_bbox(self, np.float64_t left_edge[3],
                               np.float64_t right_edge[3]) nogil:
        cdef np.float64_t box_center, relcenter, closest, dist, edge
        cdef int i
        if (left_edge[0] <= self.center[0] < right_edge[0] and
            left_edge[1] <= self.center[1] < right_edge[1] and
            left_edge[2] <= self.center[2] < right_edge[2]):
            return 1
        for i in range(3):
            if not self.check_box[i]: continue
            if right_edge[i] < self.bbox[i][0] or \
               left_edge[i] > self.bbox[i][1]:
                return 0
        # http://www.gamedev.net/topic/335465-is-this-the-simplest-sphere-aabb-collision-test/
        dist = 0
        for i in range(3):
            # Early terminate
            box_center = (right_edge[i] + left_edge[i])/2.0
            relcenter = self.periodic_difference(box_center, self.center[i], i)
            edge = right_edge[i] - left_edge[i]
            closest = relcenter - fclip(relcenter, -edge/2.0, edge/2.0)
            dist += closest*closest
            if dist > self.radius2: return 0
        return 1

    @cython.boundscheck(False)
    @cython.wraparound(False)
    @cython.cdivision(True)
    cdef int select_bbox_edge(self, np.float64_t left_edge[3],
                               np.float64_t right_edge[3]) nogil:
        cdef np.float64_t box_center, relcenter, closest, farthest, cdist, fdist, edge
        cdef int i
        if (left_edge[0] <= self.center[0] <= right_edge[0] and
            left_edge[1] <= self.center[1] <= right_edge[1] and
            left_edge[2] <= self.center[2] <= right_edge[2]):
            fdist = 0
            for i in range(3):
                edge = right_edge[i] - left_edge[i]
                box_center = (right_edge[i] + left_edge[i])/2.0
                relcenter = self.periodic_difference(
                    box_center, self.center[i], i)
                if relcenter >= 0:
                    farthest = relcenter + edge/2.0
                else:
                    farthest = relcenter - edge/2.0
                # farthest = relcenter + fclip(relcenter, -edge/2.0, edge/2.0)
                fdist += farthest*farthest
                if fdist >= self.radius2: return 2
            return 1
        for i in range(3):
            if not self.check_box[i]: continue
            if right_edge[i] < self.bbox[i][0] or \
               left_edge[i] > self.bbox[i][1]:
                return 0
        # http://www.gamedev.net/topic/335465-is-this-the-simplest-sphere-aabb-collision-test/
        cdist = 0
        fdist = 0
        for i in range(3):
            # Early terminate
            box_center = (right_edge[i] + left_edge[i])/2.0
            relcenter = self.periodic_difference(box_center, self.center[i], i)
            edge = right_edge[i] - left_edge[i]
            closest = relcenter - fclip(relcenter, -edge/2.0, edge/2.0)
            if relcenter >= 0:
                farthest = relcenter + edge/2.0
            else:
                farthest = relcenter - edge/2.0
            #farthest = relcenter + fclip(relcenter, -edge/2.0, edge/2.0)
            cdist += closest*closest
            fdist += farthest*farthest
            if cdist > self.radius2: return 0
        if fdist < self.radius2:
            return 1
        else:
            return 2

    def _hash_vals(self):
        return (("radius", self.radius),
                ("radius2", self.radius2),
                ("center[0]", self.center[0]),
                ("center[1]", self.center[1]),
                ("center[2]", self.center[2]))

sphere_selector = SphereSelector

cdef class RegionSelector(SelectorObject):
    cdef np.float64_t left_edge[3]
    cdef np.float64_t right_edge[3]
    cdef np.float64_t right_edge_shift[3]
    cdef bint loose_selection
    cdef bint check_period

    @cython.boundscheck(False)
    @cython.wraparound(False)
    def __init__(self, dobj):
        cdef int i
        # We are modifying dobj.left_edge and dobj.right_edge , so here we will
        # do an in-place conversion of those arrays.
        cdef np.float64_t[:] RE = _ensure_code(dobj.right_edge)
        cdef np.float64_t[:] LE = _ensure_code(dobj.left_edge)
        cdef np.float64_t[:] DW = _ensure_code(dobj.ds.domain_width)
        cdef np.float64_t[:] DLE = _ensure_code(dobj.ds.domain_left_edge)
        cdef np.float64_t[:] DRE = _ensure_code(dobj.ds.domain_right_edge)
        cdef np.float64_t region_width[3]
        cdef bint p[3]
        # This is for if we want to include zones that overlap and whose
        # centers are not strictly included.
        self.loose_selection = getattr(dobj, "loose_selection", False)
        self.check_period = False

        for i in range(3):
            region_width[i] = RE[i] - LE[i]
            p[i] = dobj.ds.periodicity[i]
            if region_width[i] <= 0:
                raise RuntimeError(
                    "Region right edge[%s] < left edge: width = %s" % (
                        i, region_width[i]))

        for i in range(3):

            if p[i]:
                # First, we check if any criteria requires a period check,
                # without any adjustments.  This is for short-circuiting the
                # short-circuit of the loop down below in mask filling.
                if LE[i] < DLE[i] or LE[i] > DRE[i] or RE[i] > DRE[i]:
                    self.check_period = True
                # shift so left_edge guaranteed in domain
                if LE[i] < DLE[i]:
                    LE[i] += DW[i]
                    RE[i] += DW[i]
                elif LE[i] > DRE[i]:
                    LE[i] -= DW[i]
                    RE[i] -= DW[i]
            else:
                if LE[i] < DLE[i] or RE[i] > DRE[i]:
                    raise RuntimeError(
                        "Error: yt attempted to read outside the boundaries of "
                        "a non-periodic domain along dimension %s.\n"
                        "Region left edge = %s, Region right edge = %s\n"
                        "Dataset left edge = %s, Dataset right edge = %s\n\n"
                        "This commonly happens when trying to compute ghost cells "
                        "up to the domain boundary. Two possible solutions are to "
                        "load a smaller region that does not border the edge or "
                        "override the periodicity for this dataset." % \
                        (i, dobj.left_edge[i], dobj.right_edge[i],
                         dobj.ds.domain_left_edge[i], dobj.ds.domain_right_edge[i])
                    )
            # Already ensured in code
            self.left_edge[i] = LE[i]
            self.right_edge[i] = RE[i]
            self.right_edge_shift[i] = RE[i] - DW[i]
            if not self.periodicity[i]:
                self.right_edge_shift[i] = -np.inf

    @cython.boundscheck(False)
    @cython.wraparound(False)
    @cython.cdivision(True)
    cdef int select_bbox(self, np.float64_t left_edge[3],
                               np.float64_t right_edge[3]) nogil:
        cdef int i
        for i in range(3):
            if (right_edge[i] < self.left_edge[i] and \
                left_edge[i] >= self.right_edge_shift[i]) or \
                left_edge[i] >= self.right_edge[i]:
                return 0
        return 1

    @cython.boundscheck(False)
    @cython.wraparound(False)
    @cython.cdivision(True)
    cdef int select_bbox_edge(self, np.float64_t left_edge[3],
                               np.float64_t right_edge[3]) nogil:
        cdef int i
        for i in range(3):
            if (right_edge[i] < self.left_edge[i] and \
                left_edge[i] >= self.right_edge_shift[i]) or \
                left_edge[i] >= self.right_edge[i]:
                return 0
        for i in range(3):
            if left_edge[i] < self.right_edge_shift[i]:
                if right_edge[i] >= self.right_edge_shift[i]:
                    return 2
            elif left_edge[i] < self.left_edge[i] or \
                 right_edge[i] >= self.right_edge[i]:
                return 2
        return 1

    @cython.boundscheck(False)
    @cython.wraparound(False)
    @cython.cdivision(True)
    cdef int select_cell(self, np.float64_t pos[3], np.float64_t dds[3]) nogil:
        cdef np.float64_t left_edge[3]
        cdef np.float64_t right_edge[3]
        cdef int i
        if self.loose_selection:
            for i in range(3):
                left_edge[i] = pos[i] - dds[i]*0.5
                right_edge[i] = pos[i] + dds[i]*0.5
            return self.select_bbox(left_edge, right_edge)
        return self.select_point(pos)

    @cython.boundscheck(False)
    @cython.wraparound(False)
    @cython.cdivision(True)
    cdef int select_point(self, np.float64_t pos[3]) nogil:
        cdef int i
        for i in range(3):
            if (self.right_edge_shift[i] <= pos[i] < self.left_edge[i]) or \
               pos[i] >= self.right_edge[i]:
                return 0
        return 1

    @cython.boundscheck(False)
    @cython.wraparound(False)
    @cython.cdivision(True)
    cdef int select_sphere(self, np.float64_t pos[3], np.float64_t radius) nogil:
        # adapted from http://stackoverflow.com/a/4579192/1382869
        cdef int i
        cdef np.float64_t r2 = radius**2
        cdef np.float64_t dmin = 0
        for i in range(3):
            if pos[i] < self.left_edge[i]:
                dmin += (pos[i] - self.left_edge[i])**2
            elif pos[i] > self.right_edge[i]:
                dmin += (pos[i] - self.right_edge[i])**2
        return int(dmin <= r2)

    @cython.boundscheck(False)
    @cython.wraparound(False)
    @cython.cdivision(True)
    cdef int fill_mask_selector(self, np.float64_t left_edge[3],
                                np.float64_t right_edge[3],
                                np.float64_t dds[3], int dim[3],
                                np.ndarray[np.uint8_t, ndim=3, cast=True] child_mask,
                                np.ndarray[np.uint8_t, ndim=3] mask,
                                int level):
        cdef int i, j, k
        cdef int total = 0, this_level = 0
        cdef np.float64_t pos[3]
        if level < self.min_level or level > self.max_level:
            return 0
        if level == self.max_level:
            this_level = 1
        cdef int si[3]
        cdef int ei[3]
        #print self.left_edge[0], self.left_edge[1], self.left_edge[2],
        #print self.right_edge[0], self.right_edge[1], self.right_edge[2],
        #print self.right_edge_shift[0], self.right_edge_shift[1], self.right_edge_shift[2]
        if not self.check_period:
            for i in range(3):
                si[i] = <int> ((self.left_edge[i] - left_edge[i])/dds[i])
                ei[i] = <int> ((self.right_edge[i] - left_edge[i])/dds[i])
                si[i] = iclip(si[i] - 1, 0, dim[i])
                ei[i] = iclip(ei[i] + 1, 0, dim[i])
        else:
            for i in range(3):
                si[i] = 0
                ei[i] = dim[i]
        with nogil:
            pos[0] = left_edge[0] + (si[0] + 0.5) * dds[0]
            for i in range(si[0], ei[0]):
                pos[1] = left_edge[1] + (si[1] + 0.5) * dds[1]
                for j in range(si[1], ei[1]):
                    pos[2] = left_edge[2] + (si[2] + 0.5) * dds[2]
                    for k in range(si[2], ei[2]):
                        if child_mask[i, j, k] == 1 or this_level == 1:
                            mask[i, j, k] = self.select_cell(pos, dds)
                            total += mask[i, j, k]
                        pos[2] += dds[2]
                    pos[1] += dds[1]
                pos[0] += dds[0]
        return total


    def _hash_vals(self):
        return (("left_edge[0]", self.left_edge[0]),
                ("left_edge[1]", self.left_edge[1]),
                ("left_edge[2]", self.left_edge[2]),
                ("right_edge[0]", self.right_edge[0]),
                ("right_edge[1]", self.right_edge[1]),
                ("right_edge[2]", self.right_edge[2]))

region_selector = RegionSelector

cdef class CutRegionSelector(SelectorObject):
    cdef set _positions
    cdef tuple _conditionals

    def __init__(self, dobj):
        positions = np.array([dobj['x'], dobj['y'], dobj['z']]).T
        self._conditionals = tuple(dobj.conditionals)
        self._positions = set(tuple(position) for position in positions)

    cdef int select_bbox(self,  np.float64_t left_edge[3],
                     np.float64_t right_edge[3]) nogil:
        return 1

    cdef int select_bbox_dge(self,  np.float64_t left_edge[3],
                     np.float64_t right_edge[3]) nogil:
        return 1

    cdef int select_cell(self, np.float64_t pos[3], np.float64_t dds[3]) nogil:
        with gil:
            if (pos[0], pos[1], pos[2]) in self._positions:
                return 1
            else:
                return 0

    cdef int select_point(self, np.float64_t pos[3]) nogil:
        return 1

    cdef int select_sphere(self, np.float64_t pos[3], np.float64_t radius) nogil:
        return 1

    def _hash_vals(self):
        t = ()
        for i, c in enumerate(self._conditionals):
            t += ("conditional[%s]" % i, c)
        return ("conditionals", t)

cut_region_selector = CutRegionSelector

cdef class DiskSelector(SelectorObject):
    cdef np.float64_t norm_vec[3]
    cdef np.float64_t center[3]
    cdef np.float64_t radius, radius2
    cdef np.float64_t height

    def __init__(self, dobj):
        cdef int i
        for i in range(3):
            self.norm_vec[i] = dobj._norm_vec[i]
            self.center[i] = _ensure_code(dobj.center[i])
        self.radius = _ensure_code(dobj.radius)
        self.radius2 = self.radius * self.radius
        self.height = _ensure_code(dobj.height)

    @cython.boundscheck(False)
    @cython.wraparound(False)
    @cython.cdivision(True)
    cdef int select_cell(self, np.float64_t pos[3], np.float64_t dds[3]) nogil:
        return self.select_point(pos)

    @cython.boundscheck(False)
    @cython.wraparound(False)
    @cython.cdivision(True)
    cdef int select_point(self, np.float64_t pos[3]) nogil:
        cdef np.float64_t h, d, r2, temp
        cdef int i
        h = d = 0
        for i in range(3):
            temp = self.periodic_difference(pos[i], self.center[i], i)
            h += temp * self.norm_vec[i]
            d += temp*temp
        r2 = (d - h*h)
        if fabs(h) <= self.height and r2 <= self.radius2: return 1
        return 0

    @cython.boundscheck(False)
    @cython.wraparound(False)
    @cython.cdivision(True)
    cdef int select_sphere(self, np.float64_t pos[3], np.float64_t radius) nogil:
        cdef np.float64_t h, d, r2, temp
        cdef int i
        h = d = 0
        for i in range(3):
            temp = self.periodic_difference(pos[i], self.center[i], i)
            h += pos[i] * self.norm_vec[i]
            d += temp*temp
        r2 = (d - h*h)
        d = self.radius+radius
        if fabs(h) <= self.height+radius and r2 <= d*d: return 1
        return 0

    @cython.boundscheck(False)
    @cython.wraparound(False)
    @cython.cdivision(True)
    cdef int select_bbox(self, np.float64_t left_edge[3],
                               np.float64_t right_edge[3]) nogil:
        # Until we can get our OBB/OBB intersection correct, disable this.
        return 1
        # cdef np.float64_t *arr[2]
        # cdef np.float64_t pos[3]
        # cdef np.float64_t H, D, R2, temp
        # cdef int i, j, k, n
        # cdef int all_under = 1
        # cdef int all_over = 1
        # cdef int any_radius = 0
        # # A moment of explanation (revised):
        # #    The disk and bounding box collide if any of the following are true:
        # #    1) the center of the disk is inside the bounding box
        # #    2) any corner of the box lies inside the disk
        # #    3) the box spans the plane (!all_under and !all_over) and at least
        # #       one corner is within the cylindrical radius

        # # check if disk center lies inside bbox
        # if left_edge[0] <= self.center[0] <= right_edge[0] and \
        #    left_edge[1] <= self.center[1] <= right_edge[1] and \
        #    left_edge[2] <= self.center[2] <= right_edge[2] :
        #     return 1

        # # check all corners
        # arr[0] = left_edge
        # arr[1] = right_edge
        # for i in range(2):
        #     pos[0] = arr[i][0]
        #     for j in range(2):
        #         pos[1] = arr[j][1]
        #         for k in range(2):
        #             pos[2] = arr[k][2]
        #             H = D = 0
        #             for n in range(3):
        #                 temp = self.difference(pos[n], self.center[n], n)
        #                 H += (temp * self.norm_vec[n])
        #                 D += temp*temp
        #             R2 = (D - H*H)
        #             if R2 < self.radius2 :
        #                 any_radius = 1
        #                 if fabs(H) < self.height: return 1
        #             if H < 0: all_over = 0
        #             if H > 0: all_under = 0
        # if all_over == 0 and all_under == 0 and any_radius == 1: return 1
        # return 0

    @cython.boundscheck(False)
    @cython.wraparound(False)
    @cython.cdivision(True)
    cdef int select_bbox_edge(self, np.float64_t left_edge[3],
                               np.float64_t right_edge[3]) nogil:
        # Until we can get our OBB/OBB intersection correct, disable this.
        return 2
        # cdef np.float64_t *arr[2]
        # cdef np.float64_t pos[3], H, D, R2, temp
        # cdef int i, j, k, n
        # cdef int all_under = 1
        # cdef int all_over = 1
        # cdef int any_radius = 0
        # # A moment of explanation (revised):
        # #    The disk and bounding box collide if any of the following are true:
        # #    1) the center of the disk is inside the bounding box
        # #    2) any corner of the box lies inside the disk
        # #    3) the box spans the plane (!all_under and !all_over) and at least
        # #       one corner is within the cylindrical radius

        # # check if disk center lies inside bbox
        # if left_edge[0] <= self.center[0] <= right_edge[0] and \
        #    left_edge[1] <= self.center[1] <= right_edge[1] and \
        #    left_edge[2] <= self.center[2] <= right_edge[2] :
        #     return 1

        # # check all corners
        # arr[0] = left_edge
        # arr[1] = right_edge
        # for i in range(2):
        #     pos[0] = arr[i][0]
        #     for j in range(2):
        #         pos[1] = arr[j][1]
        #         for k in range(2):
        #             pos[2] = arr[k][2]
        #             H = D = 0
        #             for n in range(3):
        #                 temp = self.periodic_difference(
        #                     pos[n], self.center[n], n)
        #                 H += (temp * self.norm_vec[n])
        #                 D += temp*temp
        #             R2 = (D - H*H)
        #             if R2 < self.radius2 :
        #                 any_radius = 1
        #                 if fabs(H) < self.height: return 1
        #             if H < 0: all_over = 0
        #             if H > 0: all_under = 0
        # if all_over == 0 and all_under == 0 and any_radius == 1: return 1
        # return 0

    def _hash_vals(self):
        return (("norm_vec[0]", self.norm_vec[0]),
                ("norm_vec[1]", self.norm_vec[1]),
                ("norm_vec[2]", self.norm_vec[2]),
                ("center[0]", self.center[0]),
                ("center[1]", self.center[1]),
                ("center[2]", self.center[2]),
                ("radius", self.radius),
                ("radius2", self.radius2),
                ("height", self.height))

disk_selector = DiskSelector

cdef class CuttingPlaneSelector(SelectorObject):
    cdef np.float64_t norm_vec[3]
    cdef np.float64_t d

    def __init__(self, dobj):
        cdef int i
        for i in range(3):
            self.norm_vec[i] = dobj._norm_vec[i]
        self.d = _ensure_code(dobj._d)

    @cython.boundscheck(False)
    @cython.wraparound(False)
    @cython.cdivision(True)
    cdef int select_cell(self, np.float64_t pos[3], np.float64_t dds[3]) nogil:
        cdef np.float64_t left_edge[3]
        cdef np.float64_t right_edge[3]
        cdef int i
        for i in range(3):
            left_edge[i] = pos[i] - 0.5*dds[i]
            right_edge[i] = pos[i] + 0.5*dds[i]
        return self.select_bbox(left_edge, right_edge)

    cdef int select_point(self, np.float64_t pos[3]) nogil:
        # two 0-volume constructs don't intersect
        return 0

    @cython.boundscheck(False)
    @cython.wraparound(False)
    @cython.cdivision(True)
    cdef int select_sphere(self, np.float64_t pos[3], np.float64_t radius) nogil:
        cdef int i
        cdef np.float64_t height = self.d
        for i in range(3) :
            height += pos[i] * self.norm_vec[i]
        if height*height <= radius*radius : return 1
        return 0

    @cython.boundscheck(False)
    @cython.wraparound(False)
    @cython.cdivision(True)
    cdef int select_bbox(self, np.float64_t left_edge[3],
                               np.float64_t right_edge[3]) nogil:
        cdef int i, j, k, n
        cdef np.float64_t *arr[2]
        cdef np.float64_t pos[3]
        cdef np.float64_t gd
        arr[0] = left_edge
        arr[1] = right_edge
        all_under = 1
        all_over = 1
        # Check each corner
        for i in range(2):
            pos[0] = arr[i][0]
            for j in range(2):
                pos[1] = arr[j][1]
                for k in range(2):
                    pos[2] = arr[k][2]
                    gd = self.d
                    for n in range(3):
                        gd += pos[n] * self.norm_vec[n]
                    # this allows corners and faces on the low-end to
                    # collide, while not selecting cells on the high-side
                    if i == 0 and j == 0 and k == 0 :
                        if gd <= 0: all_over = 0
                        if gd >= 0: all_under = 0
                    else :
                        if gd < 0: all_over = 0
                        if gd > 0: all_under = 0
        if all_over == 1 or all_under == 1:
            return 0
        return 1

    @cython.boundscheck(False)
    @cython.wraparound(False)
    @cython.cdivision(True)
    cdef int select_bbox_edge(self, np.float64_t left_edge[3],
                               np.float64_t right_edge[3]) nogil:
        cdef int i, j, k, n
        cdef np.float64_t *arr[2]
        cdef np.float64_t pos[3]
        cdef np.float64_t gd
        arr[0] = left_edge
        arr[1] = right_edge
        all_under = 1
        all_over = 1
        # Check each corner
        for i in range(2):
            pos[0] = arr[i][0]
            for j in range(2):
                pos[1] = arr[j][1]
                for k in range(2):
                    pos[2] = arr[k][2]
                    gd = self.d
                    for n in range(3):
                        gd += pos[n] * self.norm_vec[n]
                    # this allows corners and faces on the low-end to
                    # collide, while not selecting cells on the high-side
                    if i == 0 and j == 0 and k == 0 :
                        if gd <= 0: all_over = 0
                        if gd >= 0: all_under = 0
                    else :
                        if gd < 0: all_over = 0
                        if gd > 0: all_under = 0
        if all_over == 1 or all_under == 1:
            return 0
        return 2 # a box of non-zeros volume can't be inside a plane

    def _hash_vals(self):
        return (("norm_vec[0]", self.norm_vec[0]),
                ("norm_vec[1]", self.norm_vec[1]),
                ("norm_vec[2]", self.norm_vec[2]),
                ("d", self.d))

cutting_selector = CuttingPlaneSelector

cdef class SliceSelector(SelectorObject):
    cdef int axis
    cdef np.float64_t coord
    cdef int ax, ay

    def __init__(self, dobj):
        self.axis = dobj.axis
        self.coord = _ensure_code(dobj.coord)

        self.ax = (self.axis+1) % 3
        self.ay = (self.axis+2) % 3

    @cython.boundscheck(False)
    @cython.wraparound(False)
    @cython.cdivision(True)
    def fill_mask(self, gobj):
        cdef np.ndarray[np.uint8_t, ndim=3] mask
        cdef np.ndarray[np.uint8_t, ndim=3, cast=True] child_mask
        cdef int i, j, k
        cdef int total = 0
        cdef int this_level = 0
        cdef int ind[3][2]
        cdef np.int32_t level = gobj.Level
        _ensure_code(gobj.LeftEdge)
        _ensure_code(gobj.dds)

        if level < self.min_level or level > self.max_level:
            return None
        else:
            child_mask = gobj.child_mask
            mask = np.zeros(gobj.ActiveDimensions, dtype=np.uint8)
            if level == self.max_level:
                this_level = 1
            for i in range(3):
                if i == self.axis:
                    ind[i][0] = \
                        <int> ((self.coord - (gobj.LeftEdge[i]).to_ndarray()) /
                               gobj.dds[i])
                    ind[i][1] = ind[i][0] + 1
                else:
                    ind[i][0] = 0
                    ind[i][1] = gobj.ActiveDimensions[i]
            with nogil:
                for i in range(ind[0][0], ind[0][1]):
                    for j in range(ind[1][0], ind[1][1]):
                        for k in range(ind[2][0], ind[2][1]):
                            if this_level == 1 or child_mask[i, j, k]:
                                mask[i, j, k] = 1
                                total += 1
            if total == 0: return None
            return mask.astype("bool")

    @cython.boundscheck(False)
    @cython.wraparound(False)
    @cython.cdivision(True)
    cdef int select_cell(self, np.float64_t pos[3], np.float64_t dds[3]) nogil:
        if pos[self.axis] + 0.5*dds[self.axis] > self.coord \
           and pos[self.axis] - 0.5*dds[self.axis] - grid_eps <= self.coord:
            return 1
        return 0

    cdef int select_point(self, np.float64_t pos[3]) nogil:
        # two 0-volume constructs don't intersect
        return 0

    @cython.boundscheck(False)
    @cython.wraparound(False)
    @cython.cdivision(True)
    cdef int select_sphere(self, np.float64_t pos[3], np.float64_t radius) nogil:
        cdef np.float64_t dist = self.periodic_difference(
            pos[self.axis], self.coord, self.axis)
        if dist*dist < radius*radius:
            return 1
        return 0

    @cython.boundscheck(False)
    @cython.wraparound(False)
    @cython.cdivision(True)
    cdef int select_bbox(self, np.float64_t left_edge[3],
                               np.float64_t right_edge[3]) nogil:
        if left_edge[self.axis] - grid_eps <= self.coord < right_edge[self.axis]:
            return 1
        return 0

    @cython.boundscheck(False)
    @cython.wraparound(False)
    @cython.cdivision(True)
    cdef int select_bbox_edge(self, np.float64_t left_edge[3],
                               np.float64_t right_edge[3]) nogil:
        if left_edge[self.axis] - grid_eps <= self.coord < right_edge[self.axis]:
            return 2 # a box with non-zero volume can't be inside a plane
        return 0

    def _hash_vals(self):
        return (("axis", self.axis),
                ("coord", self.coord))

slice_selector = SliceSelector

cdef class OrthoRaySelector(SelectorObject):

    cdef np.uint8_t px_ax
    cdef np.uint8_t py_ax
    cdef np.float64_t px
    cdef np.float64_t py
    cdef int axis

    def __init__(self, dobj):
        self.axis = dobj.axis
        self.px_ax = dobj.px_ax
        self.py_ax = dobj.py_ax
        self.px = dobj.px
        self.py = dobj.py

    @cython.boundscheck(False)
    @cython.wraparound(False)
    @cython.cdivision(True)
    def fill_mask(self, gobj):
        cdef np.ndarray[np.uint8_t, ndim=3] mask
        cdef np.ndarray[np.uint8_t, ndim=3, cast=True] child_mask
        cdef int i, j, k
        cdef int total = 0
        cdef int this_level = 0
        cdef int ind[3][2]
        cdef np.int32_t level = gobj.Level
        _ensure_code(gobj.LeftEdge)
        _ensure_code(gobj.RightEdge)
        _ensure_code(gobj.dds)

        if level < self.min_level or level > self.max_level:
            return None
        else:
            child_mask = gobj.child_mask
            mask = np.zeros(gobj.ActiveDimensions, dtype=np.uint8)
            if level == self.max_level:
                this_level = 1
            ind[self.axis][0] = 0
            ind[self.axis][1] = gobj.ActiveDimensions[self.axis]
            ind[self.px_ax][0] = \
                <int> ((self.px - (gobj.LeftEdge).to_ndarray()[self.px_ax]) /
                       gobj.dds[self.px_ax])
            ind[self.px_ax][1] = ind[self.px_ax][0] + 1
            ind[self.py_ax][0] = \
                <int> ((self.py - (gobj.LeftEdge).to_ndarray()[self.py_ax]) /
                       gobj.dds[self.py_ax])
            ind[self.py_ax][1] = ind[self.py_ax][0] + 1

            with nogil:
                for i in range(ind[0][0], ind[0][1]):
                    for j in range(ind[1][0], ind[1][1]):
                        for k in range(ind[2][0], ind[2][1]):
                            if this_level == 1 or child_mask[i, j, k]:
                                mask[i, j, k] = 1
                                total += 1
            if total == 0: return None
            return mask.astype("bool")

    @cython.boundscheck(False)
    @cython.wraparound(False)
    @cython.cdivision(True)
    cdef int select_cell(self, np.float64_t pos[3], np.float64_t dds[3]) nogil:
        if self.px >= pos[self.px_ax] - 0.5*dds[self.px_ax] and \
           self.px <  pos[self.px_ax] + 0.5*dds[self.px_ax] and \
           self.py >= pos[self.py_ax] - 0.5*dds[self.py_ax] and \
           self.py <  pos[self.py_ax] + 0.5*dds[self.py_ax]:
            return 1
        return 0

    cdef int select_point(self, np.float64_t pos[3]) nogil:
        # two 0-volume constructs don't intersect
        return 0

    @cython.boundscheck(False)
    @cython.wraparound(False)
    @cython.cdivision(True)
    cdef int select_sphere(self, np.float64_t pos[3], np.float64_t radius) nogil:
        cdef np.float64_t dx = self.periodic_difference(
            pos[self.px_ax], self.px, self.px_ax)
        cdef np.float64_t dy = self.periodic_difference(
            pos[self.py_ax], self.py, self.py_ax)
        if dx*dx + dy*dy < radius*radius:
            return 1
        return 0

    @cython.boundscheck(False)
    @cython.wraparound(False)
    @cython.cdivision(True)
    cdef int select_bbox(self, np.float64_t left_edge[3],
                               np.float64_t right_edge[3]) nogil:
        if left_edge[self.px_ax] <= self.px < right_edge[self.px_ax] and \
           left_edge[self.py_ax] <= self.py < right_edge[self.py_ax] :
            return 1
        return 0

    @cython.boundscheck(False)
    @cython.wraparound(False)
    @cython.cdivision(True)
    cdef int select_bbox_edge(self, np.float64_t left_edge[3],
                               np.float64_t right_edge[3]) nogil:
        if left_edge[self.px_ax] <= self.px < right_edge[self.px_ax] and \
           left_edge[self.py_ax] <= self.py < right_edge[self.py_ax] :
            return 2 # a box of non-zero volume can't be inside a ray
        return 0

    def _hash_vals(self):
        return (("px_ax", self.px_ax),
                ("py_ax", self.py_ax),
                ("px", self.px),
                ("py", self.py),
                ("axis", self.axis))

ortho_ray_selector = OrthoRaySelector

cdef struct IntegrationAccumulator:
    np.float64_t *t
    np.float64_t *dt
    np.uint8_t *child_mask
    int hits

cdef void dt_sampler(
             VolumeContainer *vc,
             np.float64_t v_pos[3],
             np.float64_t v_dir[3],
             np.float64_t enter_t,
             np.float64_t exit_t,
             int index[3],
             void *data) nogil:
    cdef IntegrationAccumulator *am = <IntegrationAccumulator *> data
    cdef int di = (index[0]*vc.dims[1]+index[1])*vc.dims[2]+index[2]
    if am.child_mask[di] == 0 or enter_t == exit_t:
        return
    am.hits += 1
    am.t[di] = enter_t
    am.dt[di] = (exit_t - enter_t)

cdef class RaySelector(SelectorObject):

    cdef np.float64_t p1[3]
    cdef np.float64_t p2[3]
    cdef np.float64_t vec[3]

    def __init__(self, dobj):
        cdef int i
        _ensure_code(dobj.start_point)
        _ensure_code(dobj.end_point)
        for i in range(3):
            self.vec[i] = dobj.vec[i]
            self.p1[i] = dobj.start_point[i]
            self.p2[i] = dobj.end_point[i]

    @cython.boundscheck(False)
    @cython.wraparound(False)
    @cython.cdivision(True)
    def fill_mask(self, gobj):
        cdef np.ndarray[np.float64_t, ndim=3] t, dt
        cdef np.ndarray[np.uint8_t, ndim=3, cast=True] child_mask
        cdef int i
        cdef int total = 0
        cdef IntegrationAccumulator ia
        cdef VolumeContainer vc
        mask = np.zeros(gobj.ActiveDimensions, dtype='uint8')
        t = np.zeros(gobj.ActiveDimensions, dtype="float64")
        dt = np.zeros(gobj.ActiveDimensions, dtype="float64") - 1
        child_mask = gobj.child_mask
        ia.t = <np.float64_t *> t.data
        ia.dt = <np.float64_t *> dt.data
        ia.child_mask = <np.uint8_t *> child_mask.data
        ia.hits = 0
        _ensure_code(gobj.LeftEdge)
        _ensure_code(gobj.RightEdge)
        _ensure_code(gobj.dds)
        for i in range(3):
            vc.left_edge[i] = gobj.LeftEdge[i]
            vc.right_edge[i] = gobj.RightEdge[i]
            vc.dds[i] = gobj.dds[i]
            vc.idds[i] = 1.0/gobj.dds[i]
            vc.dims[i] = dt.shape[i]
        walk_volume(&vc, self.p1, self.vec, dt_sampler, <void*> &ia)
        for i in range(dt.shape[0]):
            for j in range(dt.shape[1]):
                for k in range(dt.shape[2]):
                    if dt[i, j, k] >= 0:
                        mask[i, j, k] = 1
                        total += 1
        if total == 0: return None
        return mask.astype("bool")

    @cython.boundscheck(False)
    @cython.wraparound(False)
    @cython.cdivision(True)
    def get_dt(self, gobj):
        cdef np.ndarray[np.float64_t, ndim=3] t, dt
        cdef np.ndarray[np.float64_t, ndim=1] tr, dtr
        cdef np.ndarray[np.uint8_t, ndim=3, cast=True] child_mask
        cdef int i, j, k, ni
        cdef IntegrationAccumulator ia
        cdef VolumeContainer vc
        t = np.zeros(gobj.ActiveDimensions, dtype="float64")
        dt = np.zeros(gobj.ActiveDimensions, dtype="float64") - 1
        child_mask = gobj.child_mask
        ia.t = <np.float64_t *> t.data
        ia.dt = <np.float64_t *> dt.data
        ia.child_mask = <np.uint8_t *> child_mask.data
        ia.hits = 0
        _ensure_code(gobj.LeftEdge)
        _ensure_code(gobj.RightEdge)
        _ensure_code(gobj.dds)
        for i in range(3):
            vc.left_edge[i] = gobj.LeftEdge[i]
            vc.right_edge[i] = gobj.RightEdge[i]
            vc.dds[i] = gobj.dds[i]
            vc.idds[i] = 1.0/gobj.dds[i]
            vc.dims[i] = dt.shape[i]
        walk_volume(&vc, self.p1, self.vec, dt_sampler, <void*> &ia)
        tr = np.zeros(ia.hits, dtype="float64")
        dtr = np.zeros(ia.hits, dtype="float64")
        ni = 0
        for i in range(dt.shape[0]):
            for j in range(dt.shape[1]):
                for k in range(dt.shape[2]):
                    if dt[i, j, k] >= 0:
                        tr[ni] = t[i, j, k]
                        dtr[ni] = dt[i, j, k]
                        ni += 1
        if not (ni == ia.hits):
            print ni, ia.hits
        return dtr, tr

    @cython.boundscheck(False)
    @cython.wraparound(False)
    @cython.cdivision(True)
    def get_dt_mesh(self, mesh, nz, int offset):
        cdef np.ndarray[np.float64_t, ndim=3] t, dt
        cdef np.ndarray[np.float64_t, ndim=1] tr, dtr
        cdef np.ndarray[np.uint8_t, ndim=3, cast=True] child_mask
        cdef int i, j, k, ni
        cdef np.float64_t LE[3]
        cdef np.float64_t RE[3]
        cdef np.float64_t pos
        cdef IntegrationAccumulator ia
        cdef np.ndarray[np.float64_t, ndim=2] coords
        cdef np.ndarray[np.int64_t, ndim=2] indices
        indices = mesh.connectivity_indices
        coords = _ensure_code(mesh.connectivity_coords)
        cdef int nc = indices.shape[0]
        cdef int nv = indices.shape[1]
        if nv != 8:
            raise NotImplementedError
        cdef VolumeContainer vc
        child_mask = np.ones((1,1,1), dtype="uint8")
        t = np.zeros((1,1,1), dtype="float64")
        dt = np.zeros((1,1,1), dtype="float64") - 1
        tr = np.zeros(nz, dtype="float64")
        dtr = np.zeros(nz, dtype="float64")
        ia.t = <np.float64_t *> t.data
        ia.dt = <np.float64_t *> dt.data
        ia.child_mask = <np.uint8_t *> child_mask.data
        ia.hits = 0
        ni = 0
        for i in range(nc):
            for j in range(3):
                LE[j] = 1e60
                RE[j] = -1e60
            for j in range(nv):
                for k in range(3):
                    pos = coords[indices[i, j] - offset, k]
                    LE[k] = fmin(pos, LE[k])
                    RE[k] = fmax(pos, RE[k])
            for j in range(3):
                vc.left_edge[j] = LE[j]
                vc.right_edge[j] = RE[j]
                vc.dds[j] = RE[j] - LE[j]
                vc.idds[j] = 1.0/vc.dds[j]
                vc.dims[j] = 1
            t[0,0,0] = dt[0,0,0] = -1
            walk_volume(&vc, self.p1, self.vec, dt_sampler, <void*> &ia)
            if dt[0,0,0] >= 0:
                tr[ni] = t[0,0,0]
                dtr[ni] = dt[0,0,0]
                ni += 1
        return dtr, tr

    cdef int select_point(self, np.float64_t pos[3]) nogil:
        # two 0-volume constructs don't intersect
        return 0
    
    @cython.boundscheck(False)
    @cython.wraparound(False)
    @cython.cdivision(True)
    cdef int select_sphere(self, np.float64_t pos[3], np.float64_t radius) nogil:

        cdef int i
        cdef np.float64_t length = norm(self.vec)
        cdef np.float64_t r[3]
        for i in range(3):
            r[i] = pos[i] - self.p1[i]
        # the projected position of the sphere along the ray
        cdef np.float64_t l = dot(r, self.vec) / length
        # the square of the impact parameter
        cdef np.float64_t b_sqr = dot(r, r) - l*l

        # only accept spheres with radii larger than the impact parameter and
        # with a projected position along the ray no more than a radius away
        # from the ray
        if -radius < l and l < (length+radius) and b_sqr < radius*radius:
            return 1

        return 0

    @cython.boundscheck(False)
    @cython.wraparound(False)
    @cython.cdivision(True)
    cdef int select_bbox(self, np.float64_t left_edge[3],
                               np.float64_t right_edge[3]) nogil:
        cdef int i
        cdef np.uint8_t cm = 1
        cdef VolumeContainer vc
        cdef IntegrationAccumulator ia
        cdef np.float64_t dt, t
        for i in range(3):
            vc.left_edge[i] = left_edge[i]
            vc.right_edge[i] = right_edge[i]
            vc.dds[i] = right_edge[i] - left_edge[i]
            vc.idds[i] = 1.0/vc.dds[i]
            vc.dims[i] = 1
        t = dt = 0.0
        ia.t = &t
        ia.dt = &dt
        ia.child_mask = &cm
        ia.hits = 0
        walk_volume(&vc, self.p1, self.vec, dt_sampler, <void*> &ia)
        if ia.hits > 0:
            return 1
        return 0

    @cython.boundscheck(False)
    @cython.wraparound(False)
    @cython.cdivision(True)
    cdef int select_bbox_edge(self, np.float64_t left_edge[3],
                               np.float64_t right_edge[3]) nogil:
        cdef int i
        cdef np.uint8_t cm = 1
        cdef VolumeContainer vc
        cdef IntegrationAccumulator ia
        cdef np.float64_t dt, t
        for i in range(3):
            vc.left_edge[i] = left_edge[i]
            vc.right_edge[i] = right_edge[i]
            vc.dds[i] = right_edge[i] - left_edge[i]
            vc.idds[i] = 1.0/vc.dds[i]
            vc.dims[i] = 1
        t = dt = 0.0
        ia.t = &t
        ia.dt = &dt
        ia.child_mask = &cm
        ia.hits = 0
        walk_volume(&vc, self.p1, self.vec, dt_sampler, <void*> &ia)
        if ia.hits > 0:
            return 2 # a box of non-zero volume cannot be inside a ray
        return 0

    @cython.boundscheck(False)
    @cython.wraparound(False)
    @cython.cdivision(True)
    cdef int select_cell(self, np.float64_t pos[3],
                               np.float64_t dds[3]) nogil:
        # This is terribly inefficient for Octrees.  For grids, it will never
        # get called.
        cdef int i
        cdef np.float64_t left_edge[3]
        cdef np.float64_t right_edge[3]
        for i in range(3):
            left_edge[i] = pos[i] - dds[i]/2.0
            right_edge[i] = pos[i] + dds[i]/2.0
        return self.select_bbox(left_edge, right_edge)

    def _hash_vals(self):
        return (("p1[0]", self.p1[0]),
                ("p1[1]", self.p1[1]),
                ("p1[2]", self.p1[2]),
                ("p2[0]", self.p2[0]),
                ("p2[1]", self.p2[1]),
                ("p2[2]", self.p2[2]),
                ("vec[0]", self.vec[0]),
                ("vec[1]", self.vec[1]),
                ("vec[2]", self.vec[2]))

ray_selector = RaySelector

cdef class DataCollectionSelector(SelectorObject):
    cdef object obj_ids
    cdef np.int64_t nids

    def __init__(self, dobj):
        self.obj_ids = dobj._obj_ids
        self.nids = self.obj_ids.shape[0]

    @cython.boundscheck(False)
    @cython.wraparound(False)
    @cython.cdivision(True)
    def select_grids(self,
                     np.ndarray[np.float64_t, ndim=2] left_edges,
                     np.ndarray[np.float64_t, ndim=2] right_edges,
                     np.ndarray[np.int32_t, ndim=2] levels):
        cdef int n
        cdef int ng = left_edges.shape[0]
        cdef np.ndarray[np.uint8_t, ndim=1] gridi = np.zeros(ng, dtype='uint8')
        cdef np.ndarray[np.int64_t, ndim=1] oids = self.obj_ids
        with nogil:
            for n in range(self.nids):
                gridi[oids[n]] = 1
        return gridi.astype("bool")

    @cython.boundscheck(False)
    @cython.wraparound(False)
    @cython.cdivision(True)
    def fill_mask(self, gobj):
        cdef np.ndarray[np.uint8_t, ndim=3] mask
        mask = np.ones(gobj.ActiveDimensions, dtype='uint8')
        return mask.astype("bool")

    def _hash_vals(self):
        return (hash(self.obj_ids.tostring()), self.nids)

data_collection_selector = DataCollectionSelector

cdef class EllipsoidSelector(SelectorObject):
    cdef np.float64_t vec[3][3]
    cdef np.float64_t mag[3]
    cdef np.float64_t center[3]

    def __init__(self, dobj):
        cdef int i
        _ensure_code(dobj.center)
        _ensure_code(dobj._e0)
        _ensure_code(dobj._e1)
        _ensure_code(dobj._e2)
        _ensure_code(dobj._A)
        _ensure_code(dobj._B)
        _ensure_code(dobj._C)
        for i in range(3):
            self.center[i] = dobj.center[i]
            self.vec[0][i] = dobj._e0[i]
            self.vec[1][i] = dobj._e1[i]
            self.vec[2][i] = dobj._e2[i]
        self.mag[0] = dobj._A
        self.mag[1] = dobj._B
        self.mag[2] = dobj._C

    @cython.boundscheck(False)
    @cython.wraparound(False)
    @cython.cdivision(True)
    cdef int select_cell(self, np.float64_t pos[3], np.float64_t dds[3]) nogil:
        return self.select_point(pos)

    @cython.boundscheck(False)
    @cython.wraparound(False)
    @cython.cdivision(True)
    cdef int select_point(self, np.float64_t pos[3]) nogil:
        cdef np.float64_t dot_evec[3]
        cdef np.float64_t dist
        cdef int i, j
        dot_evec[0] = dot_evec[1] = dot_evec[2] = 0
        # Calculate the rotated dot product
        for i in range(3): # axis
            dist = self.periodic_difference(pos[i], self.center[i], i)
            for j in range(3):
                dot_evec[j] += dist * self.vec[j][i]
        dist = 0.0
        for i in range(3):
            dist += (dot_evec[i] * dot_evec[i])/(self.mag[i] * self.mag[i])
        if dist <= 1.0: return 1
        return 0

    @cython.boundscheck(False)
    @cython.wraparound(False)
    @cython.cdivision(True)
    cdef int select_sphere(self, np.float64_t pos[3], np.float64_t radius) nogil:
        # this is the sphere selection
        cdef int i
        cdef np.float64_t dist, dist2_max, dist2 = 0
        for i in range(3):
            dist = self.periodic_difference(pos[i], self.center[i], i)
            dist2 += dist * dist
        dist2_max = (self.mag[0] + radius) * (self.mag[0] + radius)
        if dist2 <= dist2_max:
            return 1
        return 0

    @cython.boundscheck(False)
    @cython.wraparound(False)
    @cython.cdivision(True)
    cdef int select_bbox(self, np.float64_t left_edge[3],
                               np.float64_t right_edge[3]) nogil:
        # This is the sphere selection
        cdef int i
        cdef np.float64_t box_center, relcenter, closest, dist, edge, dist_max
        if left_edge[0] <= self.center[0] <= right_edge[0] and \
           left_edge[1] <= self.center[1] <= right_edge[1] and \
           left_edge[2] <= self.center[2] <= right_edge[2]:
            return 1
        # http://www.gamedev.net/topic/335465-is-this-the-simplest-sphere-aabb-collision-test/
        dist = 0
        for i in range(3):
            box_center = (right_edge[i] + left_edge[i])/2.0
            relcenter = self.periodic_difference(box_center, self.center[i], i)
            edge = right_edge[i] - left_edge[i]
            closest = relcenter - fclip(relcenter, -edge/2.0, edge/2.0)
            dist += closest * closest
        dist_max = self.mag[0] * self.mag[0]
        if dist <= dist_max:
            return 1
        return 0

    @cython.boundscheck(False)
    @cython.wraparound(False)
    @cython.cdivision(True)
    cdef int select_bbox_edge(self, np.float64_t left_edge[3],
                               np.float64_t right_edge[3]) nogil:
        # This is the sphere selection
        cdef int i
        cdef np.float64_t box_center, relcenter, closest, farthest, cdist, fdist, edge
        if left_edge[0] <= self.center[0] <= right_edge[0] and \
           left_edge[1] <= self.center[1] <= right_edge[1] and \
           left_edge[2] <= self.center[2] <= right_edge[2]:
            fdist = 0
            for i in range(3):
                edge = right_edge[i] - left_edge[i]
                box_center = (right_edge[i] + left_edge[i])/2.0
                relcenter = self.periodic_difference(
                    box_center, self.center[i], i)
                farthest = relcenter + fclip(relcenter, -edge/2.0, edge/2.0)
                fdist += farthest*farthest
                if fdist >= self.mag[0]**2: return 2
            return 1
        # http://www.gamedev.net/topic/335465-is-this-the-simplest-sphere-aabb-collision-test/
        cdist = 0
        fdist = 0
        for i in range(3):
            box_center = (right_edge[i] + left_edge[i])/2.0
            relcenter = self.periodic_difference(box_center, self.center[i], i)
            edge = right_edge[i] - left_edge[i]
            closest = relcenter - fclip(relcenter, -edge/2.0, edge/2.0)
            farthest = relcenter + fclip(relcenter, -edge/2.0, edge/2.0)
            cdist += closest * closest
            fdist += farthest * farthest
            if cdist > self.mag[0]**2: return 0
        if fdist < self.mag[0]**2:
            return 1
        else:
            return 2

    def _hash_vals(self):
        return (("vec[0][0]", self.vec[0][0]),
                ("vec[0][1]", self.vec[0][1]),
                ("vec[0][2]", self.vec[0][2]),
                ("vec[1][0]", self.vec[1][0]),
                ("vec[1][1]", self.vec[1][1]),
                ("vec[1][2]", self.vec[1][2]),
                ("vec[2][0]", self.vec[2][0]),
                ("vec[2][1]", self.vec[2][1]),
                ("vec[2][2]", self.vec[2][2]),
                ("mag[0]", self.mag[0]),
                ("mag[1]", self.mag[1]),
                ("mag[2]", self.mag[2]),
                ("center[0]", self.center[0]),
                ("center[1]", self.center[1]),
                ("center[2]", self.center[2]))

ellipsoid_selector = EllipsoidSelector

cdef class GridSelector(SelectorObject):
    cdef object ind

    def __init__(self, dobj):
        self.ind = dobj.id - dobj._id_offset

    @cython.boundscheck(False)
    @cython.wraparound(False)
    @cython.cdivision(True)
    def select_grids(self,
                     np.ndarray[np.float64_t, ndim=2] left_edges,
                     np.ndarray[np.float64_t, ndim=2] right_edges,
                     np.ndarray[np.int32_t, ndim=2] levels):
        cdef int ng = left_edges.shape[0]
        cdef np.ndarray[np.uint8_t, ndim=1] gridi = np.zeros(ng, dtype='uint8')
        gridi[self.ind] = 1
        return gridi.astype("bool")

    @cython.boundscheck(False)
    @cython.wraparound(False)
    @cython.cdivision(True)
    def fill_mask(self, gobj):
        return np.ones(gobj.ActiveDimensions, dtype='bool')

    @cython.boundscheck(False)
    @cython.wraparound(False)
    @cython.cdivision(True)
    cdef int select_cell(self, np.float64_t pos[3], np.float64_t dds[3]) nogil:
        return 1

    cdef int select_point(self, np.float64_t pos[3]) nogil:
        # we apparently don't check if the point actually lies in the grid..
        return 1

    def _hash_vals(self):
        return (self.ind,)

grid_selector = GridSelector

cdef class OctreeSubsetSelector(SelectorObject):

    def __init__(self, dobj):
        self.base_selector = dobj.base_selector
        self.min_level = self.base_selector.min_level
        self.max_level = self.base_selector.max_level
        self.domain_id = dobj.domain_id
        self.overlap_cells = getattr(dobj.oct_handler, 'overlap_cells', 1)

    @cython.boundscheck(False)
    @cython.wraparound(False)
    @cython.cdivision(True)
    def select_grids(self,
                     np.ndarray[np.float64_t, ndim=2] left_edges,
                     np.ndarray[np.float64_t, ndim=2] right_edges,
                     np.ndarray[np.int32_t, ndim=2] levels):
        raise RuntimeError

    @cython.boundscheck(False)
    @cython.wraparound(False)
    @cython.cdivision(True)
    cdef int select_sphere(self, np.float64_t pos[3], np.float64_t radius) nogil:
        return 1

    @cython.boundscheck(False)
    @cython.wraparound(False)
    @cython.cdivision(True)
    cdef int select_cell(self, np.float64_t pos[3], np.float64_t dds[3]) nogil:
        return 1

    @cython.boundscheck(False)
    @cython.wraparound(False)
    @cython.cdivision(True)
    cdef int select_point(self, np.float64_t pos[3]) nogil:
        return self.base_selector.select_point(pos)

    @cython.boundscheck(False)
    @cython.wraparound(False)
    @cython.cdivision(True)
    cdef int select_bbox(self, np.float64_t left_edge[3],
                               np.float64_t right_edge[3]) nogil:
        # return 1
        return self.base_selector.select_bbox(left_edge, right_edge)

    @cython.boundscheck(False)
    @cython.wraparound(False)
    @cython.cdivision(True)
    cdef int select_grid(self, np.float64_t left_edge[3],
                         np.float64_t right_edge[3], np.int32_t level,
                         Oct *o = NULL) nogil:
        # Because visitors now use select_grid, we should be explicitly
        # checking this.
        cdef int res
        res = self.base_selector.select_grid(left_edge, right_edge, level, o)
        if self.domain_id == -1:
            return res
        elif res == 1 and o != NULL and o.domain != self.domain_id:
            return -1
        return res

    def _hash_vals(self):
        return (hash(self.base_selector), self.domain_id)

octree_subset_selector = OctreeSubsetSelector

cdef class IndexedOctreeSubsetSelector(SelectorObject):
    # This is a numpy array, which will be a bool of ndim 1
    cdef np.uint64_t min_ind
    cdef np.uint64_t max_ind
    cdef public SelectorObject base_selector
    cdef int filter_bbox
    cdef np.float64_t DLE[3]
    cdef np.float64_t DRE[3]

    def __init__(self, dobj):
        self.min_ind = dobj.min_ind
        self.max_ind = dobj.max_ind
        self.base_selector = dobj.base_selector
        self.min_level = self.base_selector.min_level
        self.max_level = self.base_selector.max_level
        self.filter_bbox = 0
        if getattr(dobj.ds, "filter_bbox", False):
            self.filter_bbox = 1
        for i in range(3):
            self.DLE[i] = dobj.ds.domain_left_edge[i]
            self.DRE[i] = dobj.ds.domain_right_edge[i]

    @cython.boundscheck(False)
    @cython.wraparound(False)
    @cython.cdivision(True)
    def select_grids(self,
                     np.ndarray[np.float64_t, ndim=2] left_edges,
                     np.ndarray[np.float64_t, ndim=2] right_edges,
                     np.ndarray[np.int32_t, ndim=2] levels):
        raise RuntimeError

    @cython.boundscheck(False)
    @cython.wraparound(False)
    @cython.cdivision(True)
    cdef int select_sphere(self, np.float64_t pos[3], np.float64_t radius) nogil:
        return 1

    @cython.boundscheck(False)
    @cython.wraparound(False)
    @cython.cdivision(True)
    cdef int select_cell(self, np.float64_t pos[3], np.float64_t dds[3]) nogil:
        return 1

    @cython.boundscheck(False)
    @cython.wraparound(False)
    @cython.cdivision(True)
    cdef int select_point(self, np.float64_t pos[3]) nogil:
        cdef int i
        if self.filter_bbox == 0:
            return 1
        for i in range(3):
            if pos[i] < self.DLE[i] or pos[i] > self.DRE[i]:
                return 0
        return 1

    @cython.boundscheck(False)
    @cython.wraparound(False)
    @cython.cdivision(True)
    cdef int select_bbox(self, np.float64_t left_edge[3],
                               np.float64_t right_edge[3]) nogil:
        return self.base_selector.select_bbox(left_edge, right_edge)

    cdef int select_grid(self, np.float64_t left_edge[3],
                         np.float64_t right_edge[3], np.int32_t level,
                         Oct *o = NULL) nogil:
        # Because visitors now use select_grid, we should be explicitly
        # checking this.
        return self.base_selector.select_grid(left_edge, right_edge, level, o)

    def _hash_vals(self):
        return (hash(self.base_selector), self.min_ind, self.max_ind)

indexed_octree_subset_selector = IndexedOctreeSubsetSelector

cdef class AlwaysSelector(SelectorObject):

    def __init__(self, dobj):
        self.overlap_cells = 1

    @cython.boundscheck(False)
    @cython.wraparound(False)
    @cython.cdivision(True)
    def select_grids(self,
                     np.ndarray[np.float64_t, ndim=2] left_edges,
                     np.ndarray[np.float64_t, ndim=2] right_edges,
                     np.ndarray[np.int32_t, ndim=2] levels):
        cdef int ng = left_edges.shape[0]
        cdef np.ndarray[np.uint8_t, ndim=1] gridi = np.ones(ng, dtype='uint8')
        return gridi.astype("bool")

    @cython.boundscheck(False)
    @cython.wraparound(False)
    @cython.cdivision(True)
    cdef int select_cell(self, np.float64_t pos[3], np.float64_t dds[3]) nogil:
        return 1

    cdef int select_grid(self, np.float64_t left_edge[3],
                         np.float64_t right_edge[3], np.int32_t level,
                         Oct *o = NULL) nogil:
        return 1

    cdef int select_point(self, np.float64_t pos[3]) nogil:
        return 1

    cdef int select_sphere(self, np.float64_t pos[3], np.float64_t radius) nogil:
        return 1

    cdef int select_bbox(self, np.float64_t left_edge[3],
                               np.float64_t right_edge[3]) nogil:
        return 1

    cdef int select_bbox_edge(self, np.float64_t left_edge[3],
                               np.float64_t right_edge[3]) nogil:
        return 1

    def _hash_vals(self):
        return ("always", 1,)

always_selector = AlwaysSelector

cdef class ComposeSelector(SelectorObject):
    cdef SelectorObject selector1
    cdef SelectorObject selector2

    def __init__(self, dobj, selector1, selector2):
        self.selector1 = selector1
        self.selector2 = selector2

    def select_grids(self,
                     np.ndarray[np.float64_t, ndim=2] left_edges,
                     np.ndarray[np.float64_t, ndim=2] right_edges,
                     np.ndarray[np.int32_t, ndim=2] levels):
        return np.logical_or(
                    self.selector1.select_grids(left_edges, right_edges, levels),
                    self.selector2.select_grids(left_edges, right_edges, levels))

    cdef int select_cell(self, np.float64_t pos[3], np.float64_t dds[3]) nogil:
        if self.selector1.select_cell(pos, dds) and \
                self.selector2.select_cell(pos, dds):
            return 1
        else:
            return 0

    cdef int select_grid(self, np.float64_t left_edge[3],
                         np.float64_t right_edge[3], np.int32_t level,
                         Oct *o = NULL) nogil:
        if self.selector1.select_grid(left_edge, right_edge, level, o) or \
                self.selector2.select_grid(left_edge, right_edge, level, o):
            return 1
        else:
            return 0

    cdef int select_point(self, np.float64_t pos[3]) nogil:
        if self.selector1.select_point(pos) and \
                self.selector2.select_point(pos):
            return 1
        else:
            return 0

    cdef int select_sphere(self, np.float64_t pos[3], np.float64_t radius) nogil:
        if self.selector1.select_sphere(pos, radius) and \
                self.selector2.select_sphere(pos, radius):
            return 1
        else:
            return 0

    cdef int select_bbox(self, np.float64_t left_edge[3],
                               np.float64_t right_edge[3]) nogil:
        if self.selector1.select_bbox(left_edge, right_edge) and \
                self.selector2.select_bbox(left_edge, right_edge):
            return 1
        else:
            return 0

    cdef int select_bbox_edge(self, np.float64_t left_edge[3],
                              np.float64_t right_edge[3]) nogil:
        if self.selector1.select_bbox_edge(left_edge, right_edge) and \
                self.selector2.select_bbox_edge(left_edge, right_edge):
            return 1
        else:
            return 0

    def _hash_vals(self):
        return (hash(self.selector1), hash(self.selector2))

compose_selector = ComposeSelector

cdef class HaloParticlesSelector(SelectorObject):
    cdef public object base_source
    cdef SelectorObject base_selector
    cdef object pind
    cdef public np.int64_t halo_id
    def __init__(self, dobj):
        self.base_source = dobj.base_source
        self.base_selector = self.base_source.selector
        self.pind = dobj.particle_indices

    def _hash_vals(self):
        return ("halo_particles", self.halo_id)

halo_particles_selector = HaloParticlesSelector

@cython.cdivision(True)
@cython.boundscheck(False)
@cython.wraparound(False)
def points_in_cells(
        np.float64_t[:] cx,
        np.float64_t[:] cy,
        np.float64_t[:] cz,
        np.float64_t[:] dx,
        np.float64_t[:] dy,
        np.float64_t[:] dz,
        np.float64_t[:] px,
        np.float64_t[:] py,
        np.float64_t[:] pz):
    # Take a list of cells and particles and calculate which particles
    # are enclosed within one of the cells.  This is used for querying
    # particle fields on clump/contour objects.
    # We use brute force since the cells are a relatively unordered collection.

    cdef int p, c, n_p, n_c
    cdef np.ndarray[np.uint8_t, ndim=1, cast=True] mask

    n_p = px.size
    n_c = cx.size
    mask = np.ones(n_p, dtype="bool")

    for p in range(n_p):
        for c in range(n_c):
            if fabs(px[p] - cx[c]) > 0.5 * dx[c]:
                mask[p] = False
                continue
            if fabs(py[p] - cy[c]) > 0.5 * dy[c]:
                mask[p] = False
                continue
            if fabs(pz[p] - cz[c]) > 0.5 * dz[c]:
                mask[p] = False
                continue
            if mask[p]: break

    return mask

cdef class BooleanSelector(SelectorObject):

    def __init__(self, dobj):
        # Note that this has a different API than the other selector objects,
        # so will not work as a traditional data selector.
        if not hasattr(dobj.dobj1, "selector"):
            self.sel1 = dobj.dobj1
        else:
            self.sel1 = dobj.dobj1.selector
        if not hasattr(dobj.dobj2, "selector"):
            self.sel2 = dobj.dobj2
        else:
            self.sel2 = dobj.dobj2.selector

cdef class BooleanANDSelector(BooleanSelector):
    cdef int select_bbox(self, np.float64_t left_edge[3],
                               np.float64_t right_edge[3]) nogil:
        cdef int rv1 = self.sel1.select_bbox(left_edge, right_edge)
        if rv1 == 0: return 0
        cdef int rv2 = self.sel2.select_bbox(left_edge, right_edge)
        if rv2 == 0: return 0
        return 1

    cdef int select_bbox_edge(self, np.float64_t left_edge[3],
                              np.float64_t right_edge[3]) nogil:
        cdef int rv1 = self.sel1.select_bbox_edge(left_edge, right_edge)
        if rv1 == 0: return 0
        cdef int rv2 = self.sel2.select_bbox_edge(left_edge, right_edge)
        if rv2 == 0: return 0
        return max(rv1, rv2)

    cdef int select_grid(self, np.float64_t left_edge[3],
                         np.float64_t right_edge[3], np.int32_t level,
                         Oct *o = NULL) nogil:
        cdef int rv1 = self.sel1.select_grid(left_edge, right_edge, level, o)
        if rv1 == 0: return 0
        cdef int rv2 = self.sel2.select_grid(left_edge, right_edge, level, o)
        if rv2 == 0: return 0
        return 1

    cdef int select_cell(self, np.float64_t pos[3], np.float64_t dds[3]) nogil:
        cdef int rv1 = self.sel1.select_cell(pos, dds)
        if rv1 == 0: return 0
        cdef int rv2 = self.sel2.select_cell(pos, dds)
        if rv2 == 0: return 0
        return 1

    cdef int select_point(self, np.float64_t pos[3]) nogil:
        cdef int rv1 = self.sel1.select_point(pos)
        if rv1 == 0: return 0
        cdef int rv2 = self.sel2.select_point(pos)
        if rv2 == 0: return 0
        return 1

    cdef int select_sphere(self, np.float64_t pos[3], np.float64_t radius) nogil:
        cdef int rv1 = self.sel1.select_sphere(pos, radius)
        if rv1 == 0: return 0
        cdef int rv2 = self.sel2.select_sphere(pos, radius)
        if rv2 == 0: return 0
        return 1

    def _hash_vals(self):
        return (self.sel1._hash_vals() +
                ("and",) +
                self.sel2._hash_vals())

cdef class BooleanORSelector(BooleanSelector):
    cdef int select_bbox(self, np.float64_t left_edge[3],
                               np.float64_t right_edge[3]) nogil:
        cdef int rv1 = self.sel1.select_bbox(left_edge, right_edge)
        if rv1 == 1: return 1
        cdef int rv2 = self.sel2.select_bbox(left_edge, right_edge)
        if rv2 == 1: return 1
        return 0

    cdef int select_bbox_edge(self, np.float64_t left_edge[3],
                              np.float64_t right_edge[3]) nogil:
        cdef int rv1 = self.sel1.select_bbox_edge(left_edge, right_edge)
        cdef int rv2 = self.sel2.select_bbox_edge(left_edge, right_edge)
        return max(rv1, rv2)

    cdef int select_grid(self, np.float64_t left_edge[3],
                         np.float64_t right_edge[3], np.int32_t level,
                         Oct *o = NULL) nogil:
        cdef int rv1 = self.sel1.select_grid(left_edge, right_edge, level, o)
        if rv1 == 1: return 1
        cdef int rv2 = self.sel2.select_grid(left_edge, right_edge, level, o)
        if rv2 == 1: return 1
        return 0

    cdef int select_cell(self, np.float64_t pos[3], np.float64_t dds[3]) nogil:
        cdef int rv1 = self.sel1.select_cell(pos, dds)
        if rv1 == 1: return 1
        cdef int rv2 = self.sel2.select_cell(pos, dds)
        if rv2 == 1: return 1
        return 0

    cdef int select_point(self, np.float64_t pos[3]) nogil:
        cdef int rv1 = self.sel1.select_point(pos)
        if rv1 == 1: return 1
        cdef int rv2 = self.sel2.select_point(pos)
        if rv2 == 1: return 1
        return 0

    cdef int select_sphere(self, np.float64_t pos[3], np.float64_t radius) nogil:
        cdef int rv1 = self.sel1.select_sphere(pos, radius)
        if rv1 == 1: return 1
        cdef int rv2 = self.sel2.select_sphere(pos, radius)
        if rv2 == 1: return 1
        return 0

    def _hash_vals(self):
        return (self.sel1._hash_vals() +
                ("or",) +
                self.sel2._hash_vals())

cdef class BooleanNOTSelector(BooleanSelector):
    cdef int select_bbox(self, np.float64_t left_edge[3],
                               np.float64_t right_edge[3]) nogil:
        # We always return True here, because we don't have a "fully included"
        # check anywhere else.
        return 1

    cdef int select_bbox_edge(self, np.float64_t left_edge[3],
                              np.float64_t right_edge[3]) nogil:
        return 1

    cdef int select_grid(self, np.float64_t left_edge[3],
                         np.float64_t right_edge[3], np.int32_t level,
                         Oct *o = NULL) nogil:
        return 1

    cdef int select_cell(self, np.float64_t pos[3], np.float64_t dds[3]) nogil:
        cdef int rv1 = self.sel1.select_cell(pos, dds)
        if rv1 == 0: return 1
        return 0

    cdef int select_point(self, np.float64_t pos[3]) nogil:
        cdef int rv1 = self.sel1.select_point(pos)
        if rv1 == 0: return 1
        return 0

    cdef int select_sphere(self, np.float64_t pos[3], np.float64_t radius) nogil:
        cdef int rv1 = self.sel1.select_sphere(pos, radius)
        if rv1 == 0: return 1
        return 0

    def _hash_vals(self):
        return (self.sel1._hash_vals() +
                ("not",))

cdef class BooleanXORSelector(BooleanSelector):

    cdef int select_bbox(self, np.float64_t left_edge[3],
                               np.float64_t right_edge[3]) nogil:
        # We always return True here, because we don't have a "fully included"
        # check anywhere else.
        return 1

    cdef int select_bbox_edge(self, np.float64_t left_edge[3],
                              np.float64_t right_edge[3]) nogil:
        return 1

    cdef int select_grid(self, np.float64_t left_edge[3],
                         np.float64_t right_edge[3], np.int32_t level,
                         Oct *o = NULL) nogil:
        return 1

    cdef int select_cell(self, np.float64_t pos[3], np.float64_t dds[3]) nogil:
        cdef int rv1 = self.sel1.select_cell(pos, dds)
        cdef int rv2 = self.sel2.select_cell(pos, dds)
        if rv1 == rv2: return 0
        return 1

    cdef int select_point(self, np.float64_t pos[3]) nogil:
        cdef int rv1 = self.sel1.select_point(pos)
        cdef int rv2 = self.sel2.select_point(pos)
        if rv1 == rv2: return 0
        return 1

    cdef int select_sphere(self, np.float64_t pos[3], np.float64_t radius) nogil:
        cdef int rv1 = self.sel1.select_sphere(pos, radius)
        cdef int rv2 = self.sel2.select_sphere(pos, radius)
        if rv1 == rv2: return 0
        return 1

    def _hash_vals(self):
        return (self.sel1._hash_vals() +
                ("xor",) +
                self.sel2._hash_vals())

cdef class BooleanNEGSelector(BooleanSelector):

    cdef int select_bbox(self, np.float64_t left_edge[3],
                         np.float64_t right_edge[3]) nogil:
        # We always return True here, because we don't have a "fully included"
        # check anywhere else.
        return self.sel1.select_bbox(left_edge, right_edge)

    cdef int select_bbox_edge(self, np.float64_t left_edge[3],
                              np.float64_t right_edge[3]) nogil:
        return self.sel1.select_bbox_edge(left_edge, right_edge)

    cdef int select_grid(self, np.float64_t left_edge[3],
                         np.float64_t right_edge[3], np.int32_t level,
                         Oct *o = NULL) nogil:
        return self.sel1.select_grid(left_edge, right_edge, level, o)

    cdef int select_cell(self, np.float64_t pos[3], np.float64_t dds[3]) nogil:
        cdef int rv1 = self.sel1.select_cell(pos, dds)
        if rv1 == 0: return 0
        cdef int rv2 = self.sel2.select_cell(pos, dds)
        if rv2 == 1: return 0
        return 1

    cdef int select_point(self, np.float64_t pos[3]) nogil:
        cdef int rv1 = self.sel1.select_point(pos)
        if rv1 == 0: return 0
        cdef int rv2 = self.sel2.select_point(pos)
        if rv2 == 1: return 0
        return 1

    cdef int select_sphere(self, np.float64_t pos[3], np.float64_t radius) nogil:
        cdef int rv1 = self.sel1.select_sphere(pos, radius)
        if rv1 == 0: return 0
        cdef int rv2 = self.sel2.select_sphere(pos, radius)
        if rv2 == 1: return 0
        return 1

    def _hash_vals(self):
        return (self.sel1._hash_vals() +
                ("neg",) +
                self.sel2._hash_vals())

cdef class ChainedBooleanSelector(SelectorObject):
    cdef int n_obj
    cdef np.ndarray selectors
    def __init__(self, dobj):
        # These are data objects, not selectors
        self.n_obj = len(dobj.data_objects)
        self.selectors = np.empty(self.n_obj, dtype="object")
        for i in range(self.n_obj):
            self.selectors[i] = dobj.data_objects[i].selector

cdef class ChainedBooleanANDSelector(ChainedBooleanSelector):
    @cython.cdivision(True)
    @cython.boundscheck(False)
    @cython.wraparound(False)
    cdef int select_bbox(self, np.float64_t left_edge[3],
                         np.float64_t right_edge[3]) nogil:
        with gil:
            for i in range(self.n_obj):
                if (<SelectorObject>self.selectors[i]).select_bbox(
                        left_edge, right_edge) == 0:
                    return 0
        return 1

    @cython.cdivision(True)
    @cython.boundscheck(False)
    @cython.wraparound(False)
    cdef int select_bbox_edge(self, np.float64_t left_edge[3],
                              np.float64_t right_edge[3]) nogil:
        cdef int selected = 0
        cdef int ret
        with gil:
            for i in range(self.n_obj):
                ret = (<SelectorObject>self.selectors[i]).select_bbox_edge(
                    left_edge, right_edge)
                if ret == 0:
                    return 0
                elif ret == 2:
                    selected = 2
        if selected == 2:
            return 2
        return 1

    @cython.cdivision(True)
    @cython.boundscheck(False)
    @cython.wraparound(False)
    cdef int select_grid(self, np.float64_t left_edge[3],
                         np.float64_t right_edge[3], np.int32_t level,
                         Oct *o = NULL) nogil:
        with gil:
            for i in range(self.n_obj):
                if (<SelectorObject>self.selectors[i]).select_grid(
                        left_edge, right_edge, level, o) == 0:
                    return 0
        return 1

    @cython.cdivision(True)
    @cython.boundscheck(False)
    @cython.wraparound(False)
    cdef int select_cell(self, np.float64_t pos[3], np.float64_t dds[3]) nogil:
        with gil:
            for i in range(self.n_obj):
                if (<SelectorObject>self.selectors[i]).select_cell(
                        pos, dds) == 0:
                    return 0
        return 1

    @cython.cdivision(True)
    @cython.boundscheck(False)
    @cython.wraparound(False)
    cdef int select_point(self, np.float64_t pos[3]) nogil:
        with gil:
            for i in range(self.n_obj):
                if (<SelectorObject>self.selectors[i]).select_point(pos) == 0:
                    return 0
        return 1

    @cython.cdivision(True)
    @cython.boundscheck(False)
    @cython.wraparound(False)
    cdef int select_sphere(self, np.float64_t pos[3], np.float64_t radius) nogil:
        with gil:
            for i in range(self.n_obj):
                if (<SelectorObject>self.selectors[i]).select_sphere(
                        pos, radius) == 0:
                    return 0
        return 1

    def _hash_vals(self):
        v = ("chained_and",)
        for s in self.selectors:
            v += s._hash_vals()
        return v

intersection_selector = ChainedBooleanANDSelector

cdef class ChainedBooleanORSelector(ChainedBooleanSelector):
    @cython.cdivision(True)
    @cython.boundscheck(False)
    @cython.wraparound(False)
    cdef int select_bbox(self, np.float64_t left_edge[3],
                         np.float64_t right_edge[3]) nogil:
        with gil:
            for i in range(self.n_obj):
                if (<SelectorObject>self.selectors[i]).select_bbox(
                        left_edge, right_edge) == 1:
                    return 1
        return 0

    @cython.cdivision(True)
    @cython.boundscheck(False)
    @cython.wraparound(False)
    cdef int select_bbox_edge(self, np.float64_t left_edge[3],
                         np.float64_t right_edge[3]) nogil:
        cdef int selected = 0
        cdef int ret
        with gil:
            for i in range(self.n_obj):
                ret = (<SelectorObject>self.selectors[i]).select_bbox_edge(
                    left_edge, right_edge)
                if ret == 2:
                    return 2
                elif ret == 1:
                    selected = 1
        return selected

    @cython.cdivision(True)
    @cython.boundscheck(False)
    @cython.wraparound(False)
    cdef int select_grid(self, np.float64_t left_edge[3],
                         np.float64_t right_edge[3], np.int32_t level,
                         Oct *o = NULL) nogil:
        with gil:
            for i in range(self.n_obj):
                if (<SelectorObject>self.selectors[i]).select_grid(
                        left_edge, right_edge, level, o) == 1:
                    return 1
        return 0

    @cython.cdivision(True)
    @cython.boundscheck(False)
    @cython.wraparound(False)
    cdef int select_cell(self, np.float64_t pos[3], np.float64_t dds[3]) nogil:
        with gil:
            for i in range(self.n_obj):
                if (<SelectorObject>self.selectors[i]).select_cell(
                        pos, dds) == 1:
                    return 1
        return 0

    @cython.cdivision(True)
    @cython.boundscheck(False)
    @cython.wraparound(False)
    cdef int select_point(self, np.float64_t pos[3]) nogil:
        with gil:
            for i in range(self.n_obj):
                if (<SelectorObject>self.selectors[i]).select_point(pos) == 1:
                    return 1
        return 0

    @cython.cdivision(True)
    @cython.boundscheck(False)
    @cython.wraparound(False)
    cdef int select_sphere(self, np.float64_t pos[3], np.float64_t radius) nogil:
        with gil:
            for i in range(self.n_obj):
                if (<SelectorObject>self.selectors[i]).select_sphere(
                        pos, radius) == 1:
                    return 1
        return 0

    def _hash_vals(self):
        v = ("chained_or",)
        for s in self.selectors:
            v += s._hash_vals()
        return v

union_selector = ChainedBooleanORSelector<|MERGE_RESOLUTION|>--- conflicted
+++ resolved
@@ -17,11 +17,8 @@
 import numpy as np
 cimport numpy as np
 cimport cython
-<<<<<<< HEAD
 from libc.math cimport sqrt
-=======
 from cython cimport floating
->>>>>>> 3845bf40
 from libc.stdlib cimport malloc, free
 from libc.stdio cimport printf
 from yt.utilities.lib.fp_utils cimport fclip, iclip, fmax, fmin, imin, imax
@@ -603,17 +600,10 @@
     @cython.boundscheck(False)
     @cython.wraparound(False)
     @cython.cdivision(True)
-<<<<<<< HEAD
-    def count_points(self, np.ndarray[anyfloat, ndim=1] x,
-                           np.ndarray[anyfloat, ndim=1] y,
-                           np.ndarray[anyfloat, ndim=1] z,
-                           radii):
-=======
     def count_points(self, np.ndarray[floating, ndim=1] x,
                            np.ndarray[floating, ndim=1] y,
                            np.ndarray[floating, ndim=1] z,
-                           np.float64_t radius):
->>>>>>> 3845bf40
+                           radii):
         cdef int count = 0
         cdef int i
         cdef np.float64_t pos[3]
@@ -640,18 +630,11 @@
     @cython.boundscheck(False)
     @cython.wraparound(False)
     @cython.cdivision(True)
-<<<<<<< HEAD
     def select_points(self,
-                      np.ndarray[anyfloat, ndim=1] x,
-                      np.ndarray[anyfloat, ndim=1] y,
-                      np.ndarray[anyfloat, ndim=1] z,
+                      np.ndarray[floating, ndim=1] x,
+                      np.ndarray[floating, ndim=1] y,
+                      np.ndarray[floating, ndim=1] z,
                       radii):
-=======
-    def select_points(self, np.ndarray[floating, ndim=1] x,
-                            np.ndarray[floating, ndim=1] y,
-                            np.ndarray[floating, ndim=1] z,
-                            np.float64_t radius):
->>>>>>> 3845bf40
         cdef int count = 0
         cdef int i
         cdef np.float64_t pos[3]
