"""
Geometry selection routines.




"""

#-----------------------------------------------------------------------------
# Copyright (c) 2013, yt Development Team.
#
# Distributed under the terms of the Modified BSD License.
#
# The full license is in the file COPYING.txt, distributed with this software.
#-----------------------------------------------------------------------------

import numpy as np
cimport numpy as np
cimport cython
from libc.stdlib cimport malloc, free
from fp_utils cimport fclip, iclip, fmax, fmin
from .oct_container cimport OctreeContainer, OctAllocationContainer, Oct
cimport oct_visitors
from .oct_visitors cimport cind
from yt.utilities.lib.grid_traversal cimport \
    VolumeContainer, sample_function, walk_volume

cdef extern from "math.h":
    double exp(double x) nogil
    float expf(float x) nogil
    long double expl(long double x) nogil
    double floor(double x) nogil
    double ceil(double x) nogil
    double fmod(double x, double y) nogil
    double log2(double x) nogil
    long int lrint(double x) nogil
    double fabs(double x) nogil

# These routines are separated into a couple different categories:
#
#   * Routines for identifying intersections of an object with a bounding box
#   * Routines for identifying cells/points inside a bounding box that
#     intersect with an object
#   * Routines that speed up some type of geometric calculation

# First, bounding box / object intersection routines.
# These all respect the interface "dobj" and a set of left_edges, right_edges,
# sometimes also accepting level and mask information.

def _ensure_code(arr):
    if hasattr(arr, "convert_to_units"):
        arr.convert_to_units("code_length")
    return arr

@cython.boundscheck(False)
@cython.wraparound(False)
@cython.cdivision(True)
def convert_mask_to_indices(np.ndarray[np.uint8_t, ndim=3, cast=True] mask,
            int count, int transpose = 0):
    cdef int i, j, k, cpos
    cdef np.ndarray[np.int64_t, ndim=2] indices 
    indices = np.zeros((count, 3), dtype='int64')
    cpos = 0
    for i in range(mask.shape[0]):
        for j in range(mask.shape[1]):
            for k in range(mask.shape[2]):
                if mask[i, j, k] == 1:
                    if transpose == 1:
                        indices[cpos, 0] = k
                        indices[cpos, 1] = j
                        indices[cpos, 2] = i
                    else:
                        indices[cpos, 0] = i
                        indices[cpos, 1] = j
                        indices[cpos, 2] = k
                    cpos += 1
    return indices


@cython.boundscheck(False)
@cython.wraparound(False)
@cython.cdivision(True)
cdef _mask_fill(np.ndarray[np.float64_t, ndim=1] out,
                np.int64_t offset,
                np.ndarray[np.uint8_t, ndim=3, cast=True] mask,
                np.ndarray[anyfloat, ndim=3] vals):
    cdef np.int64_t count = 0
    cdef int i, j, k
    for i in range(mask.shape[0]):
        for j in range(mask.shape[1]):
            for k in range(mask.shape[2]):
                if mask[i, j, k] == 1:
                    out[offset + count] = vals[i, j, k]
                    count += 1
    return count

def mask_fill(np.ndarray[np.float64_t, ndim=1] out,
              np.int64_t offset,
              np.ndarray[np.uint8_t, ndim=3, cast=True] mask,
              np.ndarray vals):
    if vals.dtype == np.float32:
        return _mask_fill[np.float32_t](out, offset, mask, vals)
    elif vals.dtype == np.float64:
        return _mask_fill[np.float64_t](out, offset, mask, vals)
    else:
        raise RuntimeError

cdef class SelectorObject:

    def __cinit__(self, dobj):
        self.min_level = getattr(dobj, "min_level", 0)
        self.max_level = getattr(dobj, "max_level", 99)
        self.overlap_cells = 0

        for i in range(3) :
            pf = getattr(dobj, 'pf', None)
            if pf is None:
                for i in range(3):
                    # NOTE that this is not universal.
                    self.domain_width[i] = 1.0
                    self.periodicity[i] = False
            else:
                DLE = _ensure_code(pf.domain_left_edge)
                DRE = _ensure_code(pf.domain_right_edge)
                for i in range(3):
                    self.domain_width[i] = DRE[i] - DLE[i]
                    self.periodicity[i] = pf.periodicity[i]

    @cython.boundscheck(False)
    @cython.wraparound(False)
    @cython.cdivision(True)
    def select_grids(self,
                     np.ndarray[np.float64_t, ndim=2] left_edges,
                     np.ndarray[np.float64_t, ndim=2] right_edges,
                     np.ndarray[np.int32_t, ndim=2] levels):
        cdef int i, n
        cdef int ng = left_edges.shape[0]
        cdef np.ndarray[np.uint8_t, ndim=1] gridi = np.zeros(ng, dtype='uint8')
        cdef np.float64_t LE[3], RE[3]
        _ensure_code(left_edges)
        _ensure_code(right_edges)
        with nogil:
            for n in range(ng):
                # Call our selector function
                # Check if the sphere is inside the grid
                for i in range(3):
                    LE[i] = left_edges[n, i]
                    RE[i] = right_edges[n, i]
                gridi[n] = self.select_grid(LE, RE, levels[n, 0])
        return gridi.astype("bool")

    def count_octs(self, OctreeContainer octree, int domain_id = -1):
        cdef OctVisitorData data
        octree.setup_data(&data, domain_id)
        octree.visit_all_octs(self, oct_visitors.count_total_octs, &data)
        return data.index

    def count_oct_cells(self, OctreeContainer octree, int domain_id = -1):
        cdef OctVisitorData data
        octree.setup_data(&data, domain_id)
        octree.visit_all_octs(self, oct_visitors.count_total_cells, &data)
        return data.index

    @cython.boundscheck(False)
    @cython.wraparound(False)
    @cython.cdivision(True)
    cdef void recursively_visit_octs(self, Oct *root,
                        np.float64_t pos[3], np.float64_t dds[3],
                        int level, 
                        oct_visitor_function *func,
                        OctVisitorData *data,
                        int visit_covered = 0):
        # visit_covered tells us whether this octree supports partial
        # refinement.  If it does, we need to handle this specially -- first
        # we visit *this* oct, then we make a second pass to check any child
        # octs.
        cdef np.float64_t LE[3], RE[3], sdds[3], spos[3]
        cdef int i, j, k, res, mi
        cdef Oct *ch
        cdef np.uint8_t selected
        # Remember that pos is the *center* of the oct, and dds is the oct
        # width.  So to get to the edges, we add/subtract half of dds.
        for i in range(3):
            # sdds is the cell width
            sdds[i] = dds[i]/2.0
            LE[i] = pos[i] - dds[i]/2.0
            RE[i] = pos[i] + dds[i]/2.0
        #print LE[0], RE[0], LE[1], RE[1], LE[2], RE[2]
        res = self.select_grid(LE, RE, level, root)
        if res == 1 and data.domain > 0 and root.domain != data.domain:
            res = -1
        cdef int increment = 1
        cdef int next_level, this_level
        # next_level: an int that says whether or not we can progress to children
        # this_level: an int that says whether or not we can select from this
        # level
        next_level = this_level = 1
        if res == -1:
            # This happens when we do domain selection but the oct has
            # children.  This would allow an oct to pass to its children but
            # not get accessed itself.
            next_level = 1
            this_level = 0
        elif level == self.max_level:
            next_level = 0
        elif level < self.min_level or level > self.max_level:
            this_level = 0
        if res == 0 and this_level == 1:
            return
        # Now we visit all our children.  We subtract off sdds for the first
        # pass because we center it on the first cell.
        cdef int iter = 1 - visit_covered # 2 if 1, 1 if 0.
        # So the order here goes like so.  If visit_covered is 1, which usually
        # comes from "partial_coverage", we visit the components of a zone even
        # if it has children.  But in general, the first iteration through, we
        # visit each cell.  This means that only if visit_covered is true do we
        # visit potentially covered cells.  The next time through, we visit
        # child cells.
        while iter < 2:
            spos[0] = pos[0] - sdds[0]/2.0
            for i in range(2):
                spos[1] = pos[1] - sdds[1]/2.0
                for j in range(2):
                    spos[2] = pos[2] - sdds[2]/2.0
                    for k in range(2):
                        ch = NULL
                        if root.children != NULL:
                            ch = root.children[cind(i, j, k)]
                        if iter == 1 and next_level == 1 and ch != NULL:
                            # Note that data.pos is always going to be the
                            # position of the Oct -- it is *not* always going
                            # to be the same as the position of the cell under
                            # investigation.
                            data.pos[0] = (data.pos[0] << 1) + i
                            data.pos[1] = (data.pos[1] << 1) + j
                            data.pos[2] = (data.pos[2] << 1) + k
                            data.level += 1
                            self.recursively_visit_octs(
                                ch, spos, sdds, level + 1, func, data,
                                visit_covered)
                            data.pos[0] = (data.pos[0] >> 1)
                            data.pos[1] = (data.pos[1] >> 1)
                            data.pos[2] = (data.pos[2] >> 1)
                            data.level -= 1
                        elif this_level == 1 and data.oref > 0:
                            data.global_index += increment
                            increment = 0
                            self.visit_oct_cells(data, root, ch, spos, sdds,
                                                 func, i, j, k)
                        elif this_level == 1 and increment == 1:
                            data.global_index += increment
                            increment = 0
                            data.ind[0] = data.ind[1] = data.ind[2] = 0
                            func(root, data, 1)
                        spos[2] += sdds[2]
                    spos[1] += sdds[1]
                spos[0] += sdds[0]
            this_level = 0 # We turn this off for the second pass.
            iter += 1

    cdef void visit_oct_cells(self, OctVisitorData *data, Oct *root, Oct *ch,
                              np.float64_t spos[3], np.float64_t sdds[3],
                              oct_visitor_function *func, int i, int j, int k):
        # We can short-circuit the whole process if data.oref == 1.
        # This saves us some funny-business.
        cdef int selected
        if data.oref == 1:
            selected = self.select_cell(spos, sdds)
            if ch != NULL:
                selected *= self.overlap_cells
            # data.ind refers to the cell, not to the oct.
            data.ind[0] = i
            data.ind[1] = j
            data.ind[2] = k
            func(root, data, selected)
            return
        # Okay, now that we've got that out of the way, we have to do some
        # other checks here.  In this case, spos[] is the position of the
        # center of a *possible* oct child, which means it is the center of a
        # cluster of cells.  That cluster might have 1, 8, 64, ... cells in it.
        # But, we can figure it out by calculating the cell dds.
        cdef np.float64_t dds[3], pos[3]
        cdef int ci, cj, ck
        cdef int nr = (1 << (data.oref - 1))
        for ci in range(3):
            dds[ci] = sdds[ci] / nr
        # Boot strap at the first index.
        pos[0] = (spos[0] - sdds[0]/2.0) + dds[0] * 0.5
        for ci in range(nr):
            pos[1] = (spos[1] - sdds[1]/2.0) + dds[1] * 0.5
            for cj in range(nr):
                pos[2] = (spos[2] - sdds[2]/2.0) + dds[2] * 0.5
                for ck in range(nr):
                    selected = self.select_cell(pos, dds)
                    if ch != NULL:
                        selected *= self.overlap_cells
                    data.ind[0] = ci + i * nr
                    data.ind[1] = cj + j * nr
                    data.ind[2] = ck + k * nr
                    func(root, data, selected)
                    pos[2] += dds[2]
                pos[1] += dds[1]
            pos[0] += dds[0]

    @cython.boundscheck(False)
    @cython.wraparound(False)
    @cython.cdivision(True)
    cdef int select_grid(self, np.float64_t left_edge[3],
                               np.float64_t right_edge[3],
                               np.int32_t level, Oct *o = NULL) nogil:
        if level < self.min_level or level > self.max_level: return 0
        return self.select_bbox(left_edge, right_edge)
 
    cdef int select_cell(self, np.float64_t pos[3], np.float64_t dds[3]) nogil:
        return 0

    cdef int select_point(self, np.float64_t pos[3]) nogil:
        return 0

    cdef int select_sphere(self, np.float64_t pos[3], np.float64_t radius) nogil:
        return 0

    cdef int select_bbox(self, np.float64_t left_edge[3],
                               np.float64_t right_edge[3]) nogil:
        return 0

    @cython.boundscheck(False)
    @cython.wraparound(False)
    @cython.cdivision(True)
    cdef np.float64_t difference(self, np.float64_t x1, np.float64_t x2, int d) nogil:
        # domain_width is already in code units, and we assume what is fed in
        # is too.
        cdef np.float64_t rel = x1 - x2
        if self.periodicity[d] :
            if rel > self.domain_width[d] * 0.5:
                rel -= self.domain_width[d]
            elif rel < -self.domain_width[d] * 0.5:
                rel += self.domain_width[d]
        return rel

    @cython.boundscheck(False)
    @cython.wraparound(False)
    @cython.cdivision(True)
    def fill_mesh_mask(self, mesh):
        cdef int dim[3]
        cdef np.float64_t pos[3]
        cdef np.ndarray[np.int64_t, ndim=2] indices
        cdef np.ndarray[np.float64_t, ndim=2] coords
        cdef np.ndarray[np.uint8_t, ndim=1] mask
        cdef int i, j, k, selected
        cdef int npoints, nv = mesh._connectivity_length
        cdef int total = 0
        cdef int offset = mesh._index_offset
        coords = _ensure_code(mesh.connectivity_coords)
        indices = mesh.connectivity_indices
        npoints = indices.shape[0]
        mask = np.zeros(npoints, dtype='uint8')
        for i in range(npoints):
            selected = 0
            for j in range(nv):
                for k in range(3):
                    pos[k] = coords[indices[i, j] - offset, k]
                selected = self.select_point(pos)
                if selected == 1: break
            total += selected
            mask[i] = selected
        if total == 0: return None
        return mask.astype("bool")

    @cython.boundscheck(False)
    @cython.wraparound(False)
    @cython.cdivision(True)
    def fill_mesh_cell_mask(self, mesh):
        cdef int dim[3]
        cdef np.float64_t pos, le[3], re[3]
        cdef np.ndarray[np.int64_t, ndim=2] indices
        cdef np.ndarray[np.float64_t, ndim=2] coords
        cdef np.ndarray[np.uint8_t, ndim=1] mask
        cdef int i, j, k, selected
        cdef int npoints, nv = mesh._connectivity_length
        cdef int total = 0
        cdef int offset = mesh._index_offset
        if nv != 8:
            raise RuntimeError
        coords = _ensure_code(mesh.connectivity_coords)
        indices = mesh.connectivity_indices
        npoints = indices.shape[0]
        mask = np.zeros(npoints, dtype='uint8')
        for i in range(npoints):
            selected = 0
            for k in range(3):
                le[k] = 1e60
                re[k] = -1e60
            for j in range(nv):
                for k in range(3):
                    pos = coords[indices[i, j] - offset, k]
                    le[k] = fmin(pos, le[k])
                    re[k] = fmax(pos, re[k])
            selected = self.select_bbox(le, re)
            total += selected
            mask[i] = selected
        if total == 0: return None
        return mask.astype("bool")

    @cython.boundscheck(False)
    @cython.wraparound(False)
    @cython.cdivision(True)
    def fill_mask(self, gobj):
        cdef np.ndarray[np.uint8_t, ndim=3, cast=True] child_mask
        child_mask = gobj.child_mask
        cdef np.ndarray[np.uint8_t, ndim=3] mask
        cdef int dim[3]
        _ensure_code(gobj.dds)
        _ensure_code(gobj.LeftEdge)
        _ensure_code(gobj.RightEdge)
        cdef np.ndarray[np.float64_t, ndim=1] odds = gobj.dds
        cdef np.ndarray[np.float64_t, ndim=1] left_edge = gobj.LeftEdge
        cdef np.ndarray[np.float64_t, ndim=1] right_edge = gobj.RightEdge
        cdef int i, j, k
        cdef np.float64_t dds[3], pos[3]
        for i in range(3):
            dds[i] = odds[i]
            dim[i] = gobj.ActiveDimensions[i]
        mask = np.zeros(gobj.ActiveDimensions, dtype='uint8')
        cdef int total = 0
        cdef int temp
        # Check for the level bounds
        cdef np.int32_t level = gobj.Level
        if level < self.min_level or level > self.max_level:
            return mask.astype("bool")
        # We set this to 1 if we ignore child_mask
        cdef int this_level = 0
        if level == self.max_level:
            this_level = 1
        with nogil:
            pos[0] = left_edge[0] + dds[0] * 0.5
            for i in range(dim[0]):
                pos[1] = left_edge[1] + dds[1] * 0.5
                for j in range(dim[1]):
                    pos[2] = left_edge[2] + dds[2] * 0.5
                    for k in range(dim[2]):
                        if child_mask[i, j, k] == 1 or this_level == 1:
                            mask[i, j, k] = self.select_cell(pos, dds)
                            total += mask[i, j, k]
                        pos[2] += dds[1]
                    pos[1] += dds[1]
                pos[0] += dds[0]
        if total == 0: return None
        return mask.astype("bool")

    @cython.boundscheck(False)
    @cython.wraparound(False)
    @cython.cdivision(True)
    def count_points(self, np.ndarray[anyfloat, ndim=1] x,
                           np.ndarray[anyfloat, ndim=1] y,
                           np.ndarray[anyfloat, ndim=1] z,
                           np.float64_t radius):
        cdef int count = 0
        cdef int i
        cdef np.float64_t pos[3]
        _ensure_code(x)
        _ensure_code(y)
        _ensure_code(z)
        with nogil:
            if radius == 0.0 :
                for i in range(x.shape[0]):
                    pos[0] = x[i]
                    pos[1] = y[i]
                    pos[2] = z[i]
                    count += self.select_point(pos)
            else :
                for i in range(x.shape[0]):
                    pos[0] = x[i]
                    pos[1] = y[i]
                    pos[2] = z[i]
                    count += self.select_sphere(pos, radius)
        return count

    @cython.boundscheck(False)
    @cython.wraparound(False)
    @cython.cdivision(True)
    def select_points(self, np.ndarray[anyfloat, ndim=1] x,
                            np.ndarray[anyfloat, ndim=1] y,
                            np.ndarray[anyfloat, ndim=1] z,
                            np.float64_t radius):
        cdef int count = 0
        cdef int i
        cdef np.float64_t pos[3]
        cdef np.ndarray[np.uint8_t, ndim=1] mask 
        mask = np.zeros(x.shape[0], dtype='uint8')
        _ensure_code(x)
        _ensure_code(y)
        _ensure_code(z)

        # this is to allow selectors to optimize the point vs
        # 0-radius sphere case.  These two may have different 
        # effects for 0-volume selectors, however (collision 
        # between a ray and a point is null, while ray and a
        # sphere is allowed)
        with nogil:
            if radius == 0.0 :
                for i in range(x.shape[0]) :
                    pos[0] = x[i]
                    pos[1] = y[i]
                    pos[2] = z[i]
                    mask[i] = self.select_point(pos)
                    count += mask[i]
            else :
                for i in range(x.shape[0]):
                    pos[0] = x[i]
                    pos[1] = y[i]
                    pos[2] = z[i]
                    mask[i] = self.select_sphere(pos, radius)
                    count += mask[i]
        if count == 0: return None
        return mask.astype("bool")

    def __hash__(self):
        return hash(self._hash_vals() + self._base_hash())

    def _hash_vals(self):
        raise NotImplementedError

    def _base_hash(self):
        return (self.min_level, self.max_level, self.overlap_cells,
                self.periodicity[0],
                self.periodicity[1],
                self.periodicity[2],
                self.domain_width[0],
                self.domain_width[1],
                self.domain_width[2])

cdef class SphereSelector(SelectorObject):
    cdef np.float64_t radius
    cdef np.float64_t radius2
    cdef np.float64_t center[3]
    cdef np.float64_t bbox[3][2]
<<<<<<< HEAD
=======
    cdef bint check_box[3]
>>>>>>> e8a140b1

    def __init__(self, dobj):
        self.radius = _ensure_code(dobj.radius)
        self.radius2 = self.radius * self.radius
        center = _ensure_code(dobj.center)
<<<<<<< HEAD
=======
        cdef np.float64_t mi = np.finfo("float64").min
        cdef np.float64_t ma = np.finfo("float64").max
>>>>>>> e8a140b1
        for i in range(3):
            self.center[i] = center[i]
            self.bbox[i][0] = self.center[i] - self.radius
            self.bbox[i][1] = self.center[i] + self.radius
<<<<<<< HEAD
=======
            if self.bbox[i][0] < dobj.pf.domain_left_edge[i]:
                self.check_box[i] = False
            elif self.bbox[i][1] > dobj.pf.domain_right_edge[i]:
                self.check_box[i] = False
            else:
                self.check_box[i] = True
>>>>>>> e8a140b1

    @cython.boundscheck(False)
    @cython.wraparound(False)
    @cython.cdivision(True)
    cdef int select_cell(self, np.float64_t pos[3], np.float64_t dds[3]) nogil:
        # sphere center either inside cell or center of cell lies inside sphere
        if (pos[0] - 0.5*dds[0] <= self.center[0] <= pos[0]+0.5*dds[0] and
            pos[1] - 0.5*dds[1] <= self.center[1] <= pos[1]+0.5*dds[1] and
            pos[2] - 0.5*dds[2] <= self.center[2] <= pos[2]+0.5*dds[2]):
            return 1
        return self.select_point(pos)

    @cython.boundscheck(False)
    @cython.wraparound(False)
    @cython.cdivision(True)
    cdef int select_point(self, np.float64_t pos[3]) nogil:
        cdef int i
        cdef np.float64_t dist, dist2 = 0
        for i in range(3):
            if pos[i] < self.bbox[i][0] or pos[i] > self.bbox[i][1]:
<<<<<<< HEAD
                return 0
=======
                if self.check_box[i]: return 0
>>>>>>> e8a140b1
            dist = self.difference(pos[i], self.center[i], i)
            dist2 += dist*dist
            if dist2 > self.radius2: return 0
        return 1
   
    @cython.boundscheck(False)
    @cython.wraparound(False)
    @cython.cdivision(True)
    cdef int select_sphere(self, np.float64_t pos[3], np.float64_t radius) nogil:
        cdef int i
        cdef np.float64_t dist, dist2 = 0
        for i in range(3):
            dist = self.difference(pos[i], self.center[i], i) 
            dist2 += dist*dist
        dist = self.radius+radius
        if dist2 <= dist*dist: return 1
        return 0
 
    @cython.boundscheck(False)
    @cython.wraparound(False)
    @cython.cdivision(True)
    cdef int select_bbox(self, np.float64_t left_edge[3],
                               np.float64_t right_edge[3]) nogil:
        cdef np.float64_t box_center, relcenter, closest, dist, edge
        cdef int i
        if (left_edge[0] <= self.center[0] <= right_edge[0] and
            left_edge[1] <= self.center[1] <= right_edge[1] and
            left_edge[2] <= self.center[2] <= right_edge[2]):
            return 1
        for i in range(3):
            if not self.check_box[i]: continue
            if right_edge[i] < self.bbox[i][0] or \
               left_edge[i] > self.bbox[i][1]:
                return 0
        # http://www.gamedev.net/topic/335465-is-this-the-simplest-sphere-aabb-collision-test/
        dist = 0
        for i in range(3):
            # Early terminate
            box_center = (right_edge[i] + left_edge[i])/2.0
            relcenter = self.difference(box_center, self.center[i], i)
            edge = right_edge[i] - left_edge[i]
            closest = relcenter - fclip(relcenter, -edge/2.0, edge/2.0)
            dist += closest*closest
            if dist > self.radius2: return 0
        return 1

    def _hash_vals(self):
        return (self.radius, self.radius2,
                self.center[0], self.center[1], self.center[2])

sphere_selector = SphereSelector

cdef class RegionSelector(SelectorObject):
    cdef np.float64_t left_edge[3]
    cdef np.float64_t right_edge[3]
    cdef np.float64_t right_edge_shift[3]

    def __init__(self, dobj):
        cdef int i
        # We are modifying dobj.left_edge and dobj.right_edge , so here we will
        # do an in-place conversion of those arrays.
        _ensure_code(dobj.right_edge)
        _ensure_code(dobj.left_edge)
        DW = _ensure_code(dobj.pf.domain_width.copy())

        for i in range(3):
            region_width = dobj.right_edge[i] - dobj.left_edge[i]
            domain_width = DW[i]

            if region_width <= 0:
                print "Error: region right edge < left edge", region_width
                raise RuntimeError

            if dobj.pf.periodicity[i]:
                # shift so left_edge guaranteed in domain
                if dobj.left_edge[i] < dobj.pf.domain_left_edge[i]:
                    dobj.left_edge[i] += domain_width
                    dobj.right_edge[i] += domain_width
                elif dobj.left_edge[i] > dobj.pf.domain_right_edge[i]:
                    dobj.left_edge[i] += domain_width
                    dobj.right_edge[i] += domain_width
            else:
                if dobj.left_edge[i] < dobj.pf.domain_left_edge[i] or \
                   dobj.right_edge[i] > dobj.pf.domain_right_edge[i]:
                    print "Error: bad Region in non-periodic domain:", dobj.left_edge[i], \
                        dobj.pf.domain_left_edge[i], dobj.right_edge[i], dobj.pf.domain_right_edge[i]
                    raise RuntimeError
                
            # Already ensured in code
            self.left_edge[i] = dobj.left_edge[i]
            self.right_edge[i] = dobj.right_edge[i]
            self.right_edge_shift[i] = \
                (dobj.right_edge).to_ndarray()[i] - domain_width.to_ndarray()

    @cython.boundscheck(False)
    @cython.wraparound(False)
    @cython.cdivision(True)
    cdef int select_bbox(self, np.float64_t left_edge[3],
                               np.float64_t right_edge[3]) nogil:
        cdef int i, shift, included
        cdef np.float64_t LE, RE
        for i in range(3):
            if (right_edge[i] < self.left_edge[i] and \
                left_edge[i] >= self.right_edge_shift[i]) or \
                left_edge[i] >= self.right_edge[i]:
                return 0
        return 1

    @cython.boundscheck(False)
    @cython.wraparound(False)
    @cython.cdivision(True)
    cdef int select_cell(self, np.float64_t pos[3], np.float64_t dds[3]) nogil:
        return self.select_point(pos)

    @cython.boundscheck(False)
    @cython.wraparound(False)
    @cython.cdivision(True)
    cdef int select_point(self, np.float64_t pos[3]) nogil:
        cdef int i
        for i in range(3):
            if (self.right_edge_shift[i] <= pos[i] < self.left_edge[i]) or \
               pos[i] >= self.right_edge[i]:
                return 0
        return 1

    def _hash_vals(self):
        return (self.left_edge[0], self.left_edge[1], self.left_edge[2],
                self.right_edge[0], self.right_edge[1], self.right_edge[2])

region_selector = RegionSelector

cdef class DiskSelector(SelectorObject):
    cdef np.float64_t norm_vec[3]
    cdef np.float64_t center[3]
    cdef np.float64_t radius, radius2
    cdef np.float64_t height

    def __init__(self, dobj):
        cdef int i
        for i in range(3):
            self.norm_vec[i] = dobj._norm_vec[i]
            self.center[i] = dobj.center[i]
        self.radius = _ensure_code(dobj._radius)
        self.radius2 = self.radius * self.radius
        self.height = _ensure_code(dobj._height)

    @cython.boundscheck(False)
    @cython.wraparound(False)
    @cython.cdivision(True)
    cdef int select_cell(self, np.float64_t pos[3], np.float64_t dds[3]) nogil:
        return self.select_point(pos) 

    @cython.boundscheck(False)
    @cython.wraparound(False)
    @cython.cdivision(True)
    cdef int select_point(self, np.float64_t pos[3]) nogil:
        cdef np.float64_t h, d, r2, temp
        cdef int i
        h = d = 0
        for i in range(3):
            temp = self.difference(pos[i], self.center[i], i)
            h += temp * self.norm_vec[i]
            d += temp*temp
        r2 = (d - h*h)
        if fabs(h) <= self.height and r2 <= self.radius2: return 1
        return 0

    @cython.boundscheck(False)
    @cython.wraparound(False)
    @cython.cdivision(True)
    cdef int select_sphere(self, np.float64_t pos[3], np.float64_t radius) nogil:
        cdef np.float64_t h, d, r2, temp
        cdef int i
        h = d = 0
        for i in range(3):
            temp = self.difference(pos[i], self.center[i], i)
            h += pos[i] * self.norm_vec[i]
            d += temp*temp
        r2 = (d - h*h)
        d = self.radius+radius
        if fabs(h) <= self.height+radius and r2 <= d*d: return 1
        return 0

    @cython.boundscheck(False)
    @cython.wraparound(False)
    @cython.cdivision(True)
    cdef int select_bbox(self, np.float64_t left_edge[3],
                               np.float64_t right_edge[3]) nogil:
        cdef np.float64_t *arr[2]
        cdef np.float64_t pos[3], H, D, R2, temp
        cdef int i, j, k, n
        cdef int all_under = 1
        cdef int all_over = 1
        cdef int any_radius = 0
        # A moment of explanation (revised):
        #    The disk and bounding box collide if any of the following are true:
        #    1) the center of the disk is inside the bounding box
        #    2) any corner of the box lies inside the disk
        #    3) the box spans the plane (!all_under and !all_over) and at least
        #       one corner is within the cylindrical radius

        # check if disk center lies inside bbox
        if left_edge[0] <= self.center[0] <= right_edge[0] and \
           left_edge[1] <= self.center[1] <= right_edge[1] and \
           left_edge[2] <= self.center[2] <= right_edge[2] :
            return 1
        
        # check all corners
        arr[0] = left_edge
        arr[1] = right_edge
        for i in range(2):
            pos[0] = arr[i][0]
            for j in range(2):
                pos[1] = arr[j][1]
                for k in range(2):
                    pos[2] = arr[k][2]
                    H = D = 0
                    for n in range(3):
                        temp = self.difference(pos[n], self.center[n], n)
                        H += (temp * self.norm_vec[n])
                        D += temp*temp
                    R2 = (D - H*H)
                    if R2 < self.radius2 :
                        any_radius = 1
                        if fabs(H) < self.height: return 1
                    if H < 0: all_over = 0
                    if H > 0: all_under = 0
        if all_over == 0 and all_under == 0 and any_radius == 1: return 1
        return 0

    def _hash_vals(self):
        return (self.norm_vec[0], self.norm_vec[1], self.norm_vec[2],
                self.center[0], self.center[1], self.center[2],
                self.radius, self.radius2, self.height)

disk_selector = DiskSelector

cdef class CuttingPlaneSelector(SelectorObject):
    cdef np.float64_t norm_vec[3]
    cdef np.float64_t d

    def __init__(self, dobj):
        cdef int i
        for i in range(3):
            self.norm_vec[i] = dobj._norm_vec[i]
        self.d = _ensure_code(dobj._d)

    @cython.boundscheck(False)
    @cython.wraparound(False)
    @cython.cdivision(True)
    cdef int select_cell(self, np.float64_t pos[3], np.float64_t dds[3]) nogil:
        cdef np.float64_t left_edge[3]
        cdef np.float64_t right_edge[3]
        cdef int i
        for i in range(3):
            left_edge[i] = pos[i] - 0.5*dds[i]
            right_edge[i] = pos[i] + 0.5*dds[i]
        return self.select_bbox(left_edge, right_edge)

    cdef int select_point(self, np.float64_t pos[3]) nogil:
        # two 0-volume constructs don't intersect
        return 0

    @cython.boundscheck(False)
    @cython.wraparound(False)
    @cython.cdivision(True)
    cdef int select_sphere(self, np.float64_t pos[3], np.float64_t radius) nogil:
        cdef int i
        cdef np.float64_t height = self.d
        for i in range(3) :
            height += pos[i] * self.norm_vec[i]
        if height*height <= radius*radius : return 1
        return 0

    @cython.boundscheck(False)
    @cython.wraparound(False)
    @cython.cdivision(True)
    cdef int select_bbox(self, np.float64_t left_edge[3],
                               np.float64_t right_edge[3]) nogil:
        cdef int i, j, k, n
        cdef np.float64_t *arr[2]
        cdef np.float64_t pos[3]
        cdef np.float64_t gd
        arr[0] = left_edge
        arr[1] = right_edge
        all_under = 1
        all_over = 1
        # Check each corner
        for i in range(2):
            pos[0] = arr[i][0]
            for j in range(2):
                pos[1] = arr[j][1]
                for k in range(2):
                    pos[2] = arr[k][2]
                    gd = self.d
                    for n in range(3):
                        gd += pos[n] * self.norm_vec[n]
                    # this allows corners and faces on the low-end to
                    # collide, while not selecting cells on the high-side 
                    if i == 0 and j == 0 and k == 0 :
                        if gd <= 0: all_over = 0
                        if gd >= 0: all_under = 0
                    else :
                        if gd < 0: all_over = 0
                        if gd > 0: all_under = 0
        if all_over == 1 or all_under == 1:
            return 0
        return 1

    def _hash_vals(self):
        return (self.norm_vec[0], self.norm_vec[1], self.norm_vec[2],
                self.d)

cutting_selector = CuttingPlaneSelector

cdef class SliceSelector(SelectorObject):
    cdef int axis
    cdef np.float64_t coord
    cdef int ax, ay

    def __init__(self, dobj):
        self.axis = dobj.axis
        self.coord = _ensure_code(dobj.coord)

        ax = (self.axis+1) % 3
        ay = (self.axis+2) % 3

    @cython.boundscheck(False)
    @cython.wraparound(False)
    @cython.cdivision(True)
    def fill_mask(self, gobj):
        cdef np.ndarray[np.uint8_t, ndim=3] mask
        cdef np.ndarray[np.uint8_t, ndim=3, cast=True] child_mask
        cdef int i, j, k
        cdef int total = 0
        cdef int this_level = 0
        cdef int ind[3][2]
        cdef np.int32_t level = gobj.Level
        _ensure_code(gobj.LeftEdge)
        _ensure_code(gobj.dds)

        if level < self.min_level or level > self.max_level:
            return None
        else:
            child_mask = gobj.child_mask
            mask = np.zeros(gobj.ActiveDimensions, dtype=np.uint8)
            if level == self.max_level:
                this_level = 1
            for i in range(3):
                if i == self.axis:
                    ind[i][0] = \
                        <int> ((self.coord - (gobj.LeftEdge[i]).to_ndarray()) / 
                               gobj.dds[i])
                    ind[i][1] = ind[i][0] + 1
                else:
                    ind[i][0] = 0
                    ind[i][1] = gobj.ActiveDimensions[i]
            with nogil:
                for i in range(ind[0][0], ind[0][1]):
                    for j in range(ind[1][0], ind[1][1]):
                        for k in range(ind[2][0], ind[2][1]):
                            if this_level == 1 or child_mask[i, j, k]:
                                mask[i, j, k] = 1
                                total += 1
            if total == 0: return None
            return mask.astype("bool")

    @cython.boundscheck(False)
    @cython.wraparound(False)
    @cython.cdivision(True)
    cdef int select_cell(self, np.float64_t pos[3], np.float64_t dds[3]) nogil:
        if pos[self.axis] + 0.5*dds[self.axis] > self.coord \
           and pos[self.axis] - 0.5*dds[self.axis] <= self.coord:
            return 1
        return 0

    cdef int select_point(self, np.float64_t pos[3]) nogil:
        # two 0-volume constructs don't intersect
        return 0

    @cython.boundscheck(False)
    @cython.wraparound(False)
    @cython.cdivision(True)
    cdef int select_sphere(self, np.float64_t pos[3], np.float64_t radius) nogil:
        cdef np.float64_t dist = self.difference(pos[self.axis], self.coord, self.axis)
        if dist*dist < radius*radius:
            return 1
        return 0

    @cython.boundscheck(False)
    @cython.wraparound(False)
    @cython.cdivision(True)
    cdef int select_bbox(self, np.float64_t left_edge[3],
                               np.float64_t right_edge[3]) nogil:
        if left_edge[self.axis] <= self.coord < right_edge[self.axis]:
            return 1
        return 0

    def _hash_vals(self):
        return (self.axis, self.coord)

slice_selector = SliceSelector

cdef class OrthoRaySelector(SelectorObject):

    cdef np.uint8_t px_ax
    cdef np.uint8_t py_ax
    cdef np.float64_t px
    cdef np.float64_t py
    cdef int axis

    def __init__(self, dobj):
        self.axis = dobj.axis
        self.px_ax = dobj.px_ax
        self.py_ax = dobj.py_ax
        self.px = dobj.px
        self.py = dobj.py

    @cython.boundscheck(False)
    @cython.wraparound(False)
    @cython.cdivision(True)
    def fill_mask(self, gobj):
        cdef np.ndarray[np.uint8_t, ndim=3] mask
        cdef np.ndarray[np.uint8_t, ndim=3, cast=True] child_mask
        cdef int i, j, k
        cdef int total = 0
        cdef int this_level = 0
        cdef int ind[3][2]
        cdef np.int32_t level = gobj.Level
        _ensure_code(gobj.LeftEdge)
        _ensure_code(gobj.RightEdge)
        _ensure_code(gobj.dds)

        if level < self.min_level or level > self.max_level:
            return None
        else:
            child_mask = gobj.child_mask
            mask = np.zeros(gobj.ActiveDimensions, dtype=np.uint8)
            if level == self.max_level:
                this_level = 1
            ind[self.axis][0] = 0
            ind[self.axis][1] = gobj.ActiveDimensions[self.axis]
            ind[self.px_ax][0] = \
                <int> ((self.px - (gobj.LeftEdge).to_ndarray()[self.px_ax]) /
                       gobj.dds[self.px_ax])
            ind[self.px_ax][1] = ind[self.px_ax][0] + 1
            ind[self.py_ax][0] = \
                <int> ((self.py - (gobj.LeftEdge).to_ndarray()[self.py_ax]) /
                       gobj.dds[self.py_ax])
            ind[self.py_ax][1] = ind[self.py_ax][0] + 1

            with nogil:
                for i in range(ind[0][0], ind[0][1]):
                    for j in range(ind[1][0], ind[1][1]):
                        for k in range(ind[2][0], ind[2][1]):
                            if this_level == 1 or child_mask[i, j, k]:
                                mask[i, j, k] = 1
                                total += 1
            if total == 0: return None
            return mask.astype("bool")

    @cython.boundscheck(False)
    @cython.wraparound(False)
    @cython.cdivision(True)
    cdef int select_cell(self, np.float64_t pos[3], np.float64_t dds[3]) nogil:
        if self.px >= pos[self.px_ax] - 0.5*dds[self.px_ax] and \
           self.px <  pos[self.px_ax] + 0.5*dds[self.px_ax] and \
           self.py >= pos[self.py_ax] - 0.5*dds[self.py_ax] and \
           self.py <  pos[self.py_ax] + 0.5*dds[self.py_ax]:
            return 1
        return 0

    cdef int select_point(self, np.float64_t pos[3]) nogil:
        # two 0-volume constructs don't intersect
        return 0

    @cython.boundscheck(False)
    @cython.wraparound(False)
    @cython.cdivision(True)
    cdef int select_sphere(self, np.float64_t pos[3], np.float64_t radius) nogil:
        cdef np.float64_t dx = self.difference(pos[self.px_ax], self.px, self.px_ax)
        cdef np.float64_t dy = self.difference(pos[self.py_ax], self.py, self.py_ax)
        if dx*dx + dy*dy < radius*radius:
            return 1
        return 0

    @cython.boundscheck(False)
    @cython.wraparound(False)
    @cython.cdivision(True)
    cdef int select_bbox(self, np.float64_t left_edge[3],
                               np.float64_t right_edge[3]) nogil:
        if left_edge[self.px_ax] <= self.px < right_edge[self.px_ax] and \
           left_edge[self.py_ax] <= self.py < right_edge[self.py_ax] :
            return 1
        return 0

    def _hash_vals(self):
        return (self.px_ax, self.py_ax, self.px, self.py, self.axis)

ortho_ray_selector = OrthoRaySelector

cdef struct IntegrationAccumulator:
    np.float64_t *t
    np.float64_t *dt
    np.uint8_t *child_mask
    int hits

cdef void dt_sampler(
             VolumeContainer *vc,
             np.float64_t v_pos[3],
             np.float64_t v_dir[3],
             np.float64_t enter_t,
             np.float64_t exit_t,
             int index[3],
             void *data) nogil:
    cdef IntegrationAccumulator *am = <IntegrationAccumulator *> data
    cdef int di = (index[0]*vc.dims[1]+index[1])*vc.dims[2]+index[2] 
    if am.child_mask[di] == 0 or enter_t == exit_t:
        return
    am.hits += 1
    am.t[di] = enter_t
    am.dt[di] = (exit_t - enter_t)

cdef class RaySelector(SelectorObject):

    cdef np.float64_t p1[3]
    cdef np.float64_t p2[3]
    cdef np.float64_t vec[3]

    def __init__(self, dobj):
        cdef int i
        _ensure_code(dobj.start_point)
        _ensure_code(dobj.end_point)
        for i in range(3):
            self.vec[i] = dobj.vec[i]
            self.p1[i] = dobj.start_point[i]
            self.p2[i] = dobj.end_point[i]

    @cython.boundscheck(False)
    @cython.wraparound(False)
    @cython.cdivision(True)
    def fill_mask(self, gobj):
        cdef np.ndarray[np.float64_t, ndim=3] t, dt
        cdef np.ndarray[np.uint8_t, ndim=3, cast=True] child_mask
        cdef int i
        cdef int total = 0
        cdef IntegrationAccumulator ia
        cdef VolumeContainer vc
        mask = np.zeros(gobj.ActiveDimensions, dtype='uint8')
        t = np.zeros(gobj.ActiveDimensions, dtype="float64")
        dt = np.zeros(gobj.ActiveDimensions, dtype="float64") - 1
        child_mask = gobj.child_mask
        ia.t = <np.float64_t *> t.data
        ia.dt = <np.float64_t *> dt.data
        ia.child_mask = <np.uint8_t *> child_mask.data
        ia.hits = 0
        _ensure_code(gobj.LeftEdge)
        _ensure_code(gobj.RightEdge)
        _ensure_code(gobj.dds)
        for i in range(3):
            vc.left_edge[i] = gobj.LeftEdge[i]
            vc.right_edge[i] = gobj.RightEdge[i]
            vc.dds[i] = gobj.dds[i]
            vc.idds[i] = 1.0/gobj.dds[i]
            vc.dims[i] = dt.shape[i]
        walk_volume(&vc, self.p1, self.vec, dt_sampler, <void*> &ia)
        for i in range(dt.shape[0]):
            for j in range(dt.shape[1]):
                for k in range(dt.shape[2]):
                    if dt[i, j, k] >= 0:
                        mask[i, j, k] = 1
                        total += 1
        if total == 0: return None
        return mask.astype("bool")

    @cython.boundscheck(False)
    @cython.wraparound(False)
    @cython.cdivision(True)
    def get_dt(self, gobj):
        cdef np.ndarray[np.float64_t, ndim=3] t, dt
        cdef np.ndarray[np.float64_t, ndim=1] tr, dtr
        cdef np.ndarray[np.uint8_t, ndim=3, cast=True] child_mask
        cdef int i, j, k, ni
        cdef IntegrationAccumulator ia
        cdef VolumeContainer vc
        t = np.zeros(gobj.ActiveDimensions, dtype="float64")
        dt = np.zeros(gobj.ActiveDimensions, dtype="float64") - 1
        child_mask = gobj.child_mask
        ia.t = <np.float64_t *> t.data
        ia.dt = <np.float64_t *> dt.data
        ia.child_mask = <np.uint8_t *> child_mask.data
        ia.hits = 0
        _ensure_code(gobj.LeftEdge)
        _ensure_code(gobj.RightEdge)
        _ensure_code(gobj.dds)
        for i in range(3):
            vc.left_edge[i] = gobj.LeftEdge[i]
            vc.right_edge[i] = gobj.RightEdge[i]
            vc.dds[i] = gobj.dds[i]
            vc.idds[i] = 1.0/gobj.dds[i]
            vc.dims[i] = dt.shape[i]
        walk_volume(&vc, self.p1, self.vec, dt_sampler, <void*> &ia)
        tr = np.zeros(ia.hits, dtype="float64")
        dtr = np.zeros(ia.hits, dtype="float64")
        ni = 0
        for i in range(dt.shape[0]):
            for j in range(dt.shape[1]):
                for k in range(dt.shape[2]):
                    if dt[i, j, k] >= 0:
                        tr[ni] = t[i, j, k]
                        dtr[ni] = dt[i, j, k]
                        ni += 1
        if not (ni == ia.hits):
            print ni, ia.hits
        return dtr, tr

    @cython.boundscheck(False)
    @cython.wraparound(False)
    @cython.cdivision(True)
    def get_dt_mesh(self, mesh, nz, int offset):
        cdef np.ndarray[np.float64_t, ndim=3] t, dt
        cdef np.ndarray[np.float64_t, ndim=1] tr, dtr
        cdef np.ndarray[np.uint8_t, ndim=3, cast=True] child_mask
        cdef int i, j, k, ni
        cdef np.float64_t LE[3], RE[3], pos
        cdef IntegrationAccumulator ia
        cdef np.ndarray[np.float64_t, ndim=2] coords
        cdef np.ndarray[np.int64_t, ndim=2] indices
        indices = mesh.connectivity_indices
        coords = _ensure_code(mesh.connectivity_coords)
        cdef int nc = indices.shape[0]
        cdef int nv = indices.shape[1]
        if nv != 8:
            raise NotImplementedError
        cdef VolumeContainer vc
        cdef int selected
        child_mask = np.ones((1,1,1), dtype="uint8")
        t = np.zeros((1,1,1), dtype="float64")
        dt = np.zeros((1,1,1), dtype="float64") - 1
        tr = np.zeros(nz, dtype="float64")
        dtr = np.zeros(nz, dtype="float64")
        ia.t = <np.float64_t *> t.data
        ia.dt = <np.float64_t *> dt.data
        ia.child_mask = <np.uint8_t *> child_mask.data
        ia.hits = 0
        ni = 0
        for i in range(nc):
            for j in range(3):
                LE[j] = 1e60
                RE[j] = -1e60
            for j in range(nv):
                for k in range(3):
                    pos = coords[indices[i, j] - offset, k]
                    LE[k] = fmin(pos, LE[k])
                    RE[k] = fmax(pos, RE[k])
            for j in range(3):
                vc.left_edge[j] = LE[j]
                vc.right_edge[j] = RE[j]
                vc.dds[j] = RE[j] - LE[j]
                vc.idds[j] = 1.0/vc.dds[j]
                vc.dims[j] = 1
            t[0,0,0] = dt[0,0,0] = -1
            walk_volume(&vc, self.p1, self.vec, dt_sampler, <void*> &ia)
            if dt[0,0,0] >= 0:
                tr[ni] = t[0,0,0]
                dtr[ni] = dt[0,0,0]
                ni += 1
        return dtr, tr

    cdef int select_point(self, np.float64_t pos[3]) nogil:
        # two 0-volume constructs don't intersect
        return 0

    cdef int select_sphere(self, np.float64_t pos[3], np.float64_t radius) nogil:
        # not implemented
        return 0        

    @cython.boundscheck(False)
    @cython.wraparound(False)
    @cython.cdivision(True)
    cdef int select_bbox(self, np.float64_t left_edge[3],
                               np.float64_t right_edge[3]) nogil:
        cdef int i
        cdef np.uint8_t cm = 1
        cdef VolumeContainer vc
        cdef IntegrationAccumulator ia
        cdef np.float64_t dt, t
        for i in range(3):
            vc.left_edge[i] = left_edge[i]
            vc.right_edge[i] = right_edge[i]
            vc.dds[i] = right_edge[i] - left_edge[i]
            vc.idds[i] = 1.0/vc.dds[i]
            vc.dims[i] = 1
        t = dt = 0.0
        ia.t = &t
        ia.dt = &dt
        ia.child_mask = &cm
        ia.hits = 0
        walk_volume(&vc, self.p1, self.vec, dt_sampler, <void*> &ia)
        if ia.hits > 0:
            return 1
        return 0

    @cython.boundscheck(False)
    @cython.wraparound(False)
    @cython.cdivision(True)
    cdef int select_cell(self, np.float64_t pos[3],
                               np.float64_t dds[3]) nogil:
        # This is terribly inefficient for Octrees.  For grids, it will never
        # get called.
        cdef int i
        cdef np.float64_t left_edge[3], right_edge[3]
        for i in range(3):
            left_edge[i] = pos[i] - dds[i]/2.0
            right_edge[i] = pos[i] + dds[i]/2.0
        return self.select_bbox(left_edge, right_edge)

    def _hash_vals(self):
        return (self.p1[0], self.p1[1], self.p1[2],
                self.p2[0], self.p2[1], self.p2[2],
                self.vec[0], self.vec[1], self.vec[2])

ray_selector = RaySelector

cdef class DataCollectionSelector(SelectorObject):
    cdef object obj_ids
    cdef np.int64_t nids

    def __init__(self, dobj):
        self.obj_ids = dobj._obj_ids
        self.nids = self.obj_ids.shape[0]

    @cython.boundscheck(False)
    @cython.wraparound(False)
    @cython.cdivision(True)
    def select_grids(self,
                     np.ndarray[np.float64_t, ndim=2] left_edges,
                     np.ndarray[np.float64_t, ndim=2] right_edges,
                     np.ndarray[np.int32_t, ndim=2] levels):
        cdef int i, n
        cdef int ng = left_edges.shape[0]
        cdef np.ndarray[np.uint8_t, ndim=1] gridi = np.zeros(ng, dtype='uint8')
        cdef np.ndarray[np.int64_t, ndim=1] oids = self.obj_ids
        with nogil:
            for n in range(self.nids):
                gridi[oids[n]] = 1
        return gridi.astype("bool")

    @cython.boundscheck(False)
    @cython.wraparound(False)
    @cython.cdivision(True)
    def fill_mask(self, gobj):
        cdef np.ndarray[np.uint8_t, ndim=3] mask 
        mask = np.ones(gobj.ActiveDimensions, dtype='uint8')
        return mask.astype("bool")

    def _hash_vals(self):
        return (hash(self.obj_ids.tostring()), self.nids)

data_collection_selector = DataCollectionSelector

cdef class EllipsoidSelector(SelectorObject):
    cdef np.float64_t vec[3][3]
    cdef np.float64_t mag[3]
    cdef np.float64_t center[3]

    def __init__(self, dobj):
        cdef int i
        _ensure_code(dobj.center)
        _ensure_code(dobj._e0)
        _ensure_code(dobj._e1)
        _ensure_code(dobj._e2)
        _ensure_code(dobj._A)
        _ensure_code(dobj._B)
        _ensure_code(dobj._C)
        for i in range(3):
            self.center[i] = dobj.center[i]
            self.vec[0][i] = dobj._e0[i]
            self.vec[1][i] = dobj._e1[i]
            self.vec[2][i] = dobj._e2[i]
        self.mag[0] = dobj._A
        self.mag[1] = dobj._B
        self.mag[2] = dobj._C

    @cython.boundscheck(False)
    @cython.wraparound(False)
    @cython.cdivision(True)
    cdef int select_cell(self, np.float64_t pos[3], np.float64_t dds[3]) nogil:
        return self.select_point(pos)

    @cython.boundscheck(False)
    @cython.wraparound(False)
    @cython.cdivision(True)
    cdef int select_point(self, np.float64_t pos[3]) nogil:
        cdef np.float64_t dot_evec[3]
        cdef np.float64_t dist
        cdef int i, j
        dot_evec[0] = dot_evec[1] = dot_evec[2] = 0
        # Calculate the rotated dot product
        for i in range(3): # axis
            dist = self.difference(pos[i], self.center[i], i)
            for j in range(3):
                dot_evec[j] += dist * self.vec[j][i]
        dist = 0.0
        for i in range(3):
            dist += (dot_evec[i] * dot_evec[i])/(self.mag[i] * self.mag[i])
        if dist <= 1.0: return 1
        return 0

    @cython.boundscheck(False)
    @cython.wraparound(False)
    @cython.cdivision(True)
    cdef int select_sphere(self, np.float64_t pos[3], np.float64_t radius) nogil:
        # this is the sphere selection
        cdef int i
        cdef np.float64_t dist2 = 0
        for i in range(3):
            dist2 += self.difference(pos[i], self.center[i], i)**2
        if dist2 <= (self.mag[0]+radius)**2: return 1
        return 0

    @cython.boundscheck(False)
    @cython.wraparound(False)
    @cython.cdivision(True)
    cdef int select_bbox(self, np.float64_t left_edge[3],
                               np.float64_t right_edge[3]) nogil:
        # This is the sphere selection
        cdef int i
        cdef np.float64_t box_center, relcenter, closest, dist, edge
        if left_edge[0] <= self.center[0] <= right_edge[0] and \
           left_edge[1] <= self.center[1] <= right_edge[1] and \
           left_edge[2] <= self.center[2] <= right_edge[2]:
            return 1
        # http://www.gamedev.net/topic/335465-is-this-the-simplest-sphere-aabb-collision-test/
        dist = 0
        for i in range(3):
            box_center = (right_edge[i] + left_edge[i])/2.0
            relcenter = self.difference(box_center, self.center[i], i)
            edge = right_edge[i] - left_edge[i]
            closest = relcenter - fclip(relcenter, -edge/2.0, edge/2.0)
            dist += closest * closest
        if dist <= self.mag[0]**2: return 1
        return 0

    def _hash_vals(self):
        return (self.vec[0][0], self.vec[0][1], self.vec[0][2],
                self.vec[1][0], self.vec[1][1], self.vec[1][2],
                self.vec[2][0], self.vec[2][1], self.vec[2][2],
                self.mag[0], self.mag[1], self.mag[2],
                self.center[0], self.center[1], self.center[2])

ellipsoid_selector = EllipsoidSelector

cdef class GridSelector(SelectorObject):
    cdef object ind

    def __init__(self, dobj):
        self.ind = dobj.id - dobj._id_offset

    @cython.boundscheck(False)
    @cython.wraparound(False)
    @cython.cdivision(True)
    def select_grids(self,
                     np.ndarray[np.float64_t, ndim=2] left_edges,
                     np.ndarray[np.float64_t, ndim=2] right_edges,
                     np.ndarray[np.int32_t, ndim=2] levels):
        cdef int ng = left_edges.shape[0]
        cdef np.ndarray[np.uint8_t, ndim=1] gridi = np.zeros(ng, dtype='uint8')
        gridi[self.ind] = 1
        return gridi.astype("bool")

    @cython.boundscheck(False)
    @cython.wraparound(False)
    @cython.cdivision(True)
    def fill_mask(self, gobj):
        return np.ones(gobj.ActiveDimensions, dtype='bool')

    @cython.boundscheck(False)
    @cython.wraparound(False)
    @cython.cdivision(True)
    cdef int select_cell(self, np.float64_t pos[3], np.float64_t dds[3]) nogil:
        return 1

    cdef int select_point(self, np.float64_t pos[3]) nogil:
        # we apparently don't check if the point actually lies in the grid..
        return 1

    def _hash_vals(self):
        return (self.ind,)

grid_selector = GridSelector

cdef class OctreeSubsetSelector(SelectorObject):

    def __init__(self, dobj):
        self.base_selector = dobj.base_selector
        self.min_level = self.base_selector.min_level
        self.max_level = self.base_selector.max_level
        self.domain_id = dobj.domain_id
        self.overlap_cells = 1

    @cython.boundscheck(False)
    @cython.wraparound(False)
    @cython.cdivision(True)
    def select_grids(self,
                     np.ndarray[np.float64_t, ndim=2] left_edges,
                     np.ndarray[np.float64_t, ndim=2] right_edges,
                     np.ndarray[np.int32_t, ndim=2] levels):
        raise RuntimeError

    @cython.boundscheck(False)
    @cython.wraparound(False)
    @cython.cdivision(True)
    cdef int select_sphere(self, np.float64_t pos[3], np.float64_t radius) nogil:
        return 1

    @cython.boundscheck(False)
    @cython.wraparound(False)
    @cython.cdivision(True)
    cdef int select_cell(self, np.float64_t pos[3], np.float64_t dds[3]) nogil:
        return 1

    @cython.boundscheck(False)
    @cython.wraparound(False)
    @cython.cdivision(True)
    cdef int select_point(self, np.float64_t pos[3]) nogil:
        return 1

    @cython.boundscheck(False)
    @cython.wraparound(False)
    @cython.cdivision(True)
    cdef int select_bbox(self, np.float64_t left_edge[3],
                               np.float64_t right_edge[3]) nogil:
        return self.base_selector.select_bbox(left_edge, right_edge)
    
    @cython.boundscheck(False)
    @cython.wraparound(False)
    @cython.cdivision(True)
    cdef int select_grid(self, np.float64_t left_edge[3],
                         np.float64_t right_edge[3], np.int32_t level,
                         Oct *o = NULL) nogil:
        # Because visitors now use select_grid, we should be explicitly
        # checking this.
        cdef int res
        res = self.base_selector.select_grid(left_edge, right_edge, level, o)
        if self.domain_id == -1:
            return res
        elif res == 1 and o != NULL and o.domain != self.domain_id:
            return -1
        return res
    
    def _hash_vals(self):
        return (hash(self.base_selector), self.domain_id)

octree_subset_selector = OctreeSubsetSelector

cdef class IndexedOctreeSubsetSelector(SelectorObject):
    # This is a numpy array, which will be a bool of ndim 1
    cdef np.uint64_t min_ind
    cdef np.uint64_t max_ind
    cdef SelectorObject base_selector

    def __init__(self, dobj):
        self.min_ind = dobj.min_ind
        self.max_ind = dobj.max_ind
        self.base_selector = dobj.base_selector
        self.min_level = self.base_selector.min_level
        self.max_level = self.base_selector.max_level

    @cython.boundscheck(False)
    @cython.wraparound(False)
    @cython.cdivision(True)
    def select_grids(self,
                     np.ndarray[np.float64_t, ndim=2] left_edges,
                     np.ndarray[np.float64_t, ndim=2] right_edges,
                     np.ndarray[np.int32_t, ndim=2] levels):
        raise RuntimeError

    @cython.boundscheck(False)
    @cython.wraparound(False)
    @cython.cdivision(True)
    cdef int select_sphere(self, np.float64_t pos[3], np.float64_t radius) nogil:
        return 1

    @cython.boundscheck(False)
    @cython.wraparound(False)
    @cython.cdivision(True)
    cdef int select_cell(self, np.float64_t pos[3], np.float64_t dds[3]) nogil:
        return 1

    @cython.boundscheck(False)
    @cython.wraparound(False)
    @cython.cdivision(True)
    cdef int select_point(self, np.float64_t pos[3]) nogil:
        return 1

    @cython.boundscheck(False)
    @cython.wraparound(False)
    @cython.cdivision(True)
    cdef int select_bbox(self, np.float64_t left_edge[3],
                               np.float64_t right_edge[3]) nogil:
        return self.base_selector.select_bbox(left_edge, right_edge)
    
    cdef int select_grid(self, np.float64_t left_edge[3],
                         np.float64_t right_edge[3], np.int32_t level,
                         Oct *o = NULL) nogil:
        # Because visitors now use select_grid, we should be explicitly
        # checking this.
        return self.base_selector.select_grid(left_edge, right_edge, level, o)
    
    def _hash_vals(self):
        return (hash(self.base_selector), self.min_ind, self.max_ind)

indexed_octree_subset_selector = IndexedOctreeSubsetSelector

cdef class AlwaysSelector(SelectorObject):

    def __init__(self, dobj):
        self.overlap_cells = 1

    @cython.boundscheck(False)
    @cython.wraparound(False)
    @cython.cdivision(True)
    def select_grids(self,
                     np.ndarray[np.float64_t, ndim=2] left_edges,
                     np.ndarray[np.float64_t, ndim=2] right_edges,
                     np.ndarray[np.int32_t, ndim=2] levels):
        cdef int ng = left_edges.shape[0]
        cdef np.ndarray[np.uint8_t, ndim=1] gridi = np.ones(ng, dtype='uint8')
        return gridi.astype("bool")

    @cython.boundscheck(False)
    @cython.wraparound(False)
    @cython.cdivision(True)
    cdef int select_cell(self, np.float64_t pos[3], np.float64_t dds[3]) nogil:
        return 1

    cdef int select_grid(self, np.float64_t left_edge[3],
                         np.float64_t right_edge[3], np.int32_t level,
                         Oct *o = NULL) nogil:
        return 1

    cdef int select_point(self, np.float64_t pos[3]) nogil:
        return 1

    cdef int select_sphere(self, np.float64_t pos[3], np.float64_t radius) nogil:
        return 1

    cdef int select_bbox(self, np.float64_t left_edge[3],
                               np.float64_t right_edge[3]) nogil:
        return 1

    def _hash_vals(self):
        return ("always", 1,)

always_selector = AlwaysSelector

cdef class HaloParticlesSelector(SelectorObject):
    cdef public object base_source
    cdef SelectorObject base_selector
    cdef object pind
    cdef public np.int64_t halo_id
    def __init__(self, dobj):
        self.base_source = dobj.base_source
        self.base_selector = self.base_source.selector
        self.pind = dobj.particle_indices

    def _hash_vals(self):
        return ("halo_particles", self.halo_id)

halo_particles_selector = HaloParticlesSelector<|MERGE_RESOLUTION|>--- conflicted
+++ resolved
@@ -535,33 +535,24 @@
     cdef np.float64_t radius2
     cdef np.float64_t center[3]
     cdef np.float64_t bbox[3][2]
-<<<<<<< HEAD
-=======
     cdef bint check_box[3]
->>>>>>> e8a140b1
 
     def __init__(self, dobj):
         self.radius = _ensure_code(dobj.radius)
         self.radius2 = self.radius * self.radius
         center = _ensure_code(dobj.center)
-<<<<<<< HEAD
-=======
         cdef np.float64_t mi = np.finfo("float64").min
         cdef np.float64_t ma = np.finfo("float64").max
->>>>>>> e8a140b1
         for i in range(3):
             self.center[i] = center[i]
             self.bbox[i][0] = self.center[i] - self.radius
             self.bbox[i][1] = self.center[i] + self.radius
-<<<<<<< HEAD
-=======
             if self.bbox[i][0] < dobj.pf.domain_left_edge[i]:
                 self.check_box[i] = False
             elif self.bbox[i][1] > dobj.pf.domain_right_edge[i]:
                 self.check_box[i] = False
             else:
                 self.check_box[i] = True
->>>>>>> e8a140b1
 
     @cython.boundscheck(False)
     @cython.wraparound(False)
@@ -582,11 +573,7 @@
         cdef np.float64_t dist, dist2 = 0
         for i in range(3):
             if pos[i] < self.bbox[i][0] or pos[i] > self.bbox[i][1]:
-<<<<<<< HEAD
-                return 0
-=======
                 if self.check_box[i]: return 0
->>>>>>> e8a140b1
             dist = self.difference(pos[i], self.center[i], i)
             dist2 += dist*dist
             if dist2 > self.radius2: return 0
