"""
Useful functions.  If non-original, see function for citation.



"""
from __future__ import print_function

#-----------------------------------------------------------------------------
# Copyright (c) 2013, yt Development Team.
#
# Distributed under the terms of the Modified BSD License.
#
# The full license is in the file COPYING.txt, distributed with this software.
#-----------------------------------------------------------------------------

import errno
from yt.extern.six import string_types
from yt.extern.six.moves import input
<<<<<<< HEAD
import time, types, signal, inspect, traceback, sys, pdb, os, re
=======
import time
import inspect
import traceback
import sys
import pdb
import os
import re
>>>>>>> 0b78f46f
import contextlib
import warnings
import struct
import subprocess
import numpy as np
import itertools
import base64
import numpy
import matplotlib
import getpass
from distutils.version import LooseVersion
from math import floor, ceil
from numbers import Number as numeric_type

from yt.extern.six.moves import urllib
from yt.utilities.logger import ytLogger as mylog
from yt.utilities.exceptions import YTInvalidWidthError
from yt.extern.tqdm import tqdm
from yt.units.yt_array import YTArray, YTQuantity
from functools import wraps

# Some functions for handling sequences and other types

def iterable(obj):
    """
    Grabbed from Python Cookbook / matploblib.cbook.  Returns true/false for
    *obj* iterable.
    """
    try: len(obj)
    except: return False
    return True

def ensure_list(obj):
    """
    This function ensures that *obj* is a list.  Typically used to convert a
    string to a list, for instance ensuring the *fields* as an argument is a
    list.
    """
    if obj is None:
        return [obj]
    if not isinstance(obj, list):
        return [obj]
    return obj

def ensure_numpy_array(obj):
    """
    This function ensures that *obj* is a numpy array. Typically used to
    convert scalar, list or tuple argument passed to functions using Cython.
    """
    if isinstance(obj, np.ndarray):
        if obj.shape == ():
            return np.array([obj])
        # We cast to ndarray to catch ndarray subclasses
        return np.array(obj)
    elif isinstance(obj, (list, tuple)):
        return np.asarray(obj)
    else:
        return np.asarray([obj])

def ensure_tuple(obj):
    """
    This function ensures that *obj* is a tuple.  Typically used to convert
    scalar, list, or array arguments specified by a user in a context where
    we assume a tuple internally
    """
    if isinstance(obj, tuple):
        return obj
    elif isinstance(obj, (list, np.ndarray)):
        return tuple(obj)
    else:
        return (obj,)

def read_struct(f, fmt):
    """
    This reads a struct, and only that struct, from an open file.
    """
    s = f.read(struct.calcsize(fmt))
    return struct.unpack(fmt, s)

def just_one(obj):
    # If we have an iterable, sometimes we only want one item
    if hasattr(obj,'flat'):
        if isinstance(obj, YTArray):
            return YTQuantity(obj.flat[0], obj.units, registry=obj.units.registry)
        return obj.flat[0]
    elif iterable(obj):
        return obj[0]
    return obj


def compare_dicts(dict1, dict2):
    if not set(dict1) <= set(dict2):
        return False
    for key in dict1.keys():
        if dict1[key] is not None and dict2[key] is not None:
            if isinstance(dict1[key], dict):
                if compare_dicts(dict1[key], dict2[key]):
                    continue
                else:
                    return False
            try:
                comparison = (dict1[key] == dict2[key]).all()
            except AttributeError:
                comparison = (dict1[key] == dict2[key])
            if not comparison:
                return False
    return True

# Taken from
# http://www.goldb.org/goldblog/2008/02/06/PythonConvertSecsIntoHumanReadableTimeStringHHMMSS.aspx
def humanize_time(secs):
    """
    Takes *secs* and returns a nicely formatted string
    """
    mins, secs = divmod(secs, 60)
    hours, mins = divmod(mins, 60)
    return '%02d:%02d:%02d' % (hours, mins, secs)

#
# Some function wrappers that come in handy once in a while
#

# we use the resource module to get the memory page size

try:
    import resource
except ImportError:
    pass

def get_memory_usage(subtract_share = False):
    """
    Returning resident size in megabytes
    """
    pid = os.getpid()
    try:
        pagesize = resource.getpagesize()
    except NameError:
        return -1024
    status_file = "/proc/%s/statm" % (pid)
    if not os.path.isfile(status_file):
        return -1024
    line = open(status_file).read()
    size, resident, share, text, library, data, dt = [int(i) for i in line.split()]
    if subtract_share: resident -= share
    return resident * pagesize / (1024 * 1024) # return in megs

def time_execution(func):
    r"""
    Decorator for seeing how long a given function takes, depending on whether
    or not the global 'yt.timefunctions' config parameter is set.
    """
    @wraps(func)
    def wrapper(*arg, **kw):
        t1 = time.time()
        res = func(*arg, **kw)
        t2 = time.time()
        mylog.debug('%s took %0.3f s', func.__name__, (t2-t1))
        return res
    from yt.config import ytcfg
    if ytcfg.getboolean("yt","timefunctions") is True:
        return wrapper
    else:
        return func

def print_tb(func):
    """
    This function is used as a decorate on a function to have the calling stack
    printed whenever that function is entered.

    This can be used like so:

    .. code-block:: python

       @print_tb
       def some_deeply_nested_function(...):

    """
    @wraps(func)
    def run_func(*args, **kwargs):
        traceback.print_stack()
        return func(*args, **kwargs)
    return run_func

def rootonly(func):
    """
    This is a decorator that, when used, will only call the function on the
    root processor and then broadcast the results of the function to all other
    processors.

    This can be used like so:

    .. code-block:: python

       @rootonly
       def some_root_only_function(...):

    """
    from yt.config import ytcfg
    @wraps(func)
    def check_parallel_rank(*args, **kwargs):
        if ytcfg.getint("yt","__topcomm_parallel_rank") > 0:
            return
        return func(*args, **kwargs)
    return check_parallel_rank

def rootloginfo(*args):
    from yt.config import ytcfg
    if ytcfg.getint("yt", "__topcomm_parallel_rank") > 0: return
    mylog.info(*args)

def deprecate(replacement):
    def real_deprecate(func):
        """
        This decorator issues a deprecation warning.

        This can be used like so:

        .. code-block:: python

        @deprecate("new_function")
        def some_really_old_function(...):

        """
        @wraps(func)
        def run_func(*args, **kwargs):
            message = "%s has been deprecated and may be removed without notice!"
            if replacement is not None:
                message += " Use %s instead." % replacement
            warnings.warn(message % func.__name__, DeprecationWarning,
                          stacklevel=2)
            func(*args, **kwargs)
        return run_func
    return real_deprecate

def pdb_run(func):
    """
    This decorator inserts a pdb session on top of the call-stack into a
    function.

    This can be used like so:

    .. code-block:: python

       @pdb_run
       def some_function_to_debug(...):

    """
    @wraps(func)
    def wrapper(*args, **kw):
        pdb.runcall(func, *args, **kw)
    return wrapper

__header = """
== Welcome to the embedded IPython Shell ==

   You are currently inside the function:
     %(fname)s

   Defined in:
     %(filename)s:%(lineno)s
"""

def get_ipython_api_version():
    import IPython
    if LooseVersion(IPython.__version__) <= LooseVersion('0.10'):
        api_version = '0.10'
    elif LooseVersion(IPython.__version__) <= LooseVersion('1.0'):
        api_version = '0.11'
    else:
        api_version = '1.0'

    return api_version

def insert_ipython(num_up=1):
    """
    Placed inside a function, this will insert an IPython interpreter at that
    current location.  This will enabled detailed inspection of the current
    exeuction environment, as well as (optional) modification of that environment.
    *num_up* refers to how many frames of the stack get stripped off, and
    defaults to 1 so that this function itself is stripped off.
    """
    import IPython
    api_version = get_ipython_api_version()

    frame = inspect.stack()[num_up]
    loc = frame[0].f_locals.copy()
    glo = frame[0].f_globals
    dd = dict(fname = frame[3], filename = frame[1],
              lineno = frame[2])
    if api_version == '0.10':
        ipshell = IPython.Shell.IPShellEmbed()
        ipshell(header = __header % dd,
                local_ns = loc, global_ns = glo)
    else:
        try:
            from traitlets.config.loader import Config
        except ImportError:
            from IPython.config.loader import Config
        cfg = Config()
        cfg.InteractiveShellEmbed.local_ns = loc
        cfg.InteractiveShellEmbed.global_ns = glo
        IPython.embed(config=cfg, banner2 = __header % dd)
        if api_version == '0.11':
            from IPython.frontend.terminal.embed import InteractiveShellEmbed
        else:
            from IPython.terminal.embed import InteractiveShellEmbed
        ipshell = InteractiveShellEmbed(config=cfg)

    del ipshell


#
# Our progress bar types and how to get one
#

class TqdmProgressBar(object):
    # This is a drop in replacement for pbar
    # called tqdm
    def __init__(self,title, maxval):
        self._pbar = tqdm(leave=True, total=maxval, desc=title)
        self.i = 0
    def update(self, i=None):
        if i is None:
            i = self.i + 1
        n = i - self.i
        self.i = i
        self._pbar.update(n)
    def finish(self):
        self._pbar.close()

class DummyProgressBar(object):
    # This progressbar gets handed if we don't
    # want ANY output
    def __init__(self, *args, **kwargs):
        return
    def update(self, *args, **kwargs):
        return
    def finish(self, *args, **kwargs):
        return

class ParallelProgressBar(object):
    # This is just a simple progress bar
    # that prints on start/stop
    def __init__(self, title, maxval):
        self.title = title
        mylog.info("Starting '%s'", title)
    def update(self, *args, **kwargs):
        return
    def finish(self):
        mylog.info("Finishing '%s'", self.title)

class GUIProgressBar(object):
    def __init__(self, title, maxval):
        import wx
        self.maxval = maxval
        self.last = 0
        self._pbar = wx.ProgressDialog("Working...",
                    title, maximum=maxval,
                    style=wx.PD_REMAINING_TIME|wx.PD_ELAPSED_TIME|wx.PD_APP_MODAL)
    def update(self, val):
        # An update is only meaningful if it's on the order of 1/100 or greater
        if ceil(100*self.last / self.maxval) + 1 == \
           floor(100*val / self.maxval) or val == self.maxval:
            self._pbar.Update(val)
            self.last = val
    def finish(self):
        self._pbar.Destroy()

def get_pbar(title, maxval, parallel=False):
    """
    This returns a progressbar of the most appropriate type, given a *title*
    and a *maxval*.
    """
    maxval = max(maxval, 1)
    from yt.config import ytcfg
    if ytcfg.getboolean("yt", "suppressStreamLogging") or \
       ytcfg.getboolean("yt", "__withintesting"):
        return DummyProgressBar()
    elif ytcfg.getboolean("yt", "__parallel"):
        # If parallel is True, update progress on root only.
        if parallel:
            if is_root():
                return TqdmProgressBar(title, maxval)
            else:
                return DummyProgressBar()
        else:
            return ParallelProgressBar(title, maxval)
    pbar = TqdmProgressBar(title,maxval)
    return pbar

def only_on_root(func, *args, **kwargs):
    """
    This function accepts a *func*, a set of *args* and *kwargs* and then only
    on the root processor calls the function.  All other processors get "None"
    handed back.
    """
    from yt.config import ytcfg
    if kwargs.pop("global_rootonly", False):
        cfg_option = "__global_parallel_rank"
    else:
        cfg_option = "__topcomm_parallel_rank"
    if not ytcfg.getboolean("yt","__parallel"):
        return func(*args,**kwargs)
    if ytcfg.getint("yt", cfg_option) > 0: return
    return func(*args, **kwargs)

def is_root():
    """
    This function returns True if it is on the root processor of the
    topcomm and False otherwise.
    """
    from yt.config import ytcfg
    cfg_option = "__topcomm_parallel_rank"
    if not ytcfg.getboolean("yt","__parallel"):
        return True
    if ytcfg.getint("yt", cfg_option) > 0:
        return False
    return True


#
# Our signal and traceback handling functions
#

def signal_print_traceback(signo, frame):
    print(traceback.print_stack(frame))

def signal_problem(signo, frame):
    raise RuntimeError()

def signal_ipython(signo, frame):
    insert_ipython(2)

def paste_traceback(exc_type, exc, tb):
    """
    This is a traceback handler that knows how to paste to the pastebin.
    Should only be used in sys.excepthook.
    """
    sys.__excepthook__(exc_type, exc, tb)
    from yt.extern.six.moves import StringIO, xmlrpc_client
    p = xmlrpc_client.ServerProxy(
            "http://paste.yt-project.org/xmlrpc/",
            allow_none=True)
    s = StringIO()
    traceback.print_exception(exc_type, exc, tb, file=s)
    s = s.getvalue()
    ret = p.pastes.newPaste('pytb', s, None, '', '', True)
    print()
    print("Traceback pasted to http://paste.yt-project.org/show/%s" % (ret))
    print()

def paste_traceback_detailed(exc_type, exc, tb):
    """
    This is a traceback handler that knows how to paste to the pastebin.
    Should only be used in sys.excepthook.
    """
    import cgitb
    from yt.extern.six.moves import StringIO, xmlrpc_client
    s = StringIO()
    handler = cgitb.Hook(format="text", file = s)
    handler(exc_type, exc, tb)
    s = s.getvalue()
    print(s)
    p = xmlrpc_client.ServerProxy(
            "http://paste.yt-project.org/xmlrpc/",
            allow_none=True)
    ret = p.pastes.newPaste('text', s, None, '', '', True)
    print()
    print("Traceback pasted to http://paste.yt-project.org/show/%s" % (ret))
    print()

_ss = "fURbBUUBE0cLXgETJnZgJRMXVhVGUQpQAUBuehQMUhJWRFFRAV1ERAtBXw1dAxMLXT4zXBFfABNN\nC0ZEXw1YUURHCxMXVlFERwxWCQw=\n"
def _rdbeta(key):
    enc_s = base64.decodestring(_ss)
    dec_s = ''.join([ chr(ord(a) ^ ord(b)) for a, b in zip(enc_s, itertools.cycle(key)) ])
    print(dec_s)

#
# Some exceptions
#

class NoCUDAException(Exception):
    pass

class YTEmptyClass(object):
    pass

def update_hg(path, skip_rebuild = False):
    try:
        import hglib
    except ImportError:
        print("Updating requires python-hglib to be installed.")
        print("Try: pip install python-hglib")
        return -1
    f = open(os.path.join(path, "yt_updater.log"), "a")
    repo = hglib.open(path)
    repo.pull()
    ident = repo.identify().decode("utf-8")
    if "+" in ident:
        print("Can't rebuild modules by myself.")
        print("You will have to do this yourself.  Here's a sample commands:")
        print("")
        print("    $ cd %s" % (path))
        print("    $ hg up")
        print("    $ %s setup.py develop" % (sys.executable))
        return 1
    print("Updating the repository")
    f.write("Updating the repository\n\n")
    repo.update(check=True)
    f.write("Updated from %s to %s\n\n" % (ident, repo.identify()))
    if skip_rebuild: return
    f.write("Rebuilding modules\n\n")
    p = subprocess.Popen([sys.executable, "setup.py", "build_ext", "-i"], cwd=path,
                        stdout = subprocess.PIPE, stderr = subprocess.STDOUT)
    stdout, stderr = p.communicate()
    f.write(stdout.decode('utf-8'))
    f.write("\n\n")
    if p.returncode:
        print("BROKEN: See %s" % (os.path.join(path, "yt_updater.log")))
        sys.exit(1)
    f.write("Successful!\n")
    print("Updated successfully.")

def get_hg_version(path):
    try:
        import hglib
    except ImportError:
        print("Updating and precise version information requires ")
        print("python-hglib to be installed.")
        print("Try: pip install python-hglib")
        return None
    try:
        repo = hglib.open(path)
        return repo.identify()
    except hglib.error.ServerError:
        # path is not an hg repository
        return None

def get_yt_version():
    try:
        from yt.__hg_version__ import hg_version
        return hg_version
    except ImportError:
        pass
    import pkg_resources
    yt_provider = pkg_resources.get_provider("yt")
    path = os.path.dirname(yt_provider.module_path)
    version = get_hg_version(path)
    if version is None:
        return version
    else:
        return version[:12].strip().decode('utf-8')

def get_version_stack():
    version_info = {}
    version_info['yt'] = get_yt_version()
    version_info['numpy'] = numpy.version.version
    version_info['matplotlib'] = matplotlib.__version__
    return version_info

def get_script_contents():
    top_frame = inspect.stack()[-1]
    finfo = inspect.getframeinfo(top_frame[0])
    if finfo[2] != "<module>": return None
    if not os.path.exists(finfo[0]): return None
    try:
        contents = open(finfo[0]).read()
    except:
        contents = None
    return contents

def download_file(url, filename):
    class MyURLopener(urllib.request.FancyURLopener):
        def http_error_default(self, url, fp, errcode, errmsg, headers):
            raise RuntimeError("Attempt to download file from %s failed with error %s: %s." % \
              (url, errcode, errmsg))
    fn, h = MyURLopener().retrieve(url, filename)
    return fn

# This code snippet is modified from Georg Brandl
def bb_apicall(endpoint, data, use_pass = True):
    uri = 'https://api.bitbucket.org/1.0/%s/' % endpoint
    # since bitbucket doesn't return the required WWW-Authenticate header when
    # making a request without Authorization, we cannot use the standard urllib2
    # auth handlers; we have to add the requisite header from the start
    if data is not None:
        data = urllib.parse.urlencode(data)
    req = urllib.request.Request(uri, data)
    if use_pass:
        username = input("Bitbucket Username? ")
        password = getpass.getpass()
        upw = '%s:%s' % (username, password)
        req.add_header('Authorization', 'Basic %s' % base64.b64encode(upw).strip())
    return urllib.request.urlopen(req).read()

def get_yt_supp():
    import hglib
    supp_path = os.path.join(os.environ["YT_DEST"], "src",
                             "yt-supplemental")
    # Now we check that the supplemental repository is checked out.
    if not os.path.isdir(supp_path):
        print()
        print("*** The yt-supplemental repository is not checked ***")
        print("*** out.  I can do this for you, but because this ***")
        print("*** is a delicate act, I require you to respond   ***")
        print("*** to the prompt with the word 'yes'.            ***")
        print()
        response = input("Do you want me to try to check it out? ")
        if response != "yes":
            print()
            print("Okay, I understand.  You can check it out yourself.")
            print("This command will do it:")
            print()
            print("$ hg clone http://bitbucket.org/yt_analysis/yt-supplemental/ ", end=' ')
            print("%s" % (supp_path))
            print()
            sys.exit(1)
        rv = hglib.clone("http://bitbucket.org/yt_analysis/yt-supplemental/", 
                         supp_path)
        if rv:
            print("Something has gone wrong.  Quitting.")
            sys.exit(1)
    # Now we think we have our supplemental repository.
    return supp_path

def fix_length(length, ds=None):
    assert ds is not None
    if ds is not None:
        registry = ds.unit_registry
    else:
        registry = None
    if isinstance(length, YTArray):
        if registry is not None:
            length.units.registry = registry
        return length.in_units("code_length")
    if isinstance(length, numeric_type):
        return YTArray(length, 'code_length', registry=registry)
    length_valid_tuple = isinstance(length, (list, tuple)) and len(length) == 2
    unit_is_string = isinstance(length[1], string_types)
    if length_valid_tuple and unit_is_string:
        return YTArray(*length, registry=registry)
    else:
        raise RuntimeError("Length %s is invalid" % str(length))

@contextlib.contextmanager
def parallel_profile(prefix):
    r"""A context manager for profiling parallel code execution using cProfile

    This is a simple context manager that automatically profiles the execution
    of a snippet of code.

    Parameters
    ----------
    prefix : string
        A string name to prefix outputs with.

    Examples
    --------

    >>> with parallel_profile('my_profile'):
    ...     yt.PhasePlot(ds.all_data(), 'density', 'temperature', 'cell_mass')
    """
    import cProfile
    from yt.config import ytcfg
    fn = "%s_%04i_%04i.cprof" % (prefix,
                ytcfg.getint("yt", "__topcomm_parallel_size"),
                ytcfg.getint("yt", "__topcomm_parallel_rank"))
    p = cProfile.Profile()
    p.enable()
    yield fn
    p.disable()
    p.dump_stats(fn)

def get_num_threads():
    from .config import ytcfg
    nt = ytcfg.getint("yt","numthreads")
    if nt < 0:
        return os.environ.get("OMP_NUM_THREADS", 0)
    return nt

def fix_axis(axis, ds):
    return ds.coordinates.axis_id.get(axis, axis)

def get_image_suffix(name):
    suffix = os.path.splitext(name)[1]
    return suffix if suffix in ['.png', '.eps', '.ps', '.pdf'] else ''

def get_output_filename(name, keyword, suffix):
    r"""Return an appropriate filename for output.

    With a name provided by the user, this will decide how to 
    appropriately name the output file by the following rules:
    1. if name is None, the filename will be the keyword plus 
       the suffix.
    2. if name ends with "/", assume name is a directory and 
       the file will be named name/(keyword+suffix).  If the
       directory does not exist, first try to create it and
       raise an exception if an error occurs.
    3. if name does not end in the suffix, add the suffix.
    
    Parameters
    ----------
    name : str
        A filename given by the user.
    keyword : str
        A default filename prefix if name is None.
    suffix : str
        Suffix that must appear at end of the filename.
        This will be added if not present.

    Examples
    --------

    >>> print get_output_filename(None, "Projection_x", ".png")
    Projection_x.png
    >>> print get_output_filename("my_file", "Projection_x", ".png")
    my_file.png
    >>> print get_output_filename("my_file/", "Projection_x", ".png")
    my_file/Projection_x.png
    
    """
    if name is None:
        name = keyword
    name = os.path.expanduser(name)
    if name[-1] == os.sep and not os.path.isdir(name):
        try:
            os.mkdir(name)
        except OSError as e:
            if e.errno == errno.EEXIST:
                pass
            else:
                raise
    if os.path.isdir(name):
        name = os.path.join(name, keyword)
    if not name.endswith(suffix):
        name += suffix
    return name

def ensure_dir_exists(path):
    r"""Create all directories in path recursively in a parallel safe manner"""
    my_dir = os.path.dirname(path)
    if not my_dir:
        return
    if not os.path.exists(my_dir):
        only_on_root(os.makedirs, my_dir)

def ensure_dir(path):
    r"""Parallel safe directory maker."""
    if not os.path.exists(path):
        only_on_root(os.makedirs, path)
    return path

def validate_width_tuple(width):
    if not iterable(width) or len(width) != 2:
        raise YTInvalidWidthError("width (%s) is not a two element tuple" % width)
    if not isinstance(width[0], numeric_type) and isinstance(width[1], string_types):
        msg = "width (%s) is invalid. " % str(width)
        msg += "Valid widths look like this: (12, 'au')"
        raise YTInvalidWidthError(msg)

def camelcase_to_underscore(name):
    s1 = re.sub('(.)([A-Z][a-z]+)', r'\1_\2', name)
    return re.sub('([a-z0-9])([A-Z])', r'\1_\2', s1).lower()

def set_intersection(some_list):
    if len(some_list) == 0: return set([])
    # This accepts a list of iterables, which we get the intersection of.
    s = set(some_list[0])
    for l in some_list[1:]:
        s.intersection_update(l)
    return s

@contextlib.contextmanager
def memory_checker(interval = 15, dest = None):
    r"""This is a context manager that monitors memory usage.

    Parameters
    ----------
    interval : int
        The number of seconds between printing the current memory usage in
        gigabytes of the current Python interpreter.

    Examples
    --------

    >>> with memory_checker(10):
    ...     arr = np.zeros(1024*1024*1024, dtype="float64")
    ...     time.sleep(15)
    ...     del arr
    """
    import threading
    if dest is None:
        dest = sys.stdout
    class MemoryChecker(threading.Thread):
        def __init__(self, event, interval):
            self.event = event
            self.interval = interval
            threading.Thread.__init__(self)

        def run(self):
            while not self.event.wait(self.interval):
                print("MEMORY: %0.3e gb" % (get_memory_usage()/1024.), file=dest)

    e = threading.Event()
    mem_check = MemoryChecker(e, interval)
    mem_check.start()
    try:
        yield
    finally:
        e.set()


def deprecated_class(cls):
    @wraps(cls)
    def _func(*args, **kwargs):
        # Note we use SyntaxWarning because by default, DeprecationWarning is
        # not shown.
        warnings.warn(
            "This usage is deprecated.  Please use %s instead." % cls.__name__,
            SyntaxWarning, stacklevel=2)
        return cls(*args, **kwargs)
    return _func

def enable_plugins():
    """Forces the plugins file to be parsed.

    This plugin file is a means of creating custom fields, quantities,
    data objects, colormaps, and other code classes and objects to be used
    in yt scripts without modifying the yt source directly.

    The file must be located at ``$HOME/.yt/my_plugins.py``.

    Warning: when you use this function, your script will only be reproducible
    if you also provide the ``my_plugins.py`` file.
    """
    import yt
    from yt.fields.my_plugin_fields import my_plugins_fields
    from yt.config import ytcfg
    my_plugin_name = ytcfg.get("yt","pluginfilename")
    # We assume that it is with respect to the $HOME/.yt directory
    if os.path.isfile(my_plugin_name):
        _fn = my_plugin_name
    else:
        _fn = os.path.expanduser("~/.yt/%s" % my_plugin_name)
    if os.path.isfile(_fn):
        mylog.info("Loading plugins from %s", _fn)
        execdict = yt.__dict__.copy()
        execdict['add_field'] = my_plugins_fields.add_field
        with open(_fn) as f:
            code = compile(f.read(), _fn, 'exec')
            exec(code, execdict)

def fix_unitary(u):
    if u == '1':
        return 'unitary'
    else:
        return u

def get_hash(infile, algorithm='md5', BLOCKSIZE=65536):
    """Generate file hash without reading in the entire file at once.

    Original code licensed under MIT.  Source:
    http://pythoncentral.io/hashing-files-with-python/

    Parameters
    ----------
    infile : str
        File of interest (including the path).
    algorithm : str (optional)
        Hash algorithm of choice. Defaults to 'md5'.
    BLOCKSIZE : int (optional)
        How much data in bytes to read in at once.

    Returns
    -------
    hash : str
        The hash of the file.

    Examples
    --------
    >>> import yt.funcs as funcs
    >>> funcs.get_hash('/path/to/test.png')
    'd38da04859093d430fa4084fd605de60'

    """
    import hashlib

    try:
        hasher = getattr(hashlib, algorithm)()
    except:
        raise NotImplementedError("'%s' not available!  Available algorithms: %s" %
                                  (algorithm, hashlib.algorithms))

    filesize   = os.path.getsize(infile)
    iterations = int(float(filesize)/float(BLOCKSIZE))

    pbar = get_pbar('Generating %s hash' % algorithm, iterations)

    iter = 0
    with open(infile,'rb') as f:
        buf = f.read(BLOCKSIZE)
        while len(buf) > 0:
            hasher.update(buf)
            buf = f.read(BLOCKSIZE)
            iter += 1
            pbar.update(iter)
        pbar.finish()

    return hasher.hexdigest()

def get_brewer_cmap(cmap):
    """Returns a colorbrewer colormap from palettable"""
    try:
        import brewer2mpl
    except ImportError:
        brewer2mpl = None
    try:
        import palettable
    except ImportError:
        palettable = None
    if palettable is not None:
        bmap = palettable.colorbrewer.get_map(*cmap)
    elif brewer2mpl is not None:
        warnings.warn("Using brewer2mpl colormaps is deprecated. "
                      "Please install the successor to brewer2mpl, "
                      "palettable, with `pip install palettable`. "
                      "Colormap tuple names remain unchanged.")
        bmap = brewer2mpl.get_map(*cmap)
    else:
        raise RuntimeError(
            "Please install palettable to use colorbrewer colormaps")
    return bmap.get_mpl_colormap(N=cmap[2])

def get_requests():
    try:
        import requests
    except ImportError:
        requests = None
    return requests

@contextlib.contextmanager
def dummy_context_manager(*args, **kwargs):
    yield

def matplotlib_style_context(style_name=None, after_reset=True):
    """Returns a context manager for controlling matplotlib style.

    Arguments are passed to matplotlib.style.context() if specified. Defaults
    to setting "classic" style, after resetting to the default config parameters.

    On older matplotlib versions (<=1.5.0) where matplotlib.style isn't
    available, returns a dummy context manager.
    """
    if style_name is None:
        style_name = 'classic'
    try:
        import matplotlib.style
        if style_name in matplotlib.style.available:
            return matplotlib.style.context(style_name, after_reset=after_reset)
    except ImportError:
        pass
    return dummy_context_manager()<|MERGE_RESOLUTION|>--- conflicted
+++ resolved
@@ -17,9 +17,6 @@
 import errno
 from yt.extern.six import string_types
 from yt.extern.six.moves import input
-<<<<<<< HEAD
-import time, types, signal, inspect, traceback, sys, pdb, os, re
-=======
 import time
 import inspect
 import traceback
@@ -27,7 +24,6 @@
 import pdb
 import os
 import re
->>>>>>> 0b78f46f
 import contextlib
 import warnings
 import struct
