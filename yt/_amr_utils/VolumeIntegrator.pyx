--- conflicted
+++ resolved
@@ -108,7 +108,9 @@
         for i in range(3): self.light_dir[i] /= normval
         self.use_light = tf_obj.use_light
 
-    cdef np.float64_t interpolate(self, dv, channel):
+    @cython.boundscheck(False)
+    @cython.wraparound(False)
+    cdef np.float64_t interpolate(self, np.float64_t dv, int channel):
         cdef int bin_id
         cdef np.float64_t bv, dx, dy, dd, tf
         dx = self.dbin
@@ -122,6 +124,8 @@
         tf = bv+dd*(dy/dx) 
         return tf
 
+    @cython.boundscheck(False)
+    @cython.wraparound(False)
     cdef void eval_transfer(self, np.float64_t dt, np.float64_t dv,
                                     np.float64_t *rgba, np.float64_t *grad):
         cdef int i
@@ -180,6 +184,8 @@
         self.pdx = (self.bounds[1] - self.bounds[0])/self.nv
         self.pdy = (self.bounds[3] - self.bounds[2])/self.nv
 
+    @cython.boundscheck(False)
+    @cython.wraparound(False)
     cdef void get_start_stop(self, np.float64_t *ex, int *rv):
         # Extrema need to be re-centered
         cdef np.float64_t cx, cy
@@ -292,7 +298,7 @@
         cdef int cur_ind[3], step[3], x, y, i, n, flat_ind, hit, direction
         cdef np.float64_t intersect_t = 1.0
         cdef np.float64_t intersect[3], tmax[3], tdelta[3]
-        cdef np.float64_t enter_t, dist, alpha, dt
+        cdef np.float64_t enter_t, dist, alpha, dt, exit_t
         cdef np.float64_t tr, tl, temp_x, temp_y, dv
         for i in range(3):
             if (v_dir[i] < 0):
@@ -305,26 +311,26 @@
             tr = (self.right_edge[i] - v_pos[i])/v_dir[i]
             temp_x = (v_pos[x] + tl*v_dir[x])
             temp_y = (v_pos[y] + tl*v_dir[y])
-            if self.left_edge[x] < temp_x and temp_x <= self.right_edge[x] and \
-               self.left_edge[y] < temp_y and temp_y <= self.right_edge[y] and \
+            if self.left_edge[x] <= temp_x and temp_x <= self.right_edge[x] and \
+               self.left_edge[y] <= temp_y and temp_y <= self.right_edge[y] and \
                0.0 <= tl and tl < intersect_t:
                 direction = i
                 intersect_t = tl
             temp_x = (v_pos[x] + tr*v_dir[x])
             temp_y = (v_pos[y] + tr*v_dir[y])
-            if self.left_edge[x] < temp_x and temp_x <= self.right_edge[x] and \
-               self.left_edge[y] < temp_y and temp_y <= self.right_edge[y] and \
+            if self.left_edge[x] <= temp_x and temp_x <= self.right_edge[x] and \
+               self.left_edge[y] <= temp_y and temp_y <= self.right_edge[y] and \
                0.0 <= tr and tr < intersect_t:
                 direction = i
                 intersect_t = tr
-        if self.left_edge[0] < v_pos[0] and v_pos[0] <= self.right_edge[0] and \
-           self.left_edge[1] < v_pos[1] and v_pos[1] <= self.right_edge[1] and \
-           self.left_edge[2] < v_pos[2] and v_pos[2] <= self.right_edge[2]:
+        if self.left_edge[0] <= v_pos[0] and v_pos[0] <= self.right_edge[0] and \
+           self.left_edge[1] <= v_pos[1] and v_pos[1] <= self.right_edge[1] and \
+           self.left_edge[2] <= v_pos[2] and v_pos[2] <= self.right_edge[2]:
             intersect_t = 0.0
         if not ((0.0 <= intersect_t) and (intersect_t < 1.0)): return 0
         for i in range(3):
             intersect[i] = v_pos[i] + intersect_t * v_dir[i]
-            cur_ind[i] = <int> lrint((intersect[i] +
+            cur_ind[i] = <int> floor((intersect[i] +
                                       step[i]*1e-8*self.dds[i] -
                                       self.left_edge[i])/self.dds[i])
             tmax[i] = (((cur_ind[i]+step[i])*self.dds[i])+
@@ -355,32 +361,36 @@
             hit += 1
             if tmax[0] < tmax[1]:
                 if tmax[0] < tmax[2]:
+                    exit_t = fmin(tmax[0], 1.0)
                     self.sample_values(v_pos, v_dir, enter_t, fmin(tmax[0], 1.0), cur_ind,
                                        rgba, tf)
                     cur_ind[0] += step[0]
-                    dt = fmin(tmax[0], 1.0) - enter_t
+                    dt = exit_t - enter_t
                     enter_t = tmax[0]
                     tmax[0] += tdelta[0]
                 else:
-                    self.sample_values(v_pos, v_dir, enter_t, fmin(tmax[2], 1.0), cur_ind,
+                    exit_t = fmin(tmax[2], 1.0)
+                    self.sample_values(v_pos, v_dir, enter_t, exit_t, cur_ind,
                                        rgba, tf)
                     cur_ind[2] += step[2]
-                    dt = fmin(tmax[2], 1.0) - enter_t
+                    dt = exit_t - enter_t
                     enter_t = tmax[2]
                     tmax[2] += tdelta[2]
             else:
                 if tmax[1] < tmax[2]:
-                    self.sample_values(v_pos, v_dir, enter_t, fmin(tmax[1], 1.0), cur_ind,
+                    exit_t = fmin(tmax[1], 1.0)
+                    self.sample_values(v_pos, v_dir, enter_t, exit_t, cur_ind,
                                        rgba, tf)
                     cur_ind[1] += step[1]
-                    dt = fmin(tmax[1], 1.0) - enter_t
+                    dt = exit_t - enter_t
                     enter_t = tmax[1]
                     tmax[1] += tdelta[1]
                 else:
-                    self.sample_values(v_pos, v_dir, enter_t, fmin(tmax[2], 1.0), cur_ind,
+                    exit_t = fmin(tmax[2], 1.0)
+                    self.sample_values(v_pos, v_dir, enter_t, exit_t, cur_ind,
                                        rgba, tf)
                     cur_ind[2] += step[2]
-                    dt = fmin(tmax[2], 1.0) - enter_t
+                    dt = exit_t - enter_t
                     enter_t = tmax[2]
                     tmax[2] += tdelta[2]
             if enter_t > 1.0: break
@@ -398,15 +408,9 @@
         cdef np.float64_t grad[3]
         grad[0] = grad[2] = grad[3] = 0.0
         cdef int dti, i
-<<<<<<< HEAD
-        dt = (exit_t - enter_t) / tf.ns
-        for dti in range(tf.ns):
-            t = enter_t + dt * dti
-=======
         dt = (exit_t - enter_t) / (tf.ns) # 4 samples should be dt=0.25
         for dti in range(tf.ns): 
             t = enter_t + dt/2. + dt * dti # for 4 samples go at (.125, .375, .625, .875)
->>>>>>> 3521f3d3
             for i in range(3):
                 cp[i] = v_pos[i] + t * v_dir[i]
                 dp[i] = fclip(fmod(cp[i], self.dds[i])/self.dds[i], 0.0, 1.0)
