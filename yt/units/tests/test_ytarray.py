"""
Test ndarray subclass that handles symbolic units.




"""

# ----------------------------------------------------------------------------
# Copyright (c) 2013, yt Development Team.
#
# Distributed under the terms of the Modified BSD License.
#
# The full license is in the file COPYING.txt, distributed with this software.
# ----------------------------------------------------------------------------

import copy
import cPickle as pickle
import itertools
import numpy as np
import operator
import os
import shutil
import tempfile

from nose.tools import assert_true
from numpy.testing import \
    assert_array_equal, \
    assert_equal, assert_raises, \
    assert_array_almost_equal_nulp
from numpy import array
from yt.units.yt_array import \
    YTArray, YTQuantity, \
    unary_operators, binary_operators
from yt.utilities.exceptions import \
    YTUnitOperationError, YTUfuncUnitError
from yt.testing import fake_random_pf, requires_module
from yt.funcs import fix_length
from yt.units.unit_symbols import \
    cm, m, g

def operate_and_compare(a, b, op, answer):
    # Test generator for YTArrays tests
    assert_array_equal(op(a, b), answer)


def assert_isinstance(a, type):
    assert isinstance(a, type)


def test_addition():
    """
    Test addition of two YTArrays

    """

    # Same units
    a1 = YTArray([1, 2, 3], 'cm')
    a2 = YTArray([4, 5, 6], 'cm')
    a3 = [4*cm, 5*cm, 6*cm]
    answer = YTArray([5, 7, 9], 'cm')

    yield operate_and_compare, a1, a2, operator.add, answer
    yield operate_and_compare, a2, a1, operator.add, answer
    yield operate_and_compare, a1, a3, operator.add, answer
    yield operate_and_compare, a3, a1, operator.add, answer
    yield operate_and_compare, a2, a1, np.add, answer
    yield operate_and_compare, a1, a2, np.add, answer
    yield operate_and_compare, a1, a3, np.add, answer
    yield operate_and_compare, a3, a1, np.add, answer

    # different units
    a1 = YTArray([1, 2, 3], 'cm')
    a2 = YTArray([4, 5, 6], 'm')
    a3 = [4*m, 5*m, 6*m]
    answer1 = YTArray([401, 502, 603], 'cm')
    answer2 = YTArray([4.01, 5.02, 6.03], 'm')

    yield operate_and_compare, a1, a2, operator.add, answer1
    yield operate_and_compare, a2, a1, operator.add, answer2
    yield operate_and_compare, a1, a3, operator.add, answer1
    yield operate_and_compare, a3, a1, operator.add, answer1
    yield assert_raises, YTUfuncUnitError, np.add, a1, a2
    yield assert_raises, YTUfuncUnitError, np.add, a1, a3

    # Test dimensionless quantities
    a1 = YTArray([1, 2, 3])
    a2 = array([4, 5, 6])
    a3 = [4, 5, 6]
    answer = YTArray([5, 7, 9])

    yield operate_and_compare, a1, a2, operator.add, answer
    yield operate_and_compare, a2, a1, operator.add, answer
    yield operate_and_compare, a1, a3, operator.add, answer
    yield operate_and_compare, a3, a1, operator.add, answer
    yield operate_and_compare, a1, a2, np.add, answer
    yield operate_and_compare, a2, a1, np.add, answer
    yield operate_and_compare, a1, a3, np.add, answer
    yield operate_and_compare, a3, a1, np.add, answer

    # Catch the different dimensions error
    a1 = YTArray([1, 2, 3], 'm')
    a2 = YTArray([4, 5, 6], 'kg')

    yield assert_raises, YTUnitOperationError, operator.add, a1, a2
    yield assert_raises, YTUnitOperationError, operator.iadd, a1, a2


def test_subtraction():
    """
    Test subtraction of two YTArrays

    """

    # Same units
    a1 = YTArray([1, 2, 3], 'cm')
    a2 = YTArray([4, 5, 6], 'cm')
    a3 = [4*cm, 5*cm, 6*cm]
    answer1 = YTArray([-3, -3, -3], 'cm')
    answer2 = YTArray([3, 3, 3], 'cm')

    yield operate_and_compare, a1, a2, operator.sub, answer1
    yield operate_and_compare, a2, a1, operator.sub, answer2
    yield operate_and_compare, a1, a3, operator.sub, answer1
    yield operate_and_compare, a3, a1, operator.sub, answer2
    yield operate_and_compare, a1, a2, np.subtract, answer1
    yield operate_and_compare, a2, a1, np.subtract, answer2
    yield operate_and_compare, a1, a3, np.subtract, answer1
    yield operate_and_compare, a3, a1, np.subtract, answer2

    # different units
    a1 = YTArray([1, 2, 3], 'cm')
    a2 = YTArray([4, 5, 6], 'm')
    a3 = [4*m, 5*m, 6*m]
    answer1 = YTArray([-399, -498, -597], 'cm')
    answer2 = YTArray([3.99, 4.98, 5.97], 'm')
    answer3 = YTArray([399, 498, 597], 'cm')

    yield operate_and_compare, a1, a2, operator.sub, answer1
    yield operate_and_compare, a2, a1, operator.sub, answer2
    yield operate_and_compare, a1, a3, operator.sub, answer1
    yield operate_and_compare, a3, a1, operator.sub, answer3
    yield assert_raises, YTUfuncUnitError, np.subtract, a1, a2
    yield assert_raises, YTUfuncUnitError, np.subtract, a1, a3

    # Test dimensionless quantities
    a1 = YTArray([1, 2, 3])
    a2 = array([4, 5, 6])
    a3 = [4, 5, 6]
    answer1 = YTArray([-3, -3, -3])
    answer2 = YTArray([3, 3, 3])

    yield operate_and_compare, a1, a2, operator.sub, answer1
    yield operate_and_compare, a2, a1, operator.sub, answer2
    yield operate_and_compare, a1, a3, operator.sub, answer1
    yield operate_and_compare, a3, a1, operator.sub, answer2
    yield operate_and_compare, a1, a2, np.subtract, answer1
    yield operate_and_compare, a2, a1, np.subtract, answer2
    yield operate_and_compare, a1, a3, np.subtract, answer1
    yield operate_and_compare, a3, a1, np.subtract, answer2

    # Catch the different dimensions error
    a1 = YTArray([1, 2, 3], 'm')
    a2 = YTArray([4, 5, 6], 'kg')

    yield assert_raises, YTUnitOperationError, operator.sub, a1, a2
    yield assert_raises, YTUnitOperationError, operator.isub, a1, a2


def test_multiplication():
    """
    Test multiplication of two YTArrays

    """

    # Same units
    a1 = YTArray([1, 2, 3], 'cm')
    a2 = YTArray([4, 5, 6], 'cm')
    a3 = [4*cm, 5*cm, 6*cm]
    answer = YTArray([4, 10, 18], 'cm**2')

    yield operate_and_compare, a1, a2, operator.mul, answer
    yield operate_and_compare, a2, a1, operator.mul, answer
    yield operate_and_compare, a1, a3, operator.mul, answer
    yield operate_and_compare, a3, a1, operator.mul, answer
    yield operate_and_compare, a1, a2, np.multiply, answer
    yield operate_and_compare, a2, a1, np.multiply, answer
    yield operate_and_compare, a1, a3, np.multiply, answer
    yield operate_and_compare, a3, a1, np.multiply, answer

    # different units, same dimension
    a1 = YTArray([1, 2, 3], 'cm')
    a2 = YTArray([4, 5, 6], 'm')
    a3 = [4*m, 5*m, 6*m]
    answer1 = YTArray([400, 1000, 1800], 'cm**2')
    answer2 = YTArray([.04, .10, .18], 'm**2')
    answer3 = YTArray([4, 10, 18], 'cm*m')

    yield operate_and_compare, a1, a2, operator.mul, answer1
    yield operate_and_compare, a2, a1, operator.mul, answer2
    yield operate_and_compare, a1, a3, operator.mul, answer1
    yield operate_and_compare, a3, a1, operator.mul, answer2
    yield operate_and_compare, a1, a2, np.multiply, answer3
    yield operate_and_compare, a2, a1, np.multiply, answer3
    yield operate_and_compare, a1, a3, np.multiply, answer3
    yield operate_and_compare, a3, a1, np.multiply, answer3

    # different dimensions
    a1 = YTArray([1, 2, 3], 'cm')
    a2 = YTArray([4, 5, 6], 'g')
    a3 = [4*g, 5*g, 6*g]
    answer = YTArray([4, 10, 18], 'cm*g')

    yield operate_and_compare, a1, a2, operator.mul, answer
    yield operate_and_compare, a2, a1, operator.mul, answer
    yield operate_and_compare, a1, a3, operator.mul, answer
    yield operate_and_compare, a3, a1, operator.mul, answer
    yield operate_and_compare, a1, a2, np.multiply, answer
    yield operate_and_compare, a2, a1, np.multiply, answer
    yield operate_and_compare, a1, a3, np.multiply, answer
    yield operate_and_compare, a3, a1, np.multiply, answer

    # One dimensionless, one unitful
    a1 = YTArray([1, 2, 3], 'cm')
    a2 = array([4, 5, 6])
    a3 = [4, 5, 6]
    answer = YTArray([4, 10, 18], 'cm')

    yield operate_and_compare, a1, a2, operator.mul, answer
    yield operate_and_compare, a2, a1, operator.mul, answer
    yield operate_and_compare, a1, a3, operator.mul, answer
    yield operate_and_compare, a3, a1, operator.mul, answer
    yield operate_and_compare, a1, a2, np.multiply, answer
    yield operate_and_compare, a2, a1, np.multiply, answer
    yield operate_and_compare, a1, a3, np.multiply, answer
    yield operate_and_compare, a3, a1, np.multiply, answer

    # Both dimensionless quantities
    a1 = YTArray([1, 2, 3])
    a2 = array([4, 5, 6])
    a3 = [4, 5, 6]
    answer = YTArray([4, 10, 18])

    yield operate_and_compare, a1, a2, operator.mul, answer
    yield operate_and_compare, a2, a1, operator.mul, answer
    yield operate_and_compare, a1, a3, operator.mul, answer
    yield operate_and_compare, a3, a1, operator.mul, answer
    yield operate_and_compare, a1, a2, np.multiply, answer
    yield operate_and_compare, a2, a1, np.multiply, answer
    yield operate_and_compare, a1, a3, np.multiply, answer
    yield operate_and_compare, a3, a1, np.multiply, answer


def test_division():
    """
    Test multiplication of two YTArrays

    """

    # Same units
    a1 = YTArray([1., 2., 3.], 'cm')
    a2 = YTArray([4., 5., 6.], 'cm')
    a3 = [4*cm, 5*cm, 6*cm]
    answer1 = YTArray([0.25, 0.4, 0.5])
    answer2 = YTArray([4, 2.5, 2])

    yield operate_and_compare, a1, a2, operator.div, answer1
    yield operate_and_compare, a2, a1, operator.div, answer2
    yield operate_and_compare, a1, a3, operator.div, answer1
    yield operate_and_compare, a3, a1, operator.div, answer2
    yield operate_and_compare, a1, a2, np.divide, answer1
    yield operate_and_compare, a2, a1, np.divide, answer2
    yield operate_and_compare, a1, a3, np.divide, answer1
    yield operate_and_compare, a3, a1, np.divide, answer2

    # different units, same dimension
    a1 = YTArray([1., 2., 3.], 'cm')
    a2 = YTArray([4., 5., 6.], 'm')
    a3 = [4*m, 5*m, 6*m]
    answer1 = YTArray([.0025, .004, .005])
    answer2 = YTArray([400, 250, 200])
    answer3 = YTArray([0.25, 0.4, 0.5], 'cm/m')
    answer4 = YTArray([4.0, 2.5, 2.0], 'm/cm')

    yield operate_and_compare, a1, a2, operator.div, answer1
    yield operate_and_compare, a2, a1, operator.div, answer2
    yield operate_and_compare, a1, a3, operator.div, answer1
    yield operate_and_compare, a3, a1, operator.div, answer2
    yield operate_and_compare, a1, a2, np.divide, answer3
    yield operate_and_compare, a2, a1, np.divide, answer4
    yield operate_and_compare, a1, a3, np.divide, answer3
    yield operate_and_compare, a3, a1, np.divide, answer4

    # different dimensions
    a1 = YTArray([1., 2., 3.], 'cm')
    a2 = YTArray([4., 5., 6.], 'g')
    a3 = [4*g, 5*g, 6*g]
    answer1 = YTArray([0.25, 0.4, 0.5], 'cm/g')
    answer2 = YTArray([4, 2.5, 2], 'g/cm')

    yield operate_and_compare, a1, a2, operator.div, answer1
    yield operate_and_compare, a2, a1, operator.div, answer2
    yield operate_and_compare, a1, a3, operator.div, answer1
    yield operate_and_compare, a3, a1, operator.div, answer2
    yield operate_and_compare, a1, a2, np.divide, answer1
    yield operate_and_compare, a2, a1, np.divide, answer2
    yield operate_and_compare, a1, a3, np.divide, answer1
    yield operate_and_compare, a3, a1, np.divide, answer2

    # One dimensionless, one unitful
    a1 = YTArray([1., 2., 3.], 'cm')
    a2 = array([4., 5., 6.])
    a3 = [4, 5, 6]
    answer1 = YTArray([0.25, 0.4, 0.5], 'cm')
    answer2 = YTArray([4, 2.5, 2], '1/cm')

    yield operate_and_compare, a1, a2, operator.div, answer1
    yield operate_and_compare, a2, a1, operator.div, answer2
    yield operate_and_compare, a1, a3, operator.div, answer1
    yield operate_and_compare, a3, a1, operator.div, answer2
    yield operate_and_compare, a1, a2, np.divide, answer1
    yield operate_and_compare, a2, a1, np.divide, answer2
    yield operate_and_compare, a1, a3, np.divide, answer1
    yield operate_and_compare, a3, a1, np.divide, answer2

    # Both dimensionless quantities
    a1 = YTArray([1., 2., 3.])
    a2 = array([4., 5., 6.])
    a3 = [4, 5, 6]
    answer1 = YTArray([0.25, 0.4, 0.5])
    answer2 = YTArray([4, 2.5, 2])

    yield operate_and_compare, a1, a2, operator.div, answer1
    yield operate_and_compare, a2, a1, operator.div, answer2
    yield operate_and_compare, a1, a3, operator.div, answer1
    yield operate_and_compare, a3, a1, operator.div, answer2
    yield operate_and_compare, a1, a3, np.divide, answer1
    yield operate_and_compare, a3, a1, np.divide, answer2
    yield operate_and_compare, a1, a3, np.divide, answer1
    yield operate_and_compare, a3, a1, np.divide, answer2


def test_power():
    """
    Test power operator ensure units are correct.

    """

    from yt.units import cm

    cm_arr = np.array([1.0, 1.0]) * cm

    assert_equal, cm**3, YTQuantity(1, 'cm**3')
    assert_equal, np.power(cm, 3), YTQuantity(1, 'cm**3')
    assert_equal, cm**YTQuantity(3), YTQuantity(1, 'cm**3')
    assert_raises, YTUnitOperationError, np.power, cm, YTQuantity(3, 'g')

    assert_equal, cm_arr**3, YTArray([1, 1], 'cm**3')
    assert_equal, np.power(cm_arr, 3), YTArray([1, 1], 'cm**3')
    assert_equal, cm_arr**YTQuantity(3), YTArray([1, 1], 'cm**3')
    assert_raises, YTUnitOperationError, np.power, cm_arr, YTQuantity(3, 'g')


def test_comparisons():
    """
    Test numpy ufunc comparison operators for unit consistency.

    """
    from yt.units.yt_array import YTArray

    a1 = YTArray([1, 2, 3], 'cm')
    a2 = YTArray([2, 1, 3], 'cm')
    a3 = YTArray([.02, .01, .03], 'm')

    ops = (
        np.less,
        np.less_equal,
        np.greater,
        np.greater_equal,
        np.equal,
        np.not_equal
    )

    answers = (
        [True, False, False],
        [True, False, True],
        [False, True, False],
        [False, True, True],
        [False, False, True],
        [True, True, False],
    )

    for op, answer in zip(ops, answers):
        yield operate_and_compare, a1, a2, op, answer

    for op in ops:
        yield assert_raises, YTUfuncUnitError, op, a1, a3

    for op, answer in zip(ops, answers):
        yield operate_and_compare, a1, a3.in_units('cm'), op, answer


def test_unit_conversions():
    """
    Test operations that convert to different units or cast to ndarray

    """
    from yt.units.yt_array import YTQuantity
    from yt.units.unit_object import Unit

    km = YTQuantity(1, 'km')
    km_in_cm = km.in_units('cm')
    cm_unit = Unit('cm')
    kpc_unit = Unit('kpc')

    yield assert_equal, km_in_cm, km
    yield assert_equal, km_in_cm.in_cgs(), 1e5
    yield assert_equal, km_in_cm.in_mks(), 1e3
    yield assert_equal, km_in_cm.units, cm_unit

    km.convert_to_units('cm')

    yield assert_equal, km, YTQuantity(1, 'km')
    yield assert_equal, km.in_cgs(), 1e5
    yield assert_equal, km.in_mks(), 1e3
    yield assert_equal, km.units, cm_unit

    km.convert_to_units('kpc')

    yield assert_array_almost_equal_nulp, km, YTQuantity(1, 'km')
    yield assert_array_almost_equal_nulp, km.in_cgs(), YTQuantity(1e5, 'cm')
    yield assert_array_almost_equal_nulp, km.in_mks(), YTQuantity(1e3, 'm')
    yield assert_equal, km.units, kpc_unit

    yield assert_isinstance, km.to_ndarray(), np.ndarray
    yield assert_isinstance, km.ndarray_view(), np.ndarray

    dyne = YTQuantity(1.0, 'dyne')

    yield assert_equal, dyne.in_cgs(), dyne
    yield assert_equal, dyne.in_cgs(), 1.0
    yield assert_equal, dyne.in_mks(), dyne
    yield assert_equal, dyne.in_mks(), 1e-5
    yield assert_equal, str(dyne.in_mks().units), 'kg*m/s**2'
    yield assert_equal, str(dyne.in_cgs().units), 'cm*g/s**2'

    em3 = YTQuantity(1.0, 'erg/m**3')

    yield assert_equal, em3.in_cgs(), em3
    yield assert_equal, em3.in_cgs(), 1e-6
    yield assert_equal, em3.in_mks(), em3
    yield assert_equal, em3.in_mks(), 1e-7
    yield assert_equal, str(em3.in_mks().units), 'kg/(m*s**2)'
    yield assert_equal, str(em3.in_cgs().units), 'g/(cm*s**2)'


def test_yt_array_yt_quantity_ops():
    """
    Test operations that combine YTArray and YTQuantity
    """
    a = YTArray(range(10), 'cm')
    b = YTQuantity(5, 'g')

    yield assert_isinstance, a*b, YTArray
    yield assert_isinstance, b*a, YTArray

    yield assert_isinstance, a/b, YTArray
    yield assert_isinstance, b/a, YTArray

    yield assert_isinstance, a*a, YTArray
    yield assert_isinstance, a/a, YTArray

    yield assert_isinstance, b*b, YTQuantity
    yield assert_isinstance, b/b, YTQuantity


def test_selecting():
    """
    Test slicing of two YTArrays

    """
    a = YTArray(range(10), 'cm')
    a_slice = a[:3]
    a_fancy_index = a[[1, 1, 3, 5]]
    a_array_fancy_index = a[array([[1, 1], [3, 5]])]
    a_boolean_index = a[a > 5]
    a_selection = a[0]

    yield assert_array_equal, a_slice, YTArray([0, 1, 2], 'cm')
    yield assert_array_equal, a_fancy_index, YTArray([1, 1, 3, 5], 'cm')
    yield assert_array_equal, a_array_fancy_index, \
        YTArray([[1, 1, ], [3, 5]], 'cm')
    yield assert_array_equal, a_boolean_index, YTArray([6, 7, 8, 9], 'cm')
    yield assert_isinstance, a_selection, YTQuantity

    # .base points to the original array for a numpy view.  If it is not a
    # view, .base is None.
    yield assert_true, a_slice.base is a
    yield assert_true, a_fancy_index.base is None
    yield assert_true, a_array_fancy_index.base is None
    yield assert_true, a_boolean_index.base is None


def test_fix_length():
    """
    Test fixing the length of an array. Used in spheres and other data objects
    """
    pf = fake_random_pf(64, nprocs=1, length_unit=10)
    length = pf.quan(1.0, 'code_length')
    new_length = fix_length(length, pf=pf)
    yield assert_equal, YTQuantity(10, 'cm'), new_length


def test_ytarray_pickle():
    pf = fake_random_pf(64, nprocs=1)
    test_data = [pf.quan(12.0, 'code_length'),
                 pf.arr([1, 2, 3], 'code_length')]

    for data in test_data:
        tempf = tempfile.NamedTemporaryFile(delete=False)
        pickle.dump(data, tempf)
        tempf.close()

        with open(tempf.name, "rb") as fname:
            loaded_data = pickle.load(fname)
        os.unlink(tempf.name)

        yield assert_array_equal, data, loaded_data
        yield assert_equal, data.units, loaded_data.units
        yield assert_array_equal, array(data.in_cgs()), \
            array(loaded_data.in_cgs())
        yield assert_equal, float(data.units.cgs_value), \
            float(loaded_data.units.cgs_value)


def test_copy():
    quan = YTQuantity(1, 'g')
    arr = YTArray([1, 2, 3], 'cm')

    yield assert_equal, copy.copy(quan), quan
    yield assert_array_equal, copy.copy(arr), arr

    yield assert_equal,  copy.deepcopy(quan), quan
    yield assert_array_equal, copy.deepcopy(arr), arr

    yield assert_equal, quan.copy(), quan
    yield assert_array_equal, arr.copy(), arr

    yield assert_equal, np.copy(quan), quan
    yield assert_array_equal, np.copy(arr), arr


def unary_ufunc_comparison(ufunc, a):
    out = a.copy()
    a_array = a.to_ndarray()
    if ufunc in (np.isreal, np.iscomplex, ):
        # According to the numpy docs, these two explicitly do not do
        # in-place copies.
        ret = ufunc(a)
        assert_true(not hasattr(ret, 'units'))
        assert_array_equal(ret, ufunc(a))
    elif ufunc in (np.exp, np.exp2, np.log, np.log2, np.log10, np.expm1,
                   np.log1p, np.sin, np.cos, np.tan, np.arcsin, np.arccos,
                   np.arctan, np.sinh, np.cosh, np.tanh, np.arccosh,
                   np.arcsinh, np.arctanh, np.deg2rad, np.rad2deg,
                   np.isfinite, np.isinf, np.isnan, np.signbit, np.sign,
                   np.rint, np.logical_not):
        # These operations should return identical results compared to numpy.

        try:
            ret = ufunc(a, out=out)
        except YTUnitOperationError:
            assert_true(ufunc in (np.deg2rad, np.rad2deg))
            ret = ufunc(YTArray(a, '1'))

        assert_array_equal(ret, out)
        assert_array_equal(ret, ufunc(a_array))
        # In-place copies do not drop units.
        assert_true(hasattr(out, 'units'))
        assert_true(not hasattr(ret, 'units'))
    elif ufunc in (np.absolute, np.conjugate, np.floor, np.ceil,
                   np.trunc, np.negative):
        ret = ufunc(a, out=out)

        assert_array_equal(ret, out)
        assert_array_equal(ret.to_ndarray(), ufunc(a_array))
        assert_true(ret.units == out.units)
    elif ufunc in (np.ones_like, np.square, np.sqrt, np.reciprocal):
        if ufunc is np.ones_like:
            ret = ufunc(a)
        else:
            ret = ufunc(a, out=out)
            assert_array_equal(ret, out)

        assert_array_equal(ret.to_ndarray(), ufunc(a_array))
        if ufunc is np.square:
            assert_true(out.units == a.units**2)
            assert_true(ret.units == a.units**2)
        elif ufunc is np.sqrt:
            assert_true(out.units == a.units**0.5)
            assert_true(ret.units == a.units**0.5)
        elif ufunc is np.reciprocal:
            assert_true(out.units == a.units**-1)
            assert_true(ret.units == a.units**-1)
    elif ufunc is np.modf:
        ret1, ret2 = ufunc(a)
        npret1, npret2 = ufunc(a_array)

        assert_array_equal(ret1.to_ndarray(), npret1)
        assert_array_equal(ret2.to_ndarray(), npret2)
    elif ufunc is np.frexp:
        ret1, ret2 = ufunc(a)
        npret1, npret2 = ufunc(a_array)

        assert_array_equal(ret1, npret1)
        assert_array_equal(ret2, npret2)
    else:
        # There shouldn't be any untested ufuncs.
        assert_true(False)


def binary_ufunc_comparison(ufunc, a, b):
    out = a.copy()
    if ufunc in (np.add, np.subtract, np.remainder, np.fmod, np.mod,
                 np.arctan2, np.hypot, np.greater, np.greater_equal, np.less,
                 np.less_equal, np.equal, np.not_equal, np.logical_and,
                 np.logical_or, np.logical_xor, np.maximum, np.minimum,
                 np.fmax, np.fmin, np.nextafter):
        if a.units != b.units and a.units.dimensions == b.units.dimensions:
            assert_raises(YTUfuncUnitError, ufunc, a, b)
            return
        elif a.units != b.units:
            assert_raises(YTUnitOperationError, ufunc, a, b)
            return

    ret = ufunc(a, b, out=out)

    if ufunc is np.multiply:
        assert_true(ret.units == a.units*b.units)
    elif ufunc in (np.divide, np.true_divide, np.arctan2):
        assert_true(ret.units.dimensions == (a.units/b.units).dimensions)
    elif ufunc in (np.greater, np.greater_equal, np.less, np.less_equal,
                   np.not_equal, np.equal, np.logical_and, np.logical_or,
                   np.logical_xor):
        assert_true(not isinstance(ret, YTArray) and
                    isinstance(ret, np.ndarray))
    assert_array_equal(ret, out)
    assert_array_equal(ret, ufunc(np.array(a), np.array(b)))


def test_ufuncs():
    for ufunc in unary_operators:
        yield unary_ufunc_comparison, ufunc, YTArray([.3, .4, .5], 'cm')
        yield unary_ufunc_comparison, ufunc, YTArray([12, 23, 47], 'g')
        yield unary_ufunc_comparison, ufunc, YTArray([2, 4, -6], 'erg/m**3')

    for ufunc in binary_operators:

        # arr**arr is undefined for arrays with units because
        # each element of the result would have different units.
        if ufunc is np.power:
            a = YTArray([.3, .4, .5], 'cm')
            b = YTArray([.1, .2, .3], 'dimensionless')
            c = np.array(b)
            yield binary_ufunc_comparison, ufunc, a, b
            yield binary_ufunc_comparison, ufunc, a, c
            continue

        a = YTArray([.3, .4, .5], 'cm')
        b = YTArray([.1, .2, .3], 'cm')
        c = YTArray([.1, .2, .3], 'm')
        d = YTArray([.1, .2, .3], 'g')
        e = YTArray([.1, .2, .3], 'erg/m**3')

        for pair in itertools.product([a, b, c, d, e], repeat=2):
            yield binary_ufunc_comparison, ufunc, pair[0], pair[1]


def test_convenience():

    arr = YTArray([1, 2, 3], 'cm')

    yield assert_equal, arr.unit_quantity, YTQuantity(1, 'cm')
    yield assert_equal, arr.uq, YTQuantity(1, 'cm')
    yield assert_isinstance, arr.unit_quantity, YTQuantity
    yield assert_isinstance, arr.uq, YTQuantity

    yield assert_array_equal, arr.unit_array, YTArray(np.ones_like(arr), 'cm')
    yield assert_array_equal, arr.ua, YTArray(np.ones_like(arr), 'cm')
    yield assert_isinstance, arr.unit_array, YTArray
    yield assert_isinstance, arr.ua, YTArray

    yield assert_array_equal, arr.ndview, arr.view(np.ndarray)
    yield assert_array_equal, arr.d, arr.view(np.ndarray)
    yield assert_true, arr.ndview.base is arr.base
    yield assert_true, arr.d.base is arr.base

    yield assert_array_equal, arr.value, np.array(arr)
    yield assert_array_equal, arr.v, np.array(arr)


def test_registry_association():
    ds = fake_random_pf(64, nprocs=1, length_unit=10)
    a = ds.quan(3, 'cm')
    b = YTQuantity(4, 'm')
    c = ds.quan(6, '')
    d = 5

    yield assert_equal, id(a.units.registry), id(ds.unit_registry)

    def binary_op_registry_comparison(op):
        e = op(a, b)
        f = op(b, a)
        g = op(c, d)
        h = op(d, c)

        assert_equal(id(e.units.registry), id(ds.unit_registry))
        assert_equal(id(f.units.registry), id(b.units.registry))
        assert_equal(id(g.units.registry), id(h.units.registry))
        assert_equal(id(g.units.registry), id(ds.unit_registry))

    def unary_op_registry_comparison(op):
        c = op(a)
        d = op(b)

        assert_equal(id(c.units.registry), id(ds.unit_registry))
        assert_equal(id(d.units.registry), id(b.units.registry))

    for op in [operator.add, operator.sub, operator.mul, operator.div,
               operator.truediv]:
        yield binary_op_registry_comparison, op

    for op in [operator.abs, operator.neg, operator.pos]:
        yield unary_op_registry_comparison, op

@requires_module("astropy")
def test_astropy():
    from yt.utilities.on_demand_imports import _astropy

    ap_arr = np.arange(10)*_astropy.units.km/_astropy.units.hr
    yt_arr = YTArray(np.arange(10), "km/hr")
    yt_arr2 = YTArray.from_astropy(ap_arr)

    ap_quan = 10.*_astropy.units.Msun**0.5/(_astropy.units.kpc**3)
    yt_quan = YTQuantity(10., "sqrt(Msun)/kpc**3")
    yt_quan2 = YTQuantity.from_astropy(ap_quan)

    yield assert_array_equal, ap_arr, yt_arr.to_astropy()
    yield assert_array_equal, yt_arr, YTArray.from_astropy(ap_arr)
    yield assert_array_equal, yt_arr, yt_arr2

    yield assert_equal, ap_quan, yt_quan.to_astropy()
    yield assert_equal, yt_quan, YTQuantity.from_astropy(ap_quan)
    yield assert_equal, yt_quan, yt_quan2

    yield assert_array_equal, yt_arr, YTArray.from_astropy(yt_arr.to_astropy())
    yield assert_equal, yt_quan, YTQuantity.from_astropy(yt_quan.to_astropy())

def test_subclass():

    class YTASubclass(YTArray):
        pass

    a = YTASubclass([4, 5, 6], 'g')
    b = YTASubclass([7, 8, 9], 'kg')
    nu = YTASubclass([10, 11, 12], '')
    nda = np.array([3, 4, 5])
    yta = YTArray([6, 7, 8], 'mg')
    loq = [YTQuantity(6, 'mg'), YTQuantity(7, 'mg'), YTQuantity(8, 'mg')]
    ytq = YTQuantity(4, 'cm')
    ndf = np.float64(3)

    def op_comparison(op, inst1, inst2, compare_class):
        assert_isinstance(op(inst1, inst2), compare_class)
        assert_isinstance(op(inst2, inst1), compare_class)

    for op in (operator.mul, operator.div, operator.truediv):
        for inst in (b, ytq, ndf, yta, nda, loq):
            yield op_comparison, op, a, inst, YTASubclass

        yield op_comparison, op, ytq, nda, YTArray
        yield op_comparison, op, ytq, yta, YTArray

    for op in (operator.add, operator.sub):
        yield op_comparison, op, nu, nda, YTASubclass
        yield op_comparison, op, a, b, YTASubclass
        yield op_comparison, op, a, yta, YTASubclass
        yield op_comparison, op, a, loq, YTASubclass

    yield assert_isinstance, a[0], YTQuantity
    yield assert_isinstance, a[:], YTASubclass
    yield assert_isinstance, a[:2], YTASubclass

def test_h5_io():
    tmpdir = tempfile.mkdtemp()
    curdir = os.getcwd()
    os.chdir(tmpdir)

    ds = fake_random_pf(64, nprocs=1, length_unit=10)

    warr = ds.arr(np.random.random((256, 256)), 'code_length')

    warr.write_hdf5('test.h5')

    iarr = YTArray.from_hdf5('test.h5')

    yield assert_equal, warr, iarr
    yield assert_equal, warr.units.registry['code_length'], iarr.units.registry['code_length']

<<<<<<< HEAD
def test_subclass():

    class YTASubclass(YTArray):
        pass

    a = YTASubclass([4, 5, 6], 'g')
    b = YTASubclass([7, 8, 9], 'kg')
    nu = YTASubclass([10, 11, 12], '')
    nda = np.array([3, 4, 5])
    yta = YTArray([6, 7, 8], 'mg')
    loq = [YTQuantity(6, 'mg'), YTQuantity(7, 'mg'), YTQuantity(8, 'mg')]
    ytq = YTQuantity(4, 'cm')
    ndf = np.float64(3)

    def op_comparison(op, inst1, inst2, compare_class):
        assert_isinstance(op(inst1, inst2), compare_class)
        assert_isinstance(op(inst2, inst1), compare_class)

    for op in (operator.mul, operator.div, operator.truediv):
        for inst in (b, ytq, ndf, yta, nda, loq):
            yield op_comparison, op, a, inst, YTASubclass

        yield op_comparison, op, ytq, nda, YTArray
        yield op_comparison, op, ytq, yta, YTArray

    for op in (operator.add, operator.sub):
        yield op_comparison, op, nu, nda, YTASubclass
        yield op_comparison, op, a, b, YTASubclass
        yield op_comparison, op, a, yta, YTASubclass
        yield op_comparison, op, a, loq, YTASubclass

    yield assert_isinstance, a[0], YTQuantity
    yield assert_isinstance, a[:], YTASubclass
    yield assert_isinstance, a[:2], YTASubclass

def test_h5_io():
    tmpdir = tempfile.mkdtemp()
    curdir = os.getcwd()
    os.chdir(tmpdir)

    ds = fake_random_pf(64, nprocs=1, length_unit=10)

    warr = ds.arr(np.random.random((256, 256)), 'code_length')

    warr.write_hdf5('test.h5')

    iarr = YTArray.from_hdf5('test.h5')

    yield assert_equal, warr, iarr
    yield assert_equal, warr.units.registry['code_length'], iarr.units.registry['code_length']

=======
>>>>>>> 1c29fb69
    os.chdir(curdir)
    shutil.rmtree(tmpdir)<|MERGE_RESOLUTION|>--- conflicted
+++ resolved
@@ -807,59 +807,5 @@
     yield assert_equal, warr, iarr
     yield assert_equal, warr.units.registry['code_length'], iarr.units.registry['code_length']
 
-<<<<<<< HEAD
-def test_subclass():
-
-    class YTASubclass(YTArray):
-        pass
-
-    a = YTASubclass([4, 5, 6], 'g')
-    b = YTASubclass([7, 8, 9], 'kg')
-    nu = YTASubclass([10, 11, 12], '')
-    nda = np.array([3, 4, 5])
-    yta = YTArray([6, 7, 8], 'mg')
-    loq = [YTQuantity(6, 'mg'), YTQuantity(7, 'mg'), YTQuantity(8, 'mg')]
-    ytq = YTQuantity(4, 'cm')
-    ndf = np.float64(3)
-
-    def op_comparison(op, inst1, inst2, compare_class):
-        assert_isinstance(op(inst1, inst2), compare_class)
-        assert_isinstance(op(inst2, inst1), compare_class)
-
-    for op in (operator.mul, operator.div, operator.truediv):
-        for inst in (b, ytq, ndf, yta, nda, loq):
-            yield op_comparison, op, a, inst, YTASubclass
-
-        yield op_comparison, op, ytq, nda, YTArray
-        yield op_comparison, op, ytq, yta, YTArray
-
-    for op in (operator.add, operator.sub):
-        yield op_comparison, op, nu, nda, YTASubclass
-        yield op_comparison, op, a, b, YTASubclass
-        yield op_comparison, op, a, yta, YTASubclass
-        yield op_comparison, op, a, loq, YTASubclass
-
-    yield assert_isinstance, a[0], YTQuantity
-    yield assert_isinstance, a[:], YTASubclass
-    yield assert_isinstance, a[:2], YTASubclass
-
-def test_h5_io():
-    tmpdir = tempfile.mkdtemp()
-    curdir = os.getcwd()
-    os.chdir(tmpdir)
-
-    ds = fake_random_pf(64, nprocs=1, length_unit=10)
-
-    warr = ds.arr(np.random.random((256, 256)), 'code_length')
-
-    warr.write_hdf5('test.h5')
-
-    iarr = YTArray.from_hdf5('test.h5')
-
-    yield assert_equal, warr, iarr
-    yield assert_equal, warr.units.registry['code_length'], iarr.units.registry['code_length']
-
-=======
->>>>>>> 1c29fb69
     os.chdir(curdir)
     shutil.rmtree(tmpdir)