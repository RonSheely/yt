# We don't need to import 'exceptions'
import os.path

from unyt.exceptions import UnitOperationError


class YTException(Exception):
    def __init__(self, message=None, ds=None):
        Exception.__init__(self, message)
        self.ds = ds


# Data access exceptions:


class YTOutputNotIdentified(YTException):
    def __init__(self, filename, args=None, kwargs=None):
        self.filename = filename
        self.args = args
        self.kwargs = kwargs

    def __str__(self):
        msg = f"Could not determine input format from {self.filename}"
        if self.args is not None:
            msg += ", {self.args}"
        if self.kwargs is not None:
            msg += f", {self.kwargs}"
        msg += "."
        return msg


class YTAmbiguousDataType(YTOutputNotIdentified):
    def __init__(self, filename, candidates):
        self.filename = filename
        self.candidates = candidates

    def __str__(self):
        msg = f"Multiple data type candidates for {self.filename}\n"
        msg += "The following independent classes were detected as valid :\n"
        for c in self.candidates:
            msg += f"{c}\n"
        msg += "A possible workaround is to directly instantiate one of the above.\n"
        msg += "Please report this to https://github.com/yt-project/yt/issues/new"
        return msg


class YTSphereTooSmall(YTException):
    def __init__(self, ds, radius, smallest_cell):
        YTException.__init__(self, ds=ds)
        self.radius = radius
        self.smallest_cell = smallest_cell

    def __str__(self):
        return "%0.5e < %0.5e" % (self.radius, self.smallest_cell)


class YTAxesNotOrthogonalError(YTException):
    def __init__(self, axes):
        self.axes = axes

    def __str__(self):
        return f"The supplied axes are not orthogonal.  {self.axes}"


class YTNoDataInObjectError(YTException):
    def __init__(self, obj):
        self.obj_type = getattr(obj, "_type_name", "")

    def __str__(self):
        s = "The object requested has no data included in it."
        if self.obj_type == "slice":
            s += "  It may lie on a grid face.  Try offsetting slightly."
        return s


class YTFieldNotFound(YTException):
    def __init__(self, field, ds):
        self.field = field
        self.ds = ds

    def __str__(self):
        return f"Could not find field {self.field} in {self.ds}."


class YTParticleTypeNotFound(YTException):
    def __init__(self, fname, ds):
        self.fname = fname
        self.ds = ds

    def __str__(self):
        return f"Could not find particle_type '{self.fname}' in {self.ds}."


class YTSceneFieldNotFound(YTException):
    pass


class YTCouldNotGenerateField(YTFieldNotFound):
    def __str__(self):
        return f"Could field '{self.fname}' in {self.ds} could not be generated."


class YTFieldTypeNotFound(YTException):
    def __init__(self, ftype, ds=None):
        self.ftype = ftype
        self.ds = ds

    def __str__(self):
        if self.ds is not None and self.ftype in self.ds.particle_types:
            return (
                "Could not find field type '%s'.  "
                + "This field type is a known particle type for this dataset.  "
                + "Try adding this field with particle_type=True."
            ) % self.ftype
        else:
            return f"Could not find field type '{self.ftype}'."


class YTSimulationNotIdentified(YTException):
    def __init__(self, sim_type):
        YTException.__init__(self)
        self.sim_type = sim_type

    def __str__(self):
        return f"Simulation time-series type {self.sim_type} not defined."


class YTCannotParseFieldDisplayName(YTException):
    def __init__(self, field_name, display_name, mathtext_error):
        self.field_name = field_name
        self.display_name = display_name
        self.mathtext_error = mathtext_error

    def __str__(self):
        return (
            'The display name "%s" '
            "of the derived field %s "
            "contains the following LaTeX parser errors:\n"
        ) % (self.display_name, self.field_name) + self.mathtext_error


class YTCannotParseUnitDisplayName(YTException):
    def __init__(self, field_name, unit_name, mathtext_error):
        self.field_name = field_name
        self.unit_name = unit_name
        self.mathtext_error = mathtext_error

    def __str__(self):
        return (
            'The unit display name "%s" '
            "of the derived field %s "
            "contains the following LaTeX parser errors:\n"
        ) % (self.unit_name, self.field_name) + self.mathtext_error


class InvalidSimulationTimeSeries(YTException):
    def __init__(self, message):
        self.message = message

    def __str__(self):
        return self.message


class MissingParameter(YTException):
    def __init__(self, ds, parameter):
        YTException.__init__(self, ds=ds)
        self.parameter = parameter

    def __str__(self):
        return f"dataset {self.ds} is missing {self.parameter} parameter."


class NoStoppingCondition(YTException):
    def __init__(self, ds):
        YTException.__init__(self, ds=ds)

    def __str__(self):
        return (
            "Simulation %s has no stopping condition. "
            "StopTime or StopCycle should be set." % self.ds
        )


class YTNotInsideNotebook(YTException):
    def __str__(self):
        return "This function only works from within an IPython Notebook."


class YTGeometryNotSupported(YTException):
    def __init__(self, geom):
        self.geom = geom

    def __str__(self):
        return f"We don't currently support {self.geom} geometry"


class YTCoordinateNotImplemented(YTException):
    def __str__(self):
        return "This coordinate is not implemented for this geometry type."


# define for back compat reasons for code written before yt 4.0
YTUnitOperationError = UnitOperationError


class YTUnitNotRecognized(YTException):
    def __init__(self, unit):
        self.unit = unit

    def __str__(self):
        return f"This dataset doesn't recognize {self.unit}"


class YTFieldUnitError(YTException):
    def __init__(self, field_info, returned_units):
        self.msg = (
            "The field function associated with the field '%s' returned "
            "data with units '%s' but was defined with units '%s'."
        )
        self.msg = self.msg % (field_info.name, returned_units, field_info.units)

    def __str__(self):
        return self.msg


class YTFieldUnitParseError(YTException):
    def __init__(self, field_info):
        self.msg = "The field '%s' has unparseable units '%s'."
        self.msg = self.msg % (field_info.name, field_info.units)

    def __str__(self):
        return self.msg


class YTSpatialFieldUnitError(YTException):
    def __init__(self, field):
        msg = (
            "Field '%s' is a spatial field but has unknown units but "
            "spatial fields must have explicitly defined units. Add the "
            "field with explicit 'units' to clear this error."
        )
        self.msg = msg % (field,)

    def __str__(self):
        return self.msg


class YTHubRegisterError(YTException):
    def __str__(self):
        return (
            "You must create an API key before uploading.  See "
            + "https://data.yt-project.org/getting_started.html"
        )


class YTNoFilenamesMatchPattern(YTException):
    def __init__(self, pattern):
        self.pattern = pattern

    def __str__(self):
        return "No filenames were found to match the pattern: " + f"'{self.pattern}'"


class YTNoOldAnswer(YTException):
    def __init__(self, path):
        self.path = path

    def __str__(self):
        return "There is no old answer available.\n" + str(self.path)


class YTNoAnswerNameSpecified(YTException):
    def __init__(self, message=None):
        if message is None or message == "":
            message = (
                "Answer name not provided for the answer testing test."
                "\n  Please specify --answer-name=<answer_name> in"
                " command line mode or in AnswerTestingTest.answer_name"
                " variable."
            )
        self.message = message

    def __str__(self):
        return str(self.message)


class YTCloudError(YTException):
    def __init__(self, path):
        self.path = path

    def __str__(self):
        return "Failed to retrieve cloud data. Connection may be broken.\n" + str(
            self.path
        )


class YTEllipsoidOrdering(YTException):
    def __init__(self, ds, A, B, C):
        YTException.__init__(self, ds=ds)
        self._A = A
        self._B = B
        self._C = C

    def __str__(self):
        return "Must have A>=B>=C"


class EnzoTestOutputFileNonExistent(YTException):
    def __init__(self, filename):
        self.filename = filename
        self.testname = os.path.basename(os.path.dirname(filename))

    def __str__(self):
        return (
            "Enzo test output file (OutputLog) not generated for: "
            + f"'{self.testname}'"
            + ".\nTest did not complete."
        )


class YTNoAPIKey(YTException):
    def __init__(self, service, config_name):
        self.service = service
        self.config_name = config_name

    def __str__(self):
        return "You need to set an API key for %s in ~/.config/yt/ytrc as %s" % (
            self.service,
            self.config_name,
        )


class YTTooManyVertices(YTException):
    def __init__(self, nv, fn):
        self.nv = nv
        self.fn = fn

    def __str__(self):
        s = f"There are too many vertices ({self.nv}) to upload to Sketchfab. "
        s += f"Your model has been saved as {self.fn} .  You should upload manually."
        return s


class YTInvalidWidthError(YTException):
    def __init__(self, width):
        self.error = f"width ({str(width)}) is invalid"

    def __str__(self):
        return str(self.error)


class YTFieldNotParseable(YTException):
    def __init__(self, field):
        self.field = field

    def __str__(self):
        return f"Cannot identify field {self.field}"


class YTDataSelectorNotImplemented(YTException):
    def __init__(self, class_name):
        self.class_name = class_name

    def __str__(self):
        return f"Data selector '{self.class_name}' not implemented."


class YTParticleDepositionNotImplemented(YTException):
    def __init__(self, class_name):
        self.class_name = class_name

    def __str__(self):
        return f"Particle deposition method '{self.class_name}' not implemented."


class YTDomainOverflow(YTException):
    def __init__(self, mi, ma, dle, dre):
        self.mi = mi
        self.ma = ma
        self.dle = dle
        self.dre = dre

    def __str__(self):
        return "Particle bounds %s and %s exceed domain bounds %s and %s" % (
            self.mi,
            self.ma,
            self.dle,
            self.dre,
        )


class YTIntDomainOverflow(YTException):
    def __init__(self, dims, dd):
        self.dims = dims
        self.dd = dd

    def __str__(self):
        return f"Integer domain overflow: {self.dims} in {self.dd}"


class YTIllDefinedFilter(YTException):
    def __init__(self, filter, s1, s2):
        self.filter = filter
        self.s1 = s1
        self.s2 = s2

    def __str__(self):
        return "Filter '%s' ill-defined.  Applied to shape %s but is shape %s." % (
            self.filter,
            self.s1,
            self.s2,
        )


class YTIllDefinedParticleFilter(YTException):
    def __init__(self, filter, missing):
        self.filter = filter
        self.missing = missing

    def __str__(self):
        msg = (
            '\nThe fields\n\t{},\nrequired by the "{}" particle filter, '
            "are not defined for this dataset."
        )
        f = self.filter
        return msg.format("\n".join([str(m) for m in self.missing]), f.name)


class YTIllDefinedBounds(YTException):
    def __init__(self, lb, ub):
        self.lb = lb
        self.ub = ub

    def __str__(self):
        v = "The bounds %0.3e and %0.3e are ill-defined. " % (self.lb, self.ub)
        v += "Typically this happens when a log binning is specified "
        v += "and zero or negative values are given for the bounds."
        return v


class YTObjectNotImplemented(YTException):
    def __init__(self, ds, obj_name):
        self.ds = ds
        self.obj_name = obj_name

    def __str__(self):
        v = r"The object type '%s' is not implemented for the dataset "
        v += r"'%s'."
        return v % (self.obj_name, self.ds)


class YTParticleOutputFormatNotImplemented(YTException):
    def __str__(self):
        return "The particle output format is not supported."


class YTFileNotParseable(YTException):
    def __init__(self, fname, line):
        self.fname = fname
        self.line = line

    def __str__(self):
        v = r"Error while parsing file %s at line %s"
        return v % (self.fname, self.line)


class YTRockstarMultiMassNotSupported(YTException):
    def __init__(self, mi, ma, ptype):
        self.mi = mi
        self.ma = ma
        self.ptype = ptype

    def __str__(self):
        v = "Particle type '%s' has minimum mass %0.3e and maximum " % (
            self.ptype,
            self.mi,
        )
        v += "mass %0.3e.  Multi-mass particles are not currently supported." % (
            self.ma
        )
        return v


class YTTooParallel(YTException):
    def __str__(self):
        return "You've used too many processors for this dataset."


class YTElementTypeNotRecognized(YTException):
    def __init__(self, dim, num_nodes):
        self.dim = dim
        self.num_nodes = num_nodes

    def __str__(self):
        return "Element type not recognized - dim = %s, num_nodes = %s" % (
            self.dim,
            self.num_nodes,
        )


class YTDuplicateFieldInProfile(Exception):
    def __init__(self, field, new_spec, old_spec):
        self.field = field
        self.new_spec = new_spec
        self.old_spec = old_spec

    def __str__(self):
        r = f"""Field {self.field} already exists with field spec:
               {self.old_spec}
               But being asked to add it with:
               {self.new_spec}"""
        return r


class YTInvalidPositionArray(Exception):
    def __init__(self, shape, dimensions):
        self.shape = shape
        self.dimensions = dimensions

    def __str__(self):
        r = f"""Position arrays must be length and shape (N,3).
               But this one has {self.dimensions} and {self.shape}."""
        return r


class YTIllDefinedCutRegion(Exception):
    def __init__(self, conditions):
        self.conditions = conditions

    def __str__(self):
        r = """Can't mix particle/discrete and fluid/mesh conditions or
               quantities.  Conditions specified:
            """
        r += "\n".join([c for c in self.conditions])
        return r


class YTMixedCutRegion(Exception):
    def __init__(self, conditions, field):
        self.conditions = conditions
        self.field = field

    def __str__(self):
        r = f"""Can't mix particle/discrete and fluid/mesh conditions or
               quantities.  Field: {self.field} and Conditions specified:
            """
        r += "\n".join([c for c in self.conditions])
        return r


class YTGDFAlreadyExists(Exception):
    def __init__(self, filename):
        self.filename = filename

    def __str__(self):
        return f"A file already exists at {self.filename} and overwrite=False."


class YTNonIndexedDataContainer(YTException):
    def __init__(self, cont):
        self.cont = cont

    def __str__(self):
        return (
            "The data container (%s) is an unindexed type.  "
            "Operations such as ires, icoords, fcoords and fwidth "
            "will not work on it." % type(self.cont)
        )


class YTGDFUnknownGeometry(Exception):
    def __init__(self, geometry):
        self.geometry = geometry

    def __str__(self):
        return (
            """Unknown geometry %i. Please refer to GDF standard
                  for more information"""
            % self.geometry
        )


class YTInvalidUnitEquivalence(Exception):
    def __init__(self, equiv, unit1, unit2):
        self.equiv = equiv
        self.unit1 = unit1
        self.unit2 = unit2

    def __str__(self):
        return (
            "The unit equivalence '%s' does not exist for the units '%s' and '%s'."
            % (self.equiv, self.unit1, self.unit2)
        )


class YTPlotCallbackError(Exception):
    def __init__(self, callback, error):
        self.callback = "annotate_" + callback
        self.error = error

    def __str__(self):
        msg = "%s callback failed with the following error: %s"
        return msg % (self.callback, self.error)


class YTPixelizeError(YTException):
    def __init__(self, message):
        self.message = message

    def __str__(self):
        return self.message


class YTDimensionalityError(YTException):
    def __init__(self, wrong, right):
        self.wrong = wrong
        self.right = right

    def __str__(self):
        return f"Dimensionality specified was {self.wrong} but we need {self.right}"


class YTInvalidShaderType(YTException):
    def __init__(self, source):
        self.source = source

    def __str__(self):
        return f"Can't identify shader_type for file '{self.source}.'"


class YTInvalidFieldType(YTException):
    def __init__(self, fields):
        self.fields = fields

    def __str__(self):
        msg = (
            "\nSlicePlot, ProjectionPlot, and OffAxisProjectionPlot can "
            "only plot fields that\n"
            "are defined on a mesh or for SPH particles, but received the "
            "following N-body\n"
            "particle fields:\n\n"
            "    %s\n\n"
            "Did you mean to use ParticlePlot or plot a deposited particle "
            "field instead?" % self.fields
        )
        return msg


class YTUnknownUniformKind(YTException):
    def __init__(self, kind):
        self.kind = kind

    def __str__(self):
        return f"Can't determine kind specification for {self.kind}"


class YTUnknownUniformSize(YTException):
    def __init__(self, size_spec):
        self.size_spec = size_spec

    def __str__(self):
        return f"Can't determine size specification for {self.size_spec}"


class YTDataTypeUnsupported(YTException):
    def __init__(self, this, supported):
        self.supported = supported
        self.this = this

    def __str__(self):
        v = f"This operation is not supported for data of geometry {self.this}; "
        v += f"It supports data of geometries {self.supported}"
        return v


class YTBoundsDefinitionError(YTException):
    def __init__(self, message, bounds):
        self.bounds = bounds
        self.message = message

    def __str__(self):
        v = "This operation has encountered a bounds error: "
        v += self.message
        v += f" Specified bounds are '{self.bounds}'."
        return v


def screen_one_element_list(lis):
    if len(lis) == 1:
        return lis[0]
    return lis


class YTIllDefinedProfile(YTException):
    def __init__(self, bin_fields, fields, weight_field, is_pfield):
        nbin = len(bin_fields)
        nfields = len(fields)
        self.bin_fields = screen_one_element_list(bin_fields)
        self.bin_fields_ptype = screen_one_element_list(is_pfield[:nbin])
        self.fields = screen_one_element_list(fields)
        self.fields_ptype = screen_one_element_list(is_pfield[nbin : nbin + nfields])
        self.weight_field = weight_field
        if self.weight_field is not None:
            self.weight_field_ptype = is_pfield[-1]

    def __str__(self):
        msg = (
            "\nCannot create a profile object that mixes particle and mesh "
            "fields.\n\n"
            "Received the following bin_fields:\n\n"
            "   %s, particle_type = %s\n\n"
            "Profile fields:\n\n"
            "   %s, particle_type = %s\n"
        )
        msg = msg % (
            self.bin_fields,
            self.bin_fields_ptype,
            self.fields,
            self.fields_ptype,
        )

        if self.weight_field is not None:
            weight_msg = "\nAnd weight field:\n\n   %s, particle_type = %s\n"
            weight_msg = weight_msg % (self.weight_field, self.weight_field_ptype)
        else:
            weight_msg = ""

        return msg + weight_msg


class YTProfileDataShape(YTException):
    def __init__(self, field1, shape1, field2, shape2):
        self.field1 = field1
        self.shape1 = shape1
        self.field2 = field2
        self.shape2 = shape2

    def __str__(self):
        return (
            "Profile fields must have same shape: %s has "
            + "shape %s and %s has shape %s."
        ) % (self.field1, self.shape1, self.field2, self.shape2)


class YTBooleanObjectError(YTException):
    def __init__(self, bad_object):
        self.bad_object = bad_object

    def __str__(self):
        v = f"Supplied:\n{self.bad_object}\nto a boolean operation"
        v += " but it is not a YTSelectionContainer3D object."
        return v


class YTBooleanObjectsWrongDataset(YTException):
    def __init__(self):
        pass

    def __str__(self):
        return "Boolean data objects must share a common dataset object."


class YTIllDefinedAMR(YTException):
    def __init__(self, level, axis):
        self.level = level
        self.axis = axis

    def __str__(self):
        msg = (
            "Grids on the level {} are not properly aligned with cell edges "
            "on the parent level ({} axis)"
        ).format(self.level, self.axis)
        return msg


class YTIllDefinedParticleData(YTException):
    pass


class YTIllDefinedAMRData(YTException):
    pass


class YTInconsistentGridFieldShape(YTException):
    def __init__(self, shapes):
        self.shapes = shapes

    def __str__(self):
        msg = "Not all grid-based fields have the same shape!\n"
        for name, shape in self.shapes:
            msg += f"    Field {name} has shape {shape}.\n"
        return msg


class YTInconsistentParticleFieldShape(YTException):
    def __init__(self, ptype, shapes):
        self.ptype = ptype
        self.shapes = shapes

    def __str__(self):
        msg = ("Not all fields with field type '{}' have the same shape!\n").format(
            self.ptype
        )
        for name, shape in self.shapes:
            field = (self.ptype, name)
            msg += f"    Field {field} has shape {shape}.\n"
        return msg


class YTInconsistentGridFieldShapeGridDims(YTException):
    def __init__(self, shapes, grid_dims):
        self.shapes = shapes
        self.grid_dims = grid_dims

    def __str__(self):
        msg = "Not all grid-based fields match the grid dimensions! "
        msg += f"Grid dims are {self.grid_dims}, "
        msg += "and the following fields have shapes that do not match them:\n"
        for name, shape in self.shapes:
            if shape != self.grid_dims:
                msg += f"    Field {name} has shape {shape}.\n"
        return msg


class YTCommandRequiresModule(YTException):
    def __init__(self, module):
        self.module = module

    def __str__(self):
        msg = f'This command requires "{self.module}" to be installed.\n\n'
        msg += f'Please install "{self.module}" with the package manager '
        msg += "appropriate for your python environment, e.g.:\n"
        msg += f"  conda install {self.module}\n"
        msg += "or:\n"
        msg += f"  pip install {self.module}\n"
        return msg


class YTModuleRemoved(Exception):
    def __init__(self, name, new_home=None, info=None):
        message = f"The {name} module has been removed from yt."
        if new_home is not None:
            message += f"\nIt has been moved to {new_home}."
        if info is not None:
            message += f"\nFor more information, see {info}."
        Exception.__init__(self, message)


class YTArrayTooLargeToDisplay(YTException):
    def __init__(self, size, max_size):
        self.size = size
        self.max_size = max_size

    def __str__(self):
        msg = f"The requested array is of size {self.size}.\n"
        msg += "We do not support displaying arrays larger\n"
<<<<<<< HEAD
        msg += "than size %s." % self.max_size
        return msg


class GenerationInProgress(Exception):
    def __init__(self, fields):
        self.fields = fields
        super(GenerationInProgress, self).__init__()
=======
        msg += f"than size {self.max_size}."
        return msg
>>>>>>> bf48b6ee
<|MERGE_RESOLUTION|>--- conflicted
+++ resolved
@@ -854,16 +854,11 @@
     def __str__(self):
         msg = f"The requested array is of size {self.size}.\n"
         msg += "We do not support displaying arrays larger\n"
-<<<<<<< HEAD
-        msg += "than size %s." % self.max_size
+        msg += f"than size {self.max_size}."
         return msg
 
 
 class GenerationInProgress(Exception):
     def __init__(self, fields):
         self.fields = fields
-        super(GenerationInProgress, self).__init__()
-=======
-        msg += f"than size {self.max_size}."
-        return msg
->>>>>>> bf48b6ee
+        super(GenerationInProgress, self).__init__()