--- conflicted
+++ resolved
@@ -5,16 +5,10 @@
 
 class ParticleGenerator(object) :
 
-    default_fields = ("particle_position_x",
+    default_fields = ["particle_position_x",
                       "particle_position_y",
-<<<<<<< HEAD
-                      "particle_position_z",
-                      "particle_index")
-
-=======
                       "particle_position_z"]
     
->>>>>>> 04df7782
     def __init__(self, pf, num_particles, field_list) :
         """
         Base class for generating particle fields which may be applied to
@@ -142,7 +136,6 @@
                 cube = grid.retrieve_ghost_zones(1, mapping_dict.keys())
                 le = np.array(grid.LeftEdge).astype(np.float64)
                 dims = np.array(grid.ActiveDimensions).astype(np.int32)
-                dx = just_one(grid['dx'])
                 for gfield, pfield in mapping_dict.items() :
                     field_index = self.field_list.index(pfield)
                     CICSample_3(self.particles[start:end,self.posx_index],
@@ -150,7 +143,8 @@
                                 self.particles[start:end,self.posz_index],
                                 self.particles[start:end,field_index],
                                 np.int64(self.NumberOfParticles[i]),
-                                cube[gfield], le, dims, dx)
+                                cube[gfield], le, dims,
+                                np.float64(grid['dx']))
         pbar.finish()
 
     def apply_to_stream(self, clobber=False) :
