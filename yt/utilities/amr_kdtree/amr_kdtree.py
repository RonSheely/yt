--- conflicted
+++ resolved
@@ -87,24 +87,11 @@
     def build(self):
         lvl_range = range(self.min_level, self.max_level+1)
         for lvl in lvl_range:
-<<<<<<< HEAD
             #grids = self.data_source.select_grids(lvl)
             grids = np.array([b for b, mask in self.data_source.blocks if b.Level == lvl])
-            if len(grids) == 0: continue
-            self.add_grids(grids)
-=======
-            gles = np.array([g.LeftEdge for g in grids if g.Level == lvl])
-            gres = np.array([g.RightEdge for g in grids if g.Level == lvl])
             gids = np.array([g.id for g in grids if g.Level == lvl],
                             dtype="int64")
-
-            add_pygrids(self.trunk, len(gids), gles, gres, gids, self.comm_rank, self.comm_size)
-            del gles, gres, gids
-
-
-    def build(self, grids=None):
-        self.add_grids(grids)
->>>>>>> 96685ab3
+            self.add_grids(grids)
 
     def check_tree(self):
         for node in depth_traverse(self.trunk):
