"""
AMR kD-Tree Framework

Authors: Samuel Skillman <samskillman@gmail.com>
Affiliation: University of Colorado at Boulder
Wil St. Charles <fallen751@gmail.com>
Affiliation: University of Colorado at Boulder

Homepage: http://yt-project.org/
License:
  Copyright (C) 2010-2011 Samuel Skillman.  All Rights Reserved.

  This file is part of yt.

  yt is free software; you can redistribute it and/or modify
  it under the terms of the GNU General Public License as published by
  the Free Software Foundation; either version 3 of the License, or
  (at your option) any later version.

  This program is distributed in the hope that it will be useful,
  but WITHOUT ANY WARRANTY; without even the implied warranty of
  MERCHANTABILITY or FITNESS FOR A PARTICULAR PURPOSE.  See the
  GNU General Public License for more details.

  You should have received a copy of the GNU General Public License
  along with this program.  If not, see <http://www.gnu.org/licenses/>.
"""
import numpy as na
from yt.funcs import *
from yt.visualization.volume_rendering.grid_partitioner import HomogenizedVolume
from yt.visualization.image_writer import write_image, write_bitmap
from yt.utilities.lib import kdtree_get_choices
from yt.utilities.lib.grid_traversal import PartitionedGrid
from yt.utilities.performance_counters import yt_counters, time_function
from yt.utilities.parallel_tools.parallel_analysis_interface \
    import ParallelAnalysisInterface 
from copy import deepcopy
from yt.config import ytcfg
from time import time
import h5py

def corner_bounds(split_dim, split, current_left = None, current_right = None):
    r"""
    Given a kd-Tree split dimension and position and bound to be
    modified, returns the new bound.

    A simple function that replaces the `split_dim` dimension of the
    current left or right bound with `split`. Left or Right bound is
    chosen by specifying the `current_left` or `current_right`.
    """
    if(current_left is not None):
        new_left = current_left.copy()
        new_left[split_dim] = split
        return new_left
    elif(current_right is not None):
        new_right = current_right.copy()
        new_right[split_dim] = split
        return new_right

def _lchild_id(id): return (id<<1) + 1
def _rchild_id(id): return (id<<1) + 2
def _parent_id(id): return (id-1)>>1

steps = na.array([[-1, -1, -1],
                  [-1, -1,  0],
                  [-1, -1,  1],
                  [-1,  0, -1],
                  [-1,  0,  0],
                  [-1,  0,  1],
                  [-1,  1, -1],
                  [-1,  1,  0],
                  [-1,  1,  1],
                  
                  [ 0, -1, -1],
                  [ 0, -1,  0],
                  [ 0, -1,  1],
                  [ 0,  0, -1],
                  # [ 0,  0,  0],
                  [ 0,  0,  1],
                  [ 0,  1, -1],
                  [ 0,  1,  0],
                  [ 0,  1,  1],
                  
                  [ 1, -1, -1],
                  [ 1, -1,  0],
                  [ 1, -1,  1],
                  [ 1,  0, -1],
                  [ 1,  0,  0],
                  [ 1,  0,  1],
                  [ 1,  1, -1],
                  [ 1,  1,  0],
                  [ 1,  1,  1]
                  ])


class MasterNode(object):
    r"""
    A MasterNode object is the building block of the AMR kd-Tree.
    Used during the construction to act as both dividing nodes and
    leaf nodes.
    """
    def __init__(self,my_id=None,
                 parent=None,
                 parent_grid=None,
                 grids=None,
                 l_corner=None,
                 r_corner=None):
        
        self.grids = grids
        self.parent = parent
        self.parent_grid = parent_grid
        self.l_corner = l_corner
        self.r_corner = r_corner

        self.split_ax = None
        self.split_pos = None

        self.left_child = None
        self.right_child = None
        self.cost = 0
        # self.owner = -1

        self.id = my_id
        
        self.grid = None
        self.brick = None
        self.li = None
        self.ri = None
        self.dims = None

        # self.done = 0
        # self.cast_done = 0

def set_leaf(thisnode, grid_id, leaf_l_corner, leaf_r_corner):
    r"""
    Sets leaf properties.

    Parameters
    ----------
    thisnode : `MasterNode`
        AMR kd-Tree node to be modified.
    grid_id : `~yt.data_objects.grid_patch`
        A grid patch that contains the data spanned by this 
        kd-Tree leaf.
    leaf_l_corner: array_like, dimension 3
        The left corner of the volume spanned by this leaf.
    leaf_r_corner: array_like, dimension 3
        The right corner of the volume spanned by this leaf.
        
    Returns
    -------
    None
    """
    thisnode.grid = grid_id.id
    thisnode.l_corner = leaf_l_corner
    thisnode.r_corner = leaf_r_corner
    del thisnode.grids, thisnode.parent_grid, thisnode.split_ax, thisnode.split_pos

class AMRKDTree(HomogenizedVolume):
    def __init__(self, pf,  l_max=None, le=None, re=None,
                 fields=None, no_ghost=False,
                 tree_type='domain',log_fields=None, merge_trees=False):
        r"""
        AMR kd-Tree object, a homogenized volume.

        Definition of the AMR kd-Tree object.  This is a method of
        volume homogenization that uses a modified kd-Tree structure
        to partition the AMR hierarchy.  The dividing nodes of the
        tree subdivide the volume into left and right children along a
        particular dimension.  The leaf nodes of the tree contain
        subvolumes that are covered by a single single grid at a
        single resolution, usually the maximum level for that volume
        unless `l_max` is otherwise specified.  The volume can then be
        traversed along an arbitrary direction based on comparisions
        with the dividing node position and split dimenstion.  

        Parameters
        ----------
        pf : `~yt.data_objects.StaticOutput`
            The parameter file to be kd-Tree partitioned.
        l_max : int, optional
            Maximum level to use in construction of kd-Tree. Default:
            None (all levels)
        le: array_like, optional
            Left edge to be be partitioned. Default: None (Domain Left
            Edge)
        re: array_like. optional
            Right edge to be partitioned.  Default: None (Domain Right
            Edge)
        fields: list of strings, optional
            Fields to be obtained when collecting leaf data.  Defualt:
            None (['Density']).
        log_fields: list of bool, optional
            Specifies which fields are to be taken the logarithm of
            before rendering.
        no_ghost: bool, optional
            Optimization option.  If True, homogenized bricks will
            extrapolate out from grid instead of interpolating from
            ghost zones that have to first be calculated.  This can
            lead to large speed improvements, but at a loss of
            accuracy/smoothness in resulting image.  The effects are
            less notable when the transfer function is smooth and
            broad. Default: False
        tree_type: string, optional
            Specifies the type of kd-Tree to be constructed/cast.
            There are three options, the default being 'domain'. Only
            affects parallel rendering.  'domain' is suggested.

            'domain' - Tree construction/casting is load balanced by
            splitting up the domain into the first N subtrees among N
            processors (N must be a power of 2).  Casting then
            proceeds with each processor rendering their subvolume,
            and final image is composited on the root processor.  The
            kd-Tree is never combined, reducing communication and
            memory overhead. The viewpoint can be changed without
            communication or re-partitioning of the data, making it
            ideal for rotations/spins.

            'breadth' - kd-Tree is first constructed as in 'domain',
            but then combined among all the subtrees.  Rendering is
            then split among N processors (again a power of 2), based
            on the N most expensive branches of the tree.  As in
            'domain', viewpoint can be changed without re-partitioning
            or communication.

            'depth' - kd-Tree is first constructed as in 'domain', but
            then combined among all subtrees.  Rendering is then load
            balanced in a back-to-front manner, splitting up the cost
            as evenly as possible.  If the viewpoint changes,
            additional data might have to be partitioned.  Is also
            prone to longer data IO times.  If all the data can fit in
            memory on each cpu, this can be the fastest option for
            multiple ray casts on the same dataset.
        merge_trees: bool, optional
            If True, the distributed kD-tree can be merged
            together in an allgather-like fashion.  This should not be
            used for parallel rendering, as it will cause all
            processors to render all bricks.  This is primarily useful
            for applications that are not domain decomposed but still
            want to build the kD-tree in parallel. Default:False
        

        Returns
        -------
        An AMR kd-Tree of the static output, of type `AMRKDTree`  

        Examples
        --------
        These are written in doctest format, and should illustrate how to
        use the function.  Use the variables 'pf' for the parameter file, 'pc' for
        a plot collection, 'c' for a center, and 'L' for a vector. 

        >>> from yt.utilities.amr_kdtree import AMRKDTree
        >>> volume = AMRKDTree(pf)
        yt         DEBUG      2010-11-08 21:35:40,873 Initializing data storage.
        yt         DEBUG      2010-11-08 21:35:40,873 Counting grids.
        yt         DEBUG      2010-11-08 21:35:40,874 Your data uses the annoying hardcoded path.
        yt         DEBUG      2010-11-08 21:35:40,876 Detected packed HDF5
        yt         DEBUG      2010-11-08 21:35:40,876 Setting up classes.
        yt         DEBUG      2010-11-08 21:35:40,877 Counting grids.
        yt         DEBUG      2010-11-08 21:35:40,877 Allocating arrays for 801 grids
        yt         DEBUG      2010-11-08 21:35:40,877 Parsing hierarchy.
        yt         INFO       2010-11-08 21:35:40,877 Getting the binary hierarchy
        yt         INFO       2010-11-08 21:35:40,885 Finished with binary hierarchy reading
        yt         DEBUG      2010-11-08 21:35:40,886 Constructing grid objects.
        yt         DEBUG      2010-11-08 21:35:40,903 Initializing data grid data IO
        yt         DEBUG      2010-11-08 21:35:40,904 Detecting fields.
        yt         DEBUG      2010-11-08 21:35:40,904 Adding unknown detected fields
        yt         DEBUG      2010-11-08 21:35:40,905 Setting up derived fields
        yt         DEBUG      2010-11-08 21:35:40,999 Re-examining hierarchy
        yt         INFO       2010-11-08 21:35:41,000 Making kd tree from le [ 0.  0.  0.] to [ 1.  1.  1.]
        yt         INFO       2010-11-08 21:35:42,451 Total of 5720 leafs
        yt         INFO       2010-11-08 21:35:42,519 [0000] Nodes 11439
        yt         INFO       2010-11-08 21:35:42,520 [0000] Cost is 314219
        yt         INFO       2010-11-08 21:35:42,520 [0000] Volume is 1.000000e+00
        >>> volume.volume
        1.0
        >>> volume.total_cost
        314219
        >>> volume.tree[0]
        {'cast_done': 0,
        'cost': 314219,
        'done': 0,
        'grid': None,
        'l_corner': array([ 0.,  0.,  0.]),
        'owner': 0,
        'r_corner': array([ 1.,  1.,  1.]),
        'split_ax': 1,
        'split_pos': 0.5}

        """
        ParallelAnalysisInterface.__init__(self)
        self.current_split_dim = 0

        self.pf = pf
        self.sdx = self.pf.h.get_smallest_dx()
        self._id_offset = pf.h.grids[0]._id_offset
        if self.comm.size > len(pf.h.grids):
            mylog.info('Parallel rendering requires that the number of \n \
            grids in the dataset is greater or equal to the number of \n \
            processors.  Reduce number of processors.')
            raise(KeyError)
        if fields is None: fields = ["Density"]
        self.no_ghost = no_ghost
        reduction_needed = {'domain':False,'depth':True,'breadth':True}
        self.tree_type = 'domain' # Hard code for now tree_type
        self.reduce_tree=reduction_needed[self.tree_type]
        self.bricks_loaded = False
        self.bricks = []
        self.brick_dimensions = []
        self.fields = ensure_list(fields)
        if log_fields is not None:
            log_fields = ensure_list(log_fields)
        else:
            log_fields = [self.pf.field_info[field].take_log
                         for field in self.fields]
        self.log_fields = log_fields

        if l_max is None:
            self.l_max = self.pf.hierarchy.max_level+1
        else:
            self.l_max = na.min([l_max,self.pf.hierarchy.max_level+1])

        if le is None:
            self.domain_left_edge = pf.domain_left_edge
        else:
            self.domain_left_edge = na.array(le)

        if re is None:
            self.domain_right_edge = pf.domain_right_edge
        else:
            self.domain_right_edge = na.array(re)

        self.domain_left_edge = na.clip(self.domain_left_edge,pf.domain_left_edge, pf.domain_right_edge)
        self.domain_right_edge = na.clip(self.domain_right_edge,pf.domain_left_edge, pf.domain_right_edge)

        levels = pf.hierarchy.get_levels()
        root_grids = levels.next()
        covering_grids = root_grids
        vol_needed = na.prod(self.domain_right_edge-self.domain_left_edge)

        for i in range(self.pf.hierarchy.max_level):
            root_l_data = na.clip(na.array([grid.LeftEdge for grid in root_grids]),self.domain_left_edge, self.domain_right_edge)
            root_r_data = na.clip(na.array([grid.RightEdge for grid in root_grids]),self.domain_left_edge, self.domain_right_edge)
            
            vol = na.prod(root_r_data-root_l_data,axis=1).sum()
            if vol >= vol_needed:
                covering_grids = root_grids
                root_grids = levels.next()
            else:
                break
            
        root_grids = covering_grids
        
        rgdds = root_grids[0].dds
        self.domain_left_edge = ((self.domain_left_edge)/rgdds).astype('int64')*rgdds
        self.domain_right_edge = (((self.domain_right_edge)/rgdds).astype('int64')+1)*rgdds

        self.domain_left_edge = na.clip(self.domain_left_edge,pf.domain_left_edge, pf.domain_right_edge)
        self.domain_right_edge = na.clip(self.domain_right_edge,pf.domain_left_edge, pf.domain_right_edge)
        
        self.my_l_corner = self.domain_left_edge
        self.my_r_corner = self.domain_right_edge

        #mylog.info('Making kd tree from le %s to %s'% (self.domain_left_edge, self.domain_right_edge))
        
        root_l_data = na.array([grid.LeftEdge for grid in root_grids])
        root_r_data = na.array([grid.RightEdge for grid in root_grids])
        root_we_want = na.all(root_l_data < self.my_r_corner,axis=1)*\
                       na.all(root_r_data > self.my_l_corner,axis=1)
        
        root_grids = root_grids[root_we_want]

        # Build the kd-Tree
        t1 = time()
        self._build(root_grids, None, self.domain_left_edge, self.domain_right_edge)
        t2 = time()
        mylog.debug('It took %e seconds to build AMRKDTree.tree' % (t2-t1))
        
        self._build_tree_dict()

        # If the full amr kD-tree is requested, merge the results from
        # the parallel build.
        if merge_trees and self.comm.size > 1:
            self.join_parallel_trees()            
            self.my_l_corner = self.domain_left_edge
            self.my_r_corner = self.domain_right_edge
        
        # Initialize the kd leafs:
        self.initialize_leafs()
        
        # Add properties to leafs/nodes
        self.total_cost = self.count_cost()

        # Calculate the total volume spanned by the tree
        self.volume = self.count_volume()
        #mylog.debug('Cost is %d' % self.total_cost)
        mylog.debug('Volume is %e' % self.volume) 

        self.current_saved_grids = []
        self.current_vcds = []


    def _build_tree_dict(self):
        self.tree_dict = {}
        for node in self.depth_traverse():
            self.tree_dict[node.id] = node

    def _overlap_check(self, le, re, brick, periodic=True):
        r"""Given a left and right edges along with a brick, tests overlap of any
        cells in the brick

        Parameters
        ----------
        le: array_like
            The left edge of the region being searched for overlap.
        re: array_like
            The right edge of the region being searched for overlap.
        periodic: boolean, optional
            Specifies whether search should include periodicity.  Default:True

        Returns
        ----------
        boolean: True if overlap is found, False otherwise.
        
        """
        if (le[0] < brick.r_corner[0]) and (re[0] > brick.l_corner[0]) and \
               (le[1] < brick.r_corner[1]) and (re[1] > brick.l_corner[1]) and \
               (le[2] < brick.r_corner[2]) and (re[2] > brick.l_corner[2]):
            return True

        if periodic:
            myle = deepcopy(le)
            myre = deepcopy(re)
            w = self.pf.domain_right_edge-self.pf.domain_left_edge
            for i in range(3):
                if myle[i] < self.pf.domain_left_edge[i]:
                    myle[i] += w[i]
                    myre[i] += w[i]
                if myre[i] > self.pf.domain_right_edge[i]:
                    myle[i] -= w[i]
                    myre[i] -= w[i]
                    
            if (myle[0] < brick.r_corner[0]) and (myre[0] > brick.l_corner[0]) and \
                   (myle[1] < brick.r_corner[1]) and (myre[1] > brick.l_corner[1]) and \
                   (myle[2] < brick.r_corner[2]) and (myre[2] > brick.l_corner[2]):
                return True
                
        return False

    def get_all_neighbor_bricks(self, node, le=None, re=None, periodic=True, add_to_brick_obj=False):
        r"""Given a brick_id, finds all other bricks that share a face, edge, or
        vertex.  Alternatively, will find all neighbors to an
        arbitrary rectangular specified by left and right edges.

        Parameters
        ----------
        brick_id: int
            ID of the brick in question.
        le: array_like, optional
            The left edge of an arbitrarily specified rectangular solid
        re: array_like, optional
            The right edge of an arbitrarily specified rectangular solid
        periodic: boolean, optional
            Specifies whether search should include periodicity.  Default:True
        iterator: boolean, optional
            If true, will yield the brick ids instead of return a list

        Returns
        ----------
        neighbors: list
           A list of all neighbor brick ids.
        
        """
        neighbors = []
        dx = self.pf.h.get_smallest_dx()
        if le is None:
            le = node.l_corner - dx
        if re is None:
            re = node.r_corner + dx

        nodes_to_check = [self.tree]
        while len(nodes_to_check) > 0:
            thisnode = nodes_to_check.pop(0)
            if thisnode.grid is None:
                if self._overlap_check(le,re,thisnode.left_child,periodic=periodic):
                    nodes_to_check.append(thisnode.left_child)
                if self._overlap_check(le,re,thisnode.right_child,periodic=periodic):
                    nodes_to_check.append(thisnode.right_child)
            else:
                neighbors.append(thisnode)

        if add_to_brick_obj:
            self.tree.neighbor_bricks=neighbors
        return neighbors

    def get_all_neighbor_grids(self, brick, le=None, re=None, periodic=True):
        r"""Given a brick_id, finds all other grids that share a face, edge, or
        vertex.  Alternatively, will find all neighbors to an
        arbitrary rectangular specified by left and right edges.

        Parameters
        ----------
        brick_id: int
            ID of the brick in question.
        le: array_like, optional
            The left edge of an arbitrarily specified rectangular solid
        re: array_like, optional
            The right edge of an arbitrarily specified rectangular solid
        periodic: boolean, optional
            Specifies whether search should include periodicity.  Default:True
        iterator: boolean, optional
            If true, will yield the grid ids instead of return a list

        Returns
        ----------
        neighbors: list
           A list of all neighbor grid ids.
        
        """
        grids = [brick.grid for brick in self.get_all_neighbor_bricks(
            brick, le=le, re=re, periodic=periodic)]
        return grids

    def locate_neighbors_from_position(self, position):
        r"""Given a position, finds the 26 neighbor grids 
        and cell indices.

        This is a mostly a wrapper for locate_neighbors.
        
        Parameters
        ----------
        position: array-like
            Position of interest

        Returns
        -------
        grids: Numpy array of Grid objects
        cis: List of neighbor cell index tuples

        Both of these are neighbors that, relative to the current cell
        index (i,j,k), are ordered as: 
        
        (i-1, j-1, k-1), (i-1, j-1, k ), (i-1, j-1, k+1), ...  
        (i-1, j  , k-1), (i-1, j  , k ), (i-1, j  , k+1), ...  
        (i+1, j+1, k-1), (i-1, j-1, k ), (i+1, j+1, k+1)

        That is they start from the lower left and proceed to upper
        right varying the third index most frequently. Note that the
        center cell (i,j,k) is ommitted.
        
        """
        position = na.array(position)
        grid = self.locate_brick(position).grid
        ci = ((position-grid.LeftEdge)/grid.dds).astype('int64')
        return self.locate_neighbors(grid,ci)

    def locate_neighbors(self, grid, ci):
        r"""Given a grid and cell index, finds the 26 neighbor grids 
        and cell indices.
        
        Parameters
        ----------
        grid: Grid Object
            Grid containing the cell of interest
        ci: array-like
            The cell index of the cell of interest

        Returns
        -------
        grids: Numpy array of Grid objects
        cis: List of neighbor cell index tuples

        Both of these are neighbors that, relative to the current cell
        index (i,j,k), are ordered as: 
        
        (i-1, j-1, k-1), (i-1, j-1, k ), (i-1, j-1, k+1), ...  
        (i-1, j  , k-1), (i-1, j  , k ), (i-1, j  , k+1), ...  
        (i+1, j+1, k-1), (i-1, j-1, k ), (i+1, j+1, k+1)

        That is they start from the lower left and proceed to upper
        right varying the third index most frequently. Note that the
        center cell (i,j,k) is ommitted.
        
        """
        ci = na.array(ci)
        center_dds = grid.dds
        position = grid.LeftEdge + (na.array(ci)+0.5)*grid.dds
        grids = na.empty(26, dtype='object')
        cis = na.empty([26,3], dtype='int64')
        offs = 0.5*(center_dds + self.sdx)

        new_cis = ci + steps
        in_grid = na.all((new_cis >=0)*
                         (new_cis < grid.ActiveDimensions),axis=1)
        new_positions = position + steps*offs
        grids[in_grid] = grid
                
        get_them = na.argwhere(in_grid != True).ravel()
        cis[in_grid] = new_cis[in_grid]

        if (in_grid != True).sum()>0:
            grids[in_grid != True] = \
                [self.locate_brick(new_positions[i]).grid for i in get_them]
            cis[in_grid != True] = \
                [(new_positions[i]-grids[i].LeftEdge)/
                 grids[i].dds for i in get_them]
        cis = [tuple(ci) for ci in cis]
        return grids, cis

    def locate_brick(self, position):
        r"""Given a position, find the node that contains it.

        Will modify the position to account for periodicity.
        
        Parameters
        ----------
        pos: array_like
            Position being queried

        Returns
        ----------
        node: MasterNode()
            AMRKDTree node that contains position.
        
        """
        node = self.tree
        w = self.pf.domain_right_edge-self.pf.domain_left_edge
        for i in range(3):
            if position[i] < self.pf.domain_left_edge[i]:
                position[i] += w[i]
            if position[i] > self.pf.domain_right_edge[i]:
                position[i] -= w[i]
        while True:
            if node.grid is not None:
                return node
            else:
                if position[node.split_ax] < node.split_pos:
                    node = node.left_child
                else:
                    node = node.right_child
        return node
    
    def initialize_source(self):
        r"""Preload the bricks into the kd-Tree

        Traverses the tree, gets the vertex centered data, and
        attaches partitioned grids to the kd-Tree structure.
        
        Parameters
        ----------
        None

        Returns
        ----------
        None
        
        """
        if self.bricks_loaded: return
        current_saved_grids = []
        current_vcds = []

        for current_node in self.depth_traverse():
            if current_node.grid is not None:
                if current_node.grid in current_saved_grids:
                    dds = current_vcds[current_saved_grids.index(current_node.grid)]
                else:
                    dds = []
                    for i,field in enumerate(self.fields):
                        vcd = current_node.grid.get_vertex_centered_data(field,smoothed=True,no_ghost=self.no_ghost).astype('float64')
                        if self.log_fields[i]: vcd = na.log10(vcd)
                        dds.append(vcd)
                    current_saved_grids.append(current_node.grid)
                    current_vcds.append(dds)

                data = [d[current_node.li[0]:current_node.ri[0]+1,
                          current_node.li[1]:current_node.ri[1]+1,
                          current_node.li[2]:current_node.ri[2]+1].copy() for d in dds]
                
                if na.any(current_node.r_corner-current_node.l_corner == 0):
                    current_node.brick = None
                else:
                    current_node.brick = PartitionedGrid(current_node.grid.id, data,
                                                         current_node.l_corner.copy(), 
                                                         current_node.r_corner.copy(), 
                                                         current_node.dims.astype('int64'))
                self.bricks.append(current_node.brick)
                self.brick_dimensions.append(current_node.dims)
        self.bricks = na.array(self.bricks)
        self.brick_dimensions = na.array(self.brick_dimensions)
        del current_saved_grids, current_vcds
        self.bricks_loaded = True

    def get_brick_data(self,current_node):
        if current_node.brick is not None:
            return 

        if current_node.grid in self.current_saved_grids:
            dds = self.current_vcds[self.current_saved_grids.index(current_node.grid)]
        else:
            dds = []
            for i,field in enumerate(self.fields):
                vcd = current_node.grid.get_vertex_centered_data(field,smoothed=True,no_ghost=self.no_ghost).astype('float64')
                if self.log_fields[i]: vcd = na.log10(vcd)
                dds.append(vcd)
                self.current_saved_grids.append(current_node.grid)
                self.current_vcds.append(dds)
                
        data = [d[current_node.li[0]:current_node.ri[0]+1,
                  current_node.li[1]:current_node.ri[1]+1,
                  current_node.li[2]:current_node.ri[2]+1].copy() for d in dds]

        current_node.brick = PartitionedGrid(current_node.grid.id, data,
                                             current_node.l_corner.copy(), 
                                             current_node.r_corner.copy(), 
                                             current_node.dims.astype('int64'))

        return
        
    def set_leaf_props(self,thisnode):
        r"""Given a leaf, gathers grid, indices, dimensions, and cost properties.

        Parameters
        ----------
        None

        Returns
        ----------
        None
        
        """
        thisnode.grid = self.pf.hierarchy.grids[thisnode.grid - self._id_offset]
        
        dds = thisnode.grid.dds
        gle = thisnode.grid.LeftEdge
        gre = thisnode.grid.RightEdge
        thisnode.li = na.rint((thisnode.l_corner-gle)/dds).astype('int32')
        thisnode.ri = na.rint((thisnode.r_corner-gle)/dds).astype('int32')
        thisnode.dims = (thisnode.ri - thisnode.li).astype('int32')
        # Here the cost is actually inversely proportional to 4**Level (empirical)
        #thisnode.cost = (na.prod(thisnode.dims)/4.**thisnode.grid.Level).astype('int64')
        thisnode.cost = 1.0
        # Here is the old way
        # thisnode.cost = na.prod(thisnode.dims).astype('int64')

    def initialize_leafs(self):
        for node in self.depth_traverse():
            if node.grid is not None:
                self.set_leaf_props(node)

    def join_parallel_trees(self):
        self.trim_references()
        self.merge_trees()
        self.rebuild_references()
                
    def trim_references(self):
        par_tree_depth = long(na.log2(self.comm.size))
        for i in range(2**self.comm.size):
            if ((i + 1)>>par_tree_depth) == 1:
                # There are self.comm.size nodes that meet this criteria
                if (i+1-self.comm.size) != self.comm.rank:
                    self.tree_dict.pop(i)
                    continue
        for node in self.tree_dict.itervalues():
            del node.parent, node.left_child, node.right_child
            try:
                del node.grids
            except:
                pass
            if not na.isreal(node.grid):
                node.grid = node.grid.id
        if self.tree_dict[0].split_pos is None:
            self.tree_dict.pop(0)
    def merge_trees(self):
        self.tree_dict = self.comm.par_combine_object(self.tree_dict,
                            datatype = "dict", op = "join")

    def rebuild_references(self):
        self.tree = self.tree_dict[0]
        self.tree.parent = None
        for node in self.depth_traverse():
            try:
                node.parent = self.tree_dict[_parent_id(node.id)]
            except:
                node.parent = None
            try:
                node.left_child = self.tree_dict[_lchild_id(node.id)]
            except:
                node.left_child = None
            try:
                node.right_child = self.tree_dict[_rchild_id(node.id)]
            except:
                node.right_child = None

    def count_cost(self):
        r"""Counts the cost of the entire tree, while filling in branch costs.

        Parameters
        ----------
        None

        Returns
        ----------
        Total cost of rendering the kd-Tree

        At completion, each node in the kd-Tree carries the total cost
        of all branches and leaves it contains.
        
        """

        for node in self.depth_traverse():
            if node.grid is None:
                try:
                    node.cost = node.left_child.cost 
                except:
                    node.cost = 0
                try: node.cost += node.right_child.cost
                except:
                    pass
        return self.tree.cost

    def depth_traverse(self):
        '''
        Yields a depth-first traversal of the kd tree always going to
        the left child before the right.
        '''
        current = self.tree
        previous = None
        while current is not None:
            yield current
            current, previous = self.step_depth(current, previous)

    def step_depth(self, current, previous):
        '''
        Takes a single step in the depth-first traversal
        '''
        if current.grid is not None: # At a leaf, move back up
            previous = current
            # mylog.debug('moving up from leaf')
            current = current.parent
            
        elif current.parent is previous: # Moving down, go left first
            previous = current
            if current.left_child is not None:
                # mylog.debug('moving down to left child')
                current = current.left_child
            elif current.right_child is not None:
                # mylog.debug('no left, moving down to right child')
                current = current.right_child
            else:
                # mylog.debug('no left or right, moving to parent')
                current = current.parent
                
        elif current.left_child is previous: # Moving up from left, go right 
            previous = current
            if current.right_child is not None:
                # mylog.debug('moving down to right child')
                current = current.right_child
            else:
                # mylog.debug('no right, moving to parent')
                current = current.parent

        elif current.right_child is previous: # Moving up from right child, move up
            previous = current
            # mylog.debug('moving up from right child')
            current = current.parent
            
        return current, previous
    
    def viewpoint_traverse(self, viewpoint):
        '''
        Yields a viewpoint dependent traversal of the kd-tree.  Starts
        with nodes furthest away from viewpoint.
        '''
        
        current = self.tree
        previous = None
        # mylog.debug('Starting with %s %s'%(current, previous))
        while current is not None:
            yield current
            current, previous = self.step_viewpoint(current, previous, viewpoint)

    def step_viewpoint(self, current, previous, viewpoint):
        '''
        Takes a single step in the viewpoint based traversal.  Always
        goes to the node furthest away from viewpoint first.
        '''
        if current.grid is not None: # At a leaf, move back up
            previous = current
            current = current.parent
        elif current.split_ax is None: # This is a dead node
            previous = current
            current = current.parent

        elif current.parent is previous: # Moving down
            previous = current
            if viewpoint[current.split_ax] <= current.split_pos:
                if current.right_child is not None:
                    current = current.right_child
                else:
                    previous = current.right_child
            else:
                if current.left_child is not None:
                    current = current.left_child
                else:
                    previous = current.left_child
                
        elif current.right_child is previous: # Moving up from right 
            previous = current
            if viewpoint[current.split_ax] <= current.split_pos:
                if current.left_child is not None:
                    current = current.left_child
                else:
                    current = current.parent
            else:
                current = current.parent
                    
        elif current.left_child is previous: # Moving up from left child
            previous = current
            if viewpoint[current.split_ax] > current.split_pos:
                if current.right_child is not None:
                    current = current.right_child
                else:
                    current = current.parent
            else:
                current = current.parent
        
        return current, previous
                
    def count_volume(self):
        r"""Calculates the volume of the kd-Tree

        Parameters
        ----------
        None

        Returns
        ----------
        Total volume of the tree.
        
        """
        v = 0.0
        for node in self.depth_traverse():
            if node.grid is not None:
                v += na.prod(node.r_corner - node.l_corner)
        return v

    def count_cells(self):
        r"""Calculates the numbers of cells of the kd-Tree

        Parameters
        ----------
        None

        Returns
        ----------
        Total volume of the tree.
        
        """
        c = na.int64(0)
        for node in self.depth_traverse():
            if node.grid is not None:
                c += na.prod(node.ri - node.li).astype('int64')
        return c

    def _build(self, grids, parent, l_corner, r_corner):
        r"""Builds the AMR kd-Tree

        Parameters
        ----------
        grids: array_like
            Array of grids that cover the volume to be decomposed into
            the kd-Tree
        parent: ~yt.data_objects.grid_patch
            The parent grid that covers the volume.  Can be None if
            the volume is not contained by a single grid.
        l_corner: array_like
            The left corner of the volume to be decomposed.
        r_corner: array_like
            The right corner of the volume to be decomposed
            
        Returns
        ----------
        An array of kd-Tree nodes that make up the AMR kd-Tree
        
        """
        self.tree = MasterNode()

        head_node = self.tree
        previous_node = None
        current_node = self.tree
        current_node.grids = grids
        current_node.l_corner = l_corner
        current_node.r_corner = r_corner
        # current_node.owner = self.comm.rank
        current_node.id = 0
        par_tree_depth = int(na.log2(self.comm.size))
        anprocs = 2**par_tree_depth

        volume_partitioned = 0.0
        pbar = get_pbar("Building kd-Tree",
                na.prod(self.domain_right_edge-self.domain_left_edge))

        while current_node is not None:
            pbar.update(volume_partitioned)

            # If we don't have any grids, that means we are revisiting
            # a dividing node, and there is nothing to be done.
            try: ngrids = current_node.grids
            except:
                current_node, previous_node = self.step_depth(current_node, previous_node)
                continue

            # This is where all the domain decomposition occurs.  
            if ((current_node.id + 1)>>par_tree_depth) == 1:
                # There are anprocs nodes that meet this criteria
                if (current_node.id+1-anprocs) == self.comm.rank:
                    # I own this shared node
                    self.my_l_corner = current_node.l_corner
                    self.my_r_corner = current_node.r_corner
                else:
                    # This node belongs to someone else, move along
                    current_node, previous_node = self.step_depth(current_node, previous_node)
                    continue

            # If we are down to one grid, we are either in it or the parent grid
            if len(current_node.grids) == 1:
                thisgrid = current_node.grids[0]
                # If we are completely contained by that grid
                if (thisgrid.LeftEdge[0] <= current_node.l_corner[0]) and (thisgrid.RightEdge[0] >= current_node.r_corner[0]) and \
                   (thisgrid.LeftEdge[1] <= current_node.l_corner[1]) and (thisgrid.RightEdge[1] >= current_node.r_corner[1]) and \
                   (thisgrid.LeftEdge[2] <= current_node.l_corner[2]) and (thisgrid.RightEdge[2] >= current_node.r_corner[2]):
                    # Check if we have children and have not exceeded l_max
                    if len(thisgrid.Children) > 0 and thisgrid.Level < self.l_max:
                        # Get the children that are actually in the current volume
                        children = [child.id - self._id_offset for child in thisgrid.Children  
                                    if na.all(child.LeftEdge < current_node.r_corner) & 
                                    na.all(child.RightEdge > current_node.l_corner)]

                        # If we have children, get all the new grids, and keep building the tree
                        if len(children) > 0:
                            current_node.grids = self.pf.hierarchy.grids[na.array(children,copy=False)]
                            current_node.parent_grid = thisgrid
                            #print 'My single grid covers the rest of the volume, and I have children, about to iterate on them'
                            del children
                            continue

                    # Else make a leaf node (brick container)
                    #print 'My single grid covers the rest of the volume, and I have no children', thisgrid
                    set_leaf(current_node, thisgrid, current_node.l_corner, current_node.r_corner)
                    volume_partitioned += na.prod(current_node.r_corner-current_node.l_corner)
                    # print 'My single grid covers the rest of the volume, and I have no children'
                    current_node, previous_node = self.step_depth(current_node, previous_node)
                    continue

            # If we don't have any grids, this volume belongs to the parent        
            if len(current_node.grids) == 0:
                #print 'This volume does not have a child grid, so it belongs to my parent!'
                set_leaf(current_node, current_node.parent_grid, current_node.l_corner, current_node.r_corner)
                current_node, previous_node = self.step_depth(current_node, previous_node)
                continue

            # If we've made it this far, time to build a dividing node
            # print 'Building dividing node'
            # Continue if building failed
            if self._build_dividing_node(current_node): continue

            # Step to the nest node in a depth-first traversal.
            current_node, previous_node = self.step_depth(current_node, previous_node)
        
        pbar.finish()


    def _get_choices(self, current_node):
        '''
        Given a node, finds all the choices for the next dividing plane.  
        '''
        # For some reason doing dim 0 separately is slightly faster.
        # This could be rewritten to all be in the loop below.

        data = na.array([(child.LeftEdge, child.RightEdge) for child in current_node.grids],copy=False)
        best_dim, split, less_ids, greater_ids = \
            kdtree_get_choices(data, current_node.l_corner, current_node.r_corner)
        return data[:,:,best_dim], best_dim, split, less_ids, greater_ids

    def _build_dividing_node(self, current_node):
        '''
        Makes the current node a dividing node, and initializes the
        left and right children.
        '''

        data = na.array([(child.LeftEdge, child.RightEdge) for child in current_node.grids],copy=False)
        best_dim, split, less_ids, greater_ids = \
            kdtree_get_choices(data, current_node.l_corner, current_node.r_corner)

        del data

        # Here we break out if no unique grids were found. In this case, there
        # are likely overlapping grids, and we assume that the first grid takes
        # precedence.  This is fragile.
        if best_dim == -1:
            current_node.grids = [current_node.grids[0]]
            return 1

        current_node.split_ax = best_dim
        current_node.split_pos = split
        #less_ids0 = (data[:,0] < split)
        #greater_ids0 = (split < data[:,1])
        #assert(na.all(less_ids0 == less_ids))
        #assert(na.all(greater_ids0 == greater_ids))

        current_node.left_child = MasterNode(my_id=_lchild_id(current_node.id),
                                             parent=current_node,
                                             parent_grid=current_node.parent_grid,
                                             grids=current_node.grids[less_ids],
                                             l_corner=current_node.l_corner,
                                             r_corner=corner_bounds(best_dim, split, current_right=current_node.r_corner))

        current_node.right_child = MasterNode(my_id=_rchild_id(current_node.id),
                                              parent=current_node,
                                              parent_grid=current_node.parent_grid,
                                              grids=current_node.grids[greater_ids],
                                              l_corner=corner_bounds(best_dim, split, current_left=current_node.l_corner),
                                              r_corner=current_node.r_corner)

        # You have to at least delete the .grids object for the kd
        # build to work.  The other deletions are just to save memory.
        del current_node.grids, current_node.parent_grid, current_node.brick,\
            current_node.li, current_node.ri, current_node.dims

        return 0

    def traverse(self, back_center, front_center, image):
        r"""Traverses the kd-Tree, casting the partitioned grids from back to
            front.

        Given the back and front centers, and the image, ray-cast
        using the kd-Tree structure.

        Parameters
        ----------
        back_center: array_like
            Position of the back center from which to start moving forward.
        front_center: array_like
            Position of the front center to which the traversal progresses.
        image: na.array
            Image plane to contain resulting ray cast.

        Returns
        ----------
        None, but modifies the image array.

        See Also
        ----------
        yt.visualization.volume_rendering.camera

        """
        if self.tree is None: 
            mylog.error('No KD Tree Exists')
            return
        self.image = image

        viewpoint = back_center 
        # print 'Moving from front_center to back_center:',front_center, back_center

        for node in self.viewpoint_traverse(viewpoint):
            if node.grid is not None:
                if node.brick is not None:
                    yield node.brick

        #mylog.debug('About to enter reduce, my image has a max of %e' %
        #        self.image.max())
        self.reduce_tree_images(self.tree, viewpoint)
        self.comm.barrier()

    def reduce_tree_images(self, tree, viewpoint, image=None):
        if image is not None:
            self.image = image
        rounds = int(na.log2(self.comm.size))
        anprocs = 2**rounds
        my_node = tree
        my_node_id = 0
        my_node.owner = 0
        path = na.binary_repr(anprocs+self.comm.rank)
        # print 'Max: %e' % self.image.sum(axis=2).max()
        for i in range(rounds):
            try:
                my_node.left_child.owner = my_node.owner
                my_node.right_child.owner = my_node.owner + 2**(rounds-(i+1))
                if path[i+1] == '0':
                    my_node = my_node.left_child
                    my_node_id = my_node.id
                else:
                    my_node = my_node.right_child
                    my_node_id = my_node.id
            except:
                rounds = i-1
        for thisround in range(rounds,0,-1):
            #print self.comm.rank, 'my node', my_node_id
            parent = my_node.parent
            #print parent['split_ax'], parent['split_pos']
            if viewpoint[parent.split_ax] > parent.split_pos:
                front = parent.right_child
                back = parent.left_child
            else:
                front = parent.left_child
                back = parent.right_child
<<<<<<< HEAD
=======
            # print 'Combining', viewpoint, parent.split_ax, parent.split_pos
            # print front.l_corner, front.r_corner
            # print back.l_corner, back.r_corner
>>>>>>> 6721f364

            # Send the images around
            if front.owner == self.comm.rank:
                if front.owner == parent.owner:
                    mylog.debug( '%04i receiving image from %04i'%(self.comm.rank,back.owner))
                    arr2 = self.comm.recv_array(back.owner, tag=back.owner).reshape(
                        (self.image.shape[0],self.image.shape[1],self.image.shape[2]))
                    ta = 1.0 - self.image[:,:,3]
                    ta[ta<0.0] = 0.0
                    for i in range(3):
                        # This is the new way: alpha corresponds to opacity of a given
                        # slice.  Previously it was ill-defined, but represented some
                        # measure of emissivity.
                        self.image[:,:,i  ] = self.image[:,:,i] + ta*arr2[:,:,i]
                    self.image[:,:,3] = self.image[:,:,3] + ta*arr2[:,:,3]
                else:
                    mylog.debug('Reducing image.  You have %i rounds to go in this binary tree' % thisround)
                    mylog.debug('%04i sending my image to %04i with max %e'%(self.comm.rank,back.owner, self.image.max()))
                    self.comm.send_array(self.image.ravel(), back.owner, tag=self.comm.rank)

            if back.owner == self.comm.rank:
                if front.owner == parent.owner:
                    mylog.debug('%04i sending my image to %04i with max %e'%(self.comm.rank, front.owner,
                                self.image.max()))
                    self.comm.send_array(self.image.ravel(), front.owner, tag=self.comm.rank)
                else:
                    mylog.debug('Reducing image.  You have %i rounds to go in this binary tree' % thisround)
                    mylog.debug('%04i receiving image from %04i'%(self.comm.rank,front.owner))
                    arr2 = self.comm.recv_array(front.owner, tag=front.owner).reshape(
                        (self.image.shape[0],self.image.shape[1],self.image.shape[2]))
                    #ta = na.exp(-na.sum(arr2,axis=2))
                    ta = 1.0 - arr2[:,:,3]
                    ta[ta<0.0] = 0.0
                    for i in range(3):
                        # This is the new way: alpha corresponds to opacity of a given
                        # slice.  Previously it was ill-defined, but represented some
                        # measure of emissivity.
                        self.image[:,:,i  ] = ta*self.image[:,:,i  ] + arr2[:,:,i]
                    self.image[:,:,3] = ta*self.image[:,:,3] + arr2[:,:,3]
            # Set parent owner to back owner
            # my_node = (my_node-1)>>1
            if self.comm.rank == my_node.parent.owner: 
                my_node = my_node.parent
            else:
                break

    def store_kd_bricks(self, fn=None):
        if fn is None:
            fn = '%s_kd_bricks.h5'%self.pf
        if self.comm.rank != 0:
            self.comm.recv_array(self.comm.rank-1, tag=self.comm.rank-1)
        f = h5py.File(fn,"a")
        for node in self.depth_traverse():
            i = node.id
            if node.grid is not None:
                for fi,field in enumerate(self.fields):
                    try:
                        f.create_dataset("/brick_%s_%s" % (hex(i),field),
                                         data = node.brick.my_data[fi].astype('float64'))
                    except:
                        pass
        f.close()
        if self.comm.rank != (self.comm.size-1):
            self.comm.send_array([0],self.comm.rank+1, tag=self.comm.rank)
        
    def load_kd_bricks(self,fn=None):
        if fn is None:
            fn = '%s_kd_bricks.h5' % self.pf
        if self.comm.rank != 0:
            self.comm.recv_array(self.comm.rank-1, tag=self.comm.rank-1)
        try:
            f = h5py.File(fn,"r")
            for node in self.depth_traverse():
                i = node.id
                if node.grid is not None:
                    data = [f["brick_%s_%s" %
                              (hex(i), field)][:].astype('float64') for field in self.fields]
                    node.brick = PartitionedGrid(node.grid.id, data,
                                                 node.l_corner.copy(), 
                                                 node.r_corner.copy(), 
                                                 node.dims.astype('int64'))
                    
                    self.bricks.append(node.brick)
                    self.brick_dimensions.append(node.dims)

            self.bricks = na.array(self.bricks)
            self.brick_dimensions = na.array(self.brick_dimensions)

            self.bricks_loaded=True
            f.close()
        except:
            pass
        if self.comm.rank != (self.comm.size-1):
            self.comm.send_array([0],self.comm.rank+1, tag=self.comm.rank)

    def load_tree(self,fn):
        raise NotImplementedError()
        f = h5py.File(fn,"r")
        kd_ids = f["/kd_ids"][:]
        kd_l_corners = f['/left_edges'][:]
        kd_r_corners = f['/right_edges'][:]
        kd_grids = f['/grids'][:]
        kd_split_axs = f['/split_axs'][:]
        kd_split_pos = f['/split_pos'][:]
        kd_owners = f['/kd_owners'][:]

        mytree = {}
        for i,this_id in enumerate(kd_ids):
            mytree[this_id] = {'l_corner':kd_l_corners[i], 'r_corner':kd_r_corners[i],
                               'split_ax':kd_split_axs[i], 'split_pos':kd_split_pos[i], 'owner':kd_owners[i]}
            if kd_grids[i] == -1:
                mytree[this_id]['grid'] = None
                mytree[this_id]['brick'] = None
            else:
                mytree[this_id]['grid'] = kd_grids[i]
                mytree[this_id]['brick'] = [f["/bricks/brick_%s/%s" % (i, field)][:] for field in self.fields]
                mytree[this_id]['split_ax'] = None
                mytree[this_id]['split_pos'] = None
        f.close()

        self.tree = mytree

    def store_tree(self,fn):
        raise NotImplementedError()
        f = h5py.File(fn,"w")
        Nkd = len(self.tree)
        kd_l_corners = na.zeros( (Nkd, 3), dtype='float64')
        kd_r_corners = na.zeros( (Nkd, 3), dtype='float64')
        kd_grids = na.zeros( (Nkd) )
        kd_split_axs = na.zeros( (Nkd), dtype='int32')
        kd_split_pos = na.zeros( (Nkd), dtype='float64')
        kd_owners = na.zeros( (Nkd), dtype='int32')
        f.create_group("/bricks")
        for i, tree_item in enumerate(self.tree.iteritems()):
            kdid = tree_item[0]
            node = tree_item[1]
            kd_l_corners[i,:] = node['l_corner']
            kd_r_corners[i,:] = node['r_corner']
            if node['grid'] is None:
                kd_grids[i] = -1
                kd_split_axs[i] = node['split_ax']
                kd_split_pos[i] = node['split_pos']
            else:
                kd_grids[i] = node['grid'].id
                kd_split_axs[i] = -1
                kd_split_pos[i] = 0.0
            
            kd_owners[i] = node['owner']
            if 'brick' in node:
                f.create_group("/bricks/brick_%08i" % i)
                for fi,field in enumerate(self.fields):
                    f.create_dataset("/bricks/brick_%08i/%s" % (i,field),
                                     data = node['brick'].my_data[fi])
        f.create_dataset("/left_edges",data=kd_l_corners)
        f.create_dataset("/right_edges",data=kd_r_corners)
        f.create_dataset("/grids",data=kd_grids)
        f.create_dataset("/split_axs",data=kd_split_axs)
        f.create_dataset("/split_pos",data=kd_split_pos)
        f.create_dataset("/kd_owners",data=kd_owners)
        f.close()
        
    def corners_to_line(self,lc, rc):
        x = na.array([ lc[0], lc[0], lc[0], lc[0], lc[0],
                       rc[0], rc[0], rc[0], rc[0], rc[0],
                       rc[0], lc[0], lc[0], rc[0],
                       rc[0], lc[0], lc[0] ])
        
        y = na.array([ lc[1], lc[1], rc[1], rc[1], lc[1],
                       lc[1], lc[1], rc[1], rc[1], lc[1],
                       lc[1], lc[1], rc[1], rc[1],
                       rc[1], rc[1], lc[1] ])
        
        z = na.array([ lc[2], rc[2], rc[2], lc[2], lc[2],
                       lc[2], rc[2], rc[2], lc[2], lc[2],
                       rc[2], rc[2], rc[2], rc[2],
                       lc[2], lc[2], lc[2] ])
        return x,y,z<|MERGE_RESOLUTION|>--- conflicted
+++ resolved
@@ -1205,12 +1205,6 @@
             else:
                 front = parent.left_child
                 back = parent.right_child
-<<<<<<< HEAD
-=======
-            # print 'Combining', viewpoint, parent.split_ax, parent.split_pos
-            # print front.l_corner, front.r_corner
-            # print back.l_corner, back.r_corner
->>>>>>> 6721f364
 
             # Send the images around
             if front.owner == self.comm.rank:
