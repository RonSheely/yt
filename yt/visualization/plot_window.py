"""
A plotting mechanism based on the idea of a "window" into the data.

Author: J. S. Oishi <jsoishi@gmail.com>
Affiliation: KIPAC/SLAC/Stanford
Author: Nathan Goldbaum <goldbaum@ucolick.org>
Affiliation: UCSC Astronomy
Homepage: http://yt-project.org/
License:
  Copyright (C) 2010-2011 J. S. Oishi.  All Rights Reserved.

  This file is part of yt.

  yt is free software; you can redistribute it and/or modify
  it under the terms of the GNU General Public License as published by
  the Free Software Foundation; either version 3 of the License, or
  (at your option) any later version.

  This program is distributed in the hope that it will be useful,
  but WITHOUT ANY WARRANTY; without even the implied warranty of
  MERCHANTABILITY or FITNESS FOR A PARTICULAR PURPOSE.  See the
  GNU General Public License for more details.

  You should have received a copy of the GNU General Public License
  along with this program.  If not, see <http://www.gnu.org/licenses/>.
"""
import base64
import matplotlib.pyplot
import cStringIO
import types
from functools import wraps

import numpy as na
from .color_maps import yt_colormaps, is_colormap
from .image_writer import \
    write_image, apply_colormap
from .fixed_resolution import \
    FixedResolutionBuffer, \
    ObliqueFixedResolutionBuffer
from .plot_modifications import get_smallest_appropriate_unit, \
    callback_registry
from .tick_locators import LogLocator, LinearLocator
from yt.utilities.delaunay.triangulate import Triangulation as triang

from yt.funcs import *
from yt.utilities.lib import write_png_to_string
from yt.utilities.definitions import \
    x_dict, x_names, \
    y_dict, y_names, \
    axis_names, \
    axis_labels
from yt.utilities.math_utils import \
    ortho_find

def invalidate_data(f):
    @wraps(f)
    def newfunc(*args, **kwargs):
        rv = f(*args, **kwargs)
        args[0]._data_valid = False
        args[0]._plot_valid = False
        args[0]._recreate_frb()
        if args[0]._initfinished:
            args[0]._setup_plots()
        return rv
    return newfunc

def invalidate_plot(f):
    @wraps(f)
    def newfunc(*args, **kwargs):
        rv = f(*args, **kwargs)
        args[0]._plot_valid = False
        args[0]._setup_plots()
        return rv
    return newfunc

def apply_callback(f):
    @wraps(f)
    def newfunc(*args, **kwargs):
        rv = f(*args[1:], **kwargs)
        args[0]._callbacks.append((f.__name__,(args,kwargs)))
        return rv
    return newfunc

field_transforms = {}

class CallbackWrapper(object):
    def __init__(self, viewer, window_plot, frb, field):
        self.data = frb.data_source
        self._axes = window_plot.axes
        self._figure = window_plot.figure
        if len(self._axes.images) > 0:
            self.image = self._axes.images[0]
        self._period = frb.pf.domain_width
        self.pf = frb.pf
        self.xlim = viewer.xlim
        self.ylim = viewer.ylim
        self._type_name = ''

class FieldTransform(object):
    def __init__(self, name, func, locator):
        self.name = name
        self.func = func
        self.locator = locator
        field_transforms[name] = self

    def __call__(self, *args, **kwargs):
        return self.func(*args, **kwargs)

    def ticks(self, mi, ma):
        try:
            ticks = self.locator(mi, ma)
        except:
            ticks = []
        return ticks

log_transform = FieldTransform('log10', na.log10, LogLocator())
linear_transform = FieldTransform('linear', lambda x: x, LinearLocator())

def GetBoundsAndCenter(axis, center, width, pf, unit='1'):
    if width == None:
        width = (pf.domain_width[x_dict[axis]],
                 pf.domain_width[y_dict[axis]])
    elif iterable(width) and isinstance(width[1],str):
        w,unit = width
        width = w
    else:
        width = (width, width)
    Wx, Wy = width
    width = (Wx/pf[unit], Wy/pf[unit])
    if center == None:
        v, center = pf.h.find_max("Density")
    elif center == "center" or center == "c":
        center = (pf.domain_right_edge + pf.domain_left_edge)/2.0
    bounds = [center[x_dict[axis]]-width[0]/2,
              center[x_dict[axis]]+width[0]/2,
              center[y_dict[axis]]-width[1]/2,
              center[y_dict[axis]]+width[1]/2] 
    return (bounds,center)

def GetOffAxisBoundsAndCenter(normal, center, width, pf, unit='1'):
    if width == None:
        width = (pf.domain_width.min(),
                 pf.domain_width.min())
    elif iterable(width) and isinstance(width[1],str):
        w,unit = width
        width = w
    else:
        width = (width, width)
    Wx, Wy = width
    width = (Wx/pf[unit], Wy/pf[unit])
    if center == None:
        v, center = pf.h.find_max("Density")
    elif center == "center" or center == "c":
        center = [0,0,0]
    else:
        center = [(c - pf.domain_left_edge[i])/
                  (pf.domain_right_edge[i] - pf.domain_left_edge[i]) - 0.5 
                  for i,c in enumerate(center)]
    (normal,perp1,perp2) = ortho_find(normal)
    mat = na.transpose(na.column_stack((perp1,perp2,normal)))
    center = na.dot(mat,center)
    bounds = [center[0]-width[0]/2,
              center[0]+width[0]/2,
              center[1]-width[1]/2,
              center[1]+width[1]/2]
    return (bounds,center)

class PlotWindow(object):
    _plot_valid = False
    _colorbar_valid = False
    _contour_info = None
    _vector_info = None
    _frb = None
    def __init__(self, data_source, bounds, buff_size=(800,800), antialias = True, 
                 periodic = True, origin='center-window', oblique=False):
        r"""
        PlotWindow(data_source, bounds, buff_size=(800,800), antialias = True)
        
        A ploting mechanism based around the concept of a window into a
        data source. It can have arbitrary fields, each of which will be
        centered on the same viewpoint, but will have individual zlimits. 
        
        The data and plot are updated separately, and each can be
        invalidated as the object is modified.
        
        Data is handled by a FixedResolutionBuffer object.

        Parameters
        ----------
        data_source : :class:`yt.data_objects.data_containers.AMRProjBase` or :class:`yt.data_objects.data_containers.AMRSliceBase`
            This is the source to be pixelized, which can be a projection or a
            slice.  (For cutting planes, see
            `yt.visualization.fixed_resolution.ObliqueFixedResolutionBuffer`.)
        bounds : sequence of floats
            Bounds are the min and max in the image plane that we want our
            image to cover.  It's in the order of (xmin, xmax, ymin, ymax),
            where the coordinates are all in the appropriate code units.
        buff_size : sequence of ints
            The size of the image to generate.
        antialias : boolean
            This can be true or false.  It determines whether or not sub-pixel
            rendering is used during data deposition.

        """
        self._initfinished = False
        self.center = None
        self.plots = {}
        self._periodic = periodic
        self.oblique = oblique
        self.data_source = data_source
        self.buff_size = buff_size
        self.antialias = True
        self.set_window(bounds) # this automatically updates the data and plot
        self.origin = origin
        if self.data_source.center is not None and oblique == False:
            center = [self.data_source.center[i] for i in range(len(self.data_source.center)) if i != self.data_source.axis]
            self.set_center(center)
        self._initfinished = True

    def __getitem__(self, item):
        return self.plots[item]

    def _recreate_frb(self):
        old_fields = None
        if self._frb is not None:
            old_fields = self._frb.keys()
        try:
            bounds = self.bounds
            if self.oblique == False:
                self._frb = FixedResolutionBuffer(self.data_source, 
                                                  bounds, self.buff_size, 
                                                  self.antialias, periodic=self._periodic)
            else:
                self._frb = ObliqueFixedResolutionBuffer(self.data_source, 
                                                         bounds, self.buff_size, 
                                                         self.antialias, periodic=self._periodic)
        except:
            raise RuntimeError("Failed to repixelize.")
        if old_fields is None:
            self._frb._get_data_source_fields()
        else:
            for key in old_fields: self._frb[key]
        self.pf = self._frb.pf
        self._data_valid = True
        
    def _setup_plots(self):
        pass

    @property
    def fields(self):
        return self._frb.data.keys()

    @property
    def width(self):
        Wx = self.xlim[1] - self.xlim[0]
        Wy = self.ylim[1] - self.ylim[0]
        return (Wx, Wy)

    @property
    def bounds(self):
        return self.xlim+self.ylim

    @invalidate_data
    def zoom(self, factor):
        r"""This zooms the window by *factor*.

        Parameters
        ----------
        factor : float
            multiplier for the current width

        """
        Wx, Wy = self.width
        centerx = self.xlim[0] + Wx*0.5
        centery = self.ylim[0] + Wy*0.5
        nWx, nWy = Wx/factor, Wy/factor
        self.xlim = (centerx - nWx*0.5, centerx + nWx*0.5)
        self.ylim = (centery - nWy*0.5, centery + nWy*0.5)

    @invalidate_data
    def pan(self, deltas):
        r"""Pan the image by specifying absolute code unit coordinate deltas.
        
        Parameters
        ----------
        deltas : sequence of floats
            (delta_x, delta_y) in *absolute* code unit coordinates

        """
        self.xlim = (self.xlim[0] + deltas[0], self.xlim[1] + deltas[0])
        self.ylim = (self.ylim[0] + deltas[1], self.ylim[1] + deltas[1])

    @invalidate_data
    def pan_rel(self, deltas):
        r"""Pan the image by specifying relative deltas, to the FOV.
        
        Parameters
        ----------
        deltas : sequence of floats
            (delta_x, delta_y) in *relative* code unit coordinates

        """
        Wx, Wy = self.width
        self.xlim = (self.xlim[0] + Wx*deltas[0], self.xlim[1] + Wx*deltas[0])
        self.ylim = (self.ylim[0] + Wy*deltas[1], self.ylim[1] + Wy*deltas[1])

    @invalidate_data
    def set_window(self, bounds):
        """Set the bounds of the plot window.
        This is normally only called internally, see set_width.
        

        Parameters
        ----------

        bounds : a four element sequence of floats
            The x and y bounds, in the format (x0, x1, y0, y1)

        """
        if self.center is not None:
            dx = bounds[1] - bounds[0]
            dy = bounds[3] - bounds[2]
            self.xlim = (self.center[0] - dx/2., self.center[0] + dx/2.)
            self.ylim = (self.center[1] - dy/2., self.center[1] + dy/2.)
            mylog.info("xlim = %f %f" %self.xlim)
            mylog.info("ylim = %f %f" %self.ylim)
        else:
            self.xlim = bounds[0:2]
            self.ylim = bounds[2:]
            
    @invalidate_data
    def set_width(self, width, unit = '1'):
        """set the width of the plot window

        parameters
        ----------
        width : float, array of floats, or (float, unit) tuple.
            the width of the image.
        unit : str
            the unit the width has been specified in.
            defaults to code units.  If width is a tuple this 
            argument is ignored

        """
        if iterable(width) and isinstance(width[1],str):
            unit = width[1]
            width = width[0]
        Wx, Wy = width
        width = (Wx,Wy)
        width = [w / self.pf[unit] for w in width]

        centerx = (self.xlim[1] + self.xlim[0])/2 
        centery = (self.ylim[1] + self.ylim[0])/2 
        self.xlim = (centerx - width[0]/2.,
                     centerx + width[0]/2.)
        self.ylim = (centery - width[1]/2.,
                     centery + width[1]/2.)
        
    @invalidate_data
    def set_center(self, new_center, unit = '1'):
        """Sets a new center for the plot window

        parameters
        ----------
        new_center : two element sequence of floats
            The coordinates of the new center of the image.
            If the unit keyword is not specified, the 
            coordinates are assumed to be in code units

        unit : string
            The name of the unit new_center is given in.

        """
        if new_center is None:
            self.center = None
        else:
            new_center = [c / self.pf[unit] for c in new_center]
            self.center = new_center
        self.set_window(self.bounds)

    @property
    def width(self):
        Wx = self.xlim[1] - self.xlim[0]
        Wy = self.ylim[1] - self.ylim[0]
        return (Wx, Wy)

    @invalidate_data
    def set_antialias(self,aa):
        self.antialias = aa

    @invalidate_plot
    def set_contour_info(self, field_name, n_cont = 8, colors = None,
                         logit = True):
        if field_name == "None" or n_cont == 0:
            self._contour_info = None
            return
        self._contour_info = (field_name, n_cont, colors, logit)

    @invalidate_plot
    def set_vector_info(self, skip, scale = 1):
        self._vector_info = (skip, scale)

    @invalidate_data
    def refresh(self):
        # invalidate_data will take care of everything
        pass

class PWViewer(PlotWindow):
    """A viewer for PlotWindows.

    """
    def __init__(self, *args,**kwargs):
        setup = kwargs.pop("setup", True)
        PlotWindow.__init__(self, *args,**kwargs)
        self._colormaps = defaultdict(lambda: 'algae')
        self.zmin = None
        self.zmax = None
        self.setup_callbacks()
        self._callbacks = []
        self._field_transform = {}
        for field in self._frb.data.keys():
            if self.pf.field_info[field].take_log:
                self._field_transform[field] = log_transform
            else:
                self._field_transform[field] = linear_transform

        if setup: self._setup_plots()

    @invalidate_plot
    def set_log(self, field, log):
        """set a field to log or linear.
        
        Parameters
        ----------
        field : string
            the field to set a transform
        log : boolean
            Log on/off.

        """
        if log:
            self._field_transform[field] = log_transform
        else:
            self._field_transform[field] = linear_transform

    @invalidate_plot
    def set_transform(self, field, name):
        if name not in field_transforms: 
            raise KeyError(name)
        self._field_transform[field] = field_transforms[name]

    @invalidate_plot
    def set_cmap(self, field, cmap_name):
        """set the colormap for one of the fields
        
        Parameters
        ----------
        field : string
            the field to set a transform
        cmap_name : string
            name of the colormap

        """
        self._colorbar_valid = False
        self._colormaps[field] = cmap_name

    @invalidate_plot
    def set_zlim(self, field, zmin, zmax):
        """set the scale of the colormap
        
        Parameters
        ----------
        field : string
            the field to set a transform
        zmin : float
            the new minimum of the colormap scale
        zmax : float
            the new maximum of the colormap scale

        """
        self.zmin = zmin
        self.zmax = zmax

    def setup_callbacks(self):
        for key in callback_registry:
            ignored = ['PlotCallback','CoordAxesCallback','LabelCallback',
                       'UnitBoundaryCallback']
            if key in ignored: 
                continue
            cbname = callback_registry[key]._type_name
            CallbackMaker = callback_registry[key]
            callback = invalidate_plot(apply_callback(CallbackMaker))
            callback.__doc__ = CallbackMaker.__init__.__doc__
            self.__dict__['annotate_'+cbname] = types.MethodType(callback,self)
        
    def get_metadata(self, field, strip_mathml = True, return_string = True):
        fval = self._frb[field]
        mi = fval.min()
        ma = fval.max()
        x_width = self.xlim[1] - self.xlim[0]
        y_width = self.ylim[1] - self.ylim[0]
        unit = get_smallest_appropriate_unit(x_width, self.pf)
        units = self.get_field_units(field, strip_mathml)
        center = getattr(self._frb.data_source, "center", None)
        if center is None or self._frb.axis == 4:
            xc, yc, zc = -999, -999, -999
        else:
            center[x_dict[self._frb.axis]] = 0.5 * (
                self.xlim[0] + self.xlim[1])
            center[y_dict[self._frb.axis]] = 0.5 * (
                self.ylim[0] + self.ylim[1])
            xc, yc, zc = center
        if return_string:
            md = _metadata_template % dict(
                pf = self.pf,
                x_width = x_width*self.pf[unit],
                y_width = y_width*self.pf[unit],
                unit = unit, units = units, mi = mi, ma = ma,
                xc = xc, yc = yc, zc = zc)
        else:
            md = dict(pf = self.pf,
                      x_width = x_width*self.pf[unit],
                      y_width = y_width*self.pf[unit],
                      unit = unit, units = units, mi = mi, ma = ma,
                      xc = xc, yc = yc, zc = zc)
        return md

    def get_field_units(self, field, strip_mathml = True):
        ds = self._frb.data_source
        pf = self.pf
        if ds._type_name in ("slice", "cutting") or \
           (ds._type_name == "proj" and ds.weight_field is not None):
            units = pf.field_info[field].get_units()
        elif ds._type_name == "proj":
            units = pf.field_info[field].get_projected_units()
        else:
            units = ""
        if strip_mathml:
            units = units.replace(r"\rm{", "").replace("}","")
        return units


class PWViewerMPL(PWViewer):
    """Viewer using matplotlib as a backend via the WindowPlotMPL. 

    """
    _current_field = None

    def _setup_plots(self):
        if self._current_field is not None:
            fields = [self._current_field]
        else:
            fields = self._frb.keys()
        self._colorbar_valid = True
        for f in self.fields:
            md = self.get_metadata(f, strip_mathml = False, return_string = False)
            axis_index = self.data_source.axis

            if self.origin == 'center-window':
                xc = (self.xlim[0]+self.xlim[1])/2
                yc = (self.ylim[0]+self.ylim[1])/2
            elif self.origin == 'center-domain':
                xc = (self.pf.domain_left_edge[x_dict[axis_index]]+
                      self.pf.domain_right_edge[x_dict[axis_index]])/2
                yc = (self.pf.domain_left_edge[y_dict[axis_index]]+
                      self.pf.domain_right_edge[y_dict[axis_index]])/2
            elif self.origin == 'left-domain':
                xc = self.pf.domain_left_edge[x_dict[axis_index]]
                yc = self.pf.domain_left_edge[y_dict[axis_index]]
            else:
                raise RuntimeError('origin keyword: \"%(k)s\" not recognized' % {'k': self.origin})
            
            extent = [self.xlim[i] - xc for i in (0,1)]
            extent.extend([self.ylim[i] - yc for i in (0,1)])
            extent = [el*self.pf[md['unit']] for el in extent]

            self.plots[f] = WindowPlotMPL(self._frb[f], extent, self._field_transform[f], 
                                          self._colormaps[f], zlim = (self.zmin,self.zmax))
            
            cb = matplotlib.pyplot.colorbar(self.plots[f].image,cax = self.plots[f].cax)

            try:
                labels = [r'$\rm{'+axis_labels[axis_index][i].encode('string-escape')+
                          r'\/\/('+md['unit'].encode('string-escape')+r')}$' for i in (0,1)]
            except IndexError:
                labels = [r'$\rm{Image\/x}\/\/\rm{('+md['unit'].encode('string-escape')+r')}$',
                          r'$\rm{Image\/y}\/\/\rm{('+md['unit'].encode('string-escape')+r')}$']
                
            self.plots[f].axes.set_xlabel(labels[0])
            self.plots[f].axes.set_ylabel(labels[1])

            cb.set_label(r'$\rm{'+f.encode('string-escape')+r'}\/\/('+md['units']+r')$')

<<<<<<< HEAD
            for name,(args,kwargs) in self._callbacks:
                cbw = CallbackWrapper(self, self.plots[f], self._frb, f)
                CallbackMaker = callback_registry[name]
                callback = CallbackMaker(*args[1:],**kwargs)
                callback(cbw)
=======
            self.run_callbacks(f)
>>>>>>> ae446527

        self._plot_valid = True

    def run_callbacks(self, f):
        keys = self._frb.keys()
        for name, (args, kwargs) in self._callbacks:
            cbw = CallbackWrapper(self, self.plots[f], self._frb, f)
            CallbackMaker = getattr(CallbackMod, name)
            callback = CallbackMaker(*args[1:], **kwargs)
            callback(cbw)
        for key in self._frb.keys():
            if key not in keys:
                del self._frb[key]

    @invalidate_plot
    def set_cmap(self, field, cmap):
        """set the colormap for one of the fields
        
        Parameters
        ----------
        field : string
            the field to set a transform
        cmap_name : string
            name of the colormap

        """
        self._colorbar_valid = False
        self._colormaps[field] = cmap
        if isinstance(cmap, types.StringTypes):
            if str(cmap) in yt_colormaps:
                cmap = yt_colormaps[str(cmap)]
            elif hasattr(matplotlib.cm, cmap):
                cmap = getattr(matplotlib.cm, cmap)
        if not is_colormap(cmap) and cmap is not None:
            raise RuntimeError("Colormap '%s' does not exist!" % str(cmap))
        self.plots[field].image.set_cmap(cmap)

    def save(self,name=None):
        """saves the plot to disk.

        Parameters
        ----------
        name : string
           the base of the filename.  If not set the filename of 
           the parameter file is used

        """
        if name == None:
            name = str(self.pf.parameter_filename)
        axis = axis_names[self.data_source.axis]
        if 'Slice' in self.data_source.__class__.__name__:
            type = 'Slice'
        if 'Proj' in self.data_source.__class__.__name__:
            type = 'Projection'
        if 'Cutting' in self.data_source.__class__.__name__:
            type = 'OffAxisSlice'
        for k,v in self.plots.iteritems():
            if axis:
                n = "%s_%s_%s_%s" % (name, type, axis, k)
            else:
                # for cutting planes
                n = "%s_%s_%s" % (name, type, k)
            v.save(n)

class SlicePlot(PWViewerMPL):
    def __init__(self, pf, axis, fields, center=None, width=None, origin='center-window'):
        r"""Creates a slice plot from a parameter file
        
        Given a pf object, an axis to slice along, and a field name
        string, this will return a PWViewrMPL object containing
        the plot.
        
        The plot can be updated using one of the many helper functions
        defined in PlotWindow.
        
        Parameters
        ----------
        pf : `StaticOutput`
             This is the parameter file object corresponding to the
             simulation output to be plotted.
        axis : int
             An int corresponding to the axis to slice along.  (0=x, 1=y, 2=z)
        fields : string
             The name of the field(s) to be plotted.
        center : two or three-element vector of sequence floats, 'c', or 'center'
             The coordinate of the center of the image.  If left blanck,
             the image centers on the location of the maximum density
             cell.  If set to 'c' or 'center', the plot is centered on
             the middle of the domain.
	width : tuple or a float
             A tuple containing the width of image and the string key of
             the unit: (width, 'unit').  If set to a float, code units
             are assumed
	origin : string
             The location of the origin of the plot coordinate system.
             Currently, can be set to three options: 'left-domain', corresponding
             to the bottom-left hand corner of the simulation domain, 'center-domain',
             corresponding the center of the simulation domain, or 'center-window' for 
             the center of the plot window.
             
        Examples
        --------
        
        This will save an image the the file 'sliceplot_Density
        
        >>> pf = load('galaxy0030/galaxy0030')
        >>> p = SlicePlot(pf,2,'Density','c',(20,'kpc'))
        >>> p.save('sliceplot')
        
        """
        (bounds,center) = GetBoundsAndCenter(axis,center,width,pf)
        slice = pf.h.slice(axis,center[axis],fields=fields)
        PWViewerMPL.__init__(self,slice,bounds,origin=origin)

class ProjectionPlot(PWViewerMPL):
    def __init__(self, pf, axis, fields, center=None, width=None,
                 weight_field=None, max_level=None, origin='center-window'):
        r"""Creates a projection plot from a parameter file
        
        Given a pf object, an axis to project along, and a field name
        string, this will return a PWViewrMPL object containing
        the plot.
        
        The plot can be updated using one of the many helper functions
        defined in PlotWindow.
        
        Parameters
        ----------
        pf : `StaticOutput`
            This is the parameter file object corresponding to the
            simulation output to be plotted.
        axis : int
            An int corresponding to the axis to slice along.  (0=x, 1=y, 2=z)
        fields : string
            The name of the field(s) to be plotted.
        center : A two or three-element vector of sequence floats, 'c', or 'center'
            The coordinate of the center of the image.  If left blanck,
            the image centers on the location of the maximum density
            cell.  If set to 'c' or 'center', the plot is centered on
            the middle of the domain.
        width : A tuple or a float
            A tuple containing the width of image and the string key of
            the unit: (width, 'unit').  If set to a float, code units
            are assumed
        origin : A string
            The location of the origin of the plot coordinate system.
            Currently, can be set to three options: 'left-domain', corresponding
            to the bottom-left hand corner of the simulation domain, 'center-domain',
            corresponding the center of the simulation domain, or 'center-window' for 
            the center of the plot window.
        weight_field : string
            The name of the weighting field.  Set to None for no weight.
        max_level: int
            The maximum level to project to.
        
        Examples
        --------
        
        This is a very simple way of creating a projection plot.
        
        >>> pf = load('galaxy0030/galaxy0030')
        >>> p = ProjectionPlot(pf,2,'Density','c',(20,'kpc'))
        >>> p.save('sliceplot')
        
        """
        (bounds,center) = GetBoundsAndCenter(axis,center,width,pf)
        proj = pf.h.proj(axis,fields,weight_field=weight_field,max_level=max_level,center=center)
        PWViewerMPL.__init__(self,proj,bounds,origin=origin)

class OffAxisSlicePlot(PWViewerMPL):
    def __init__(self, pf, normal, fields, center=None, width=None, north_vector=None):
        r"""Creates an off axis slice plot from a parameter file

        Given a pf object, a normal vector defining a slicing plane, and
        a field name string, this will return a PWViewrMPL object
        containing the plot.
        
        The plot can be updated using one of the many helper functions
        defined in PlotWindow.

        Parameters
        ----------
        pf : :class:`yt.data_objects.api.StaticOutput`
            This is the parameter file object corresponding to the
            simulation output to be plotted.
        normal : a sequence of floats
            The vector normal to the slicing plane.
        fields : string
            The name of the field(s) to be plotted.
        center : A two or three-element vector of sequence floats, 'c', or 'center'
            The coordinate of the center of the image.  If left blanck,
            the image centers on the location of the maximum density
            cell.  If set to 'c' or 'center', the plot is centered on
            the middle of the domain.
        width : A tuple or a float
            A tuple containing the width of image and the string key of
            the unit: (width, 'unit').  If set to a float, code units
            are assumed
        north-vector : a sequence of floats
            A vector defining the 'up' direction in the plot.  This
            option sets the orientation of the slicing plane.  If not
            set, an arbitrary grid-aligned north-vector is chosen.

        """
        (bounds,center_rot) = GetOffAxisBoundsAndCenter(normal,center,width,pf)
        cutting = pf.h.cutting(normal,center_rot,fields=fields,north_vector=north_vector)
        # Hard-coding the origin keyword since the other two options
        # aren't well-defined for off-axis data objects
        PWViewerMPL.__init__(self,cutting,bounds,origin='center-window',periodic=False,oblique=True)


_metadata_template = """
%(pf)s<br>
<br>
Field of View:  %(x_width)0.3f %(unit)s<br>
Minimum Value:  %(mi)0.3e %(units)s<br>
Maximum Value:  %(ma)0.3e %(units)s<br>
Central Point:  (data coords)<br>
&nbsp;&nbsp;&nbsp;%(xc)0.14f<br>
&nbsp;&nbsp;&nbsp;%(yc)0.14f<br>
&nbsp;&nbsp;&nbsp;%(zc)0.14f
"""

class PWViewerExtJS(PWViewer):
    """A viewer for the web interface.

    """
    _ext_widget_id = None
    _current_field = None
    _widget_name = "plot_window"

    def _setup_plots(self):
        from yt.gui.reason.bottle_mods import PayloadHandler
        ph = PayloadHandler()
        if self._current_field is not None \
           and self._ext_widget_id is not None:
            fields = [self._current_field]
            addl_keys = {'type': 'widget_payload',
                         'widget_id': self._ext_widget_id}
        else:
            fields = self._frb.data.keys()
            addl_keys = {}
        if self._colorbar_valid == False:
            addl_keys['colorbar_image'] = self._get_cbar_image()
            self._colorbar_valid = True
        min_zoom = 200*self.pf.h.get_smallest_dx() * self.pf['unitary']
        for field in fields:
            to_plot = apply_colormap(self._frb[field],
                func = self._field_transform[field],
                cmap_name = self._colormaps[field])
            pngs = self._apply_modifications(to_plot)
            img_data = base64.b64encode(pngs)
            # We scale the width between 200*min_dx and 1.0
            x_width = self.xlim[1] - self.xlim[0]
            zoom_fac = na.log10(x_width*self.pf['unitary'])/na.log10(min_zoom)
            zoom_fac = 100.0*max(0.0, zoom_fac)
            ticks = self.get_ticks(field)
            payload = {'type':'png_string',
                       'image_data':img_data,
                       'metadata_string': self.get_metadata(field),
                       'zoom': zoom_fac,
                       'ticks': ticks}
            payload.update(addl_keys)
            ph.add_payload(payload)

    def _apply_modifications(self, img):
        if self._contour_info is None and self._vector_info is None:
            return write_png_to_string(img)
        from matplotlib.figure import Figure
        from yt.visualization._mpl_imports import \
            FigureCanvasAgg, FigureCanvasPdf, FigureCanvasPS

        vi, vj, vn = img.shape

        # Now we need to get our field values
        fig = Figure((vi/100.0, vj/100.0), dpi = 100)
        fig.figimage(img)
        # Add our contour
        ax = fig.add_axes([0.0, 0.0, 1.0, 1.0], frameon=False)
        ax.patch.set_alpha(0.0)

        # Now apply our modifications
        self._apply_contours(ax, vi, vj)
        self._apply_vectors(ax, vi, vj)

        canvas = FigureCanvasAgg(fig)
        f = cStringIO.StringIO()
        canvas.print_figure(f)
        f.seek(0)
        img = f.read()
        return img

    def _apply_contours(self, ax, vi, vj):
        if self._contour_info is None: return 
        plot_args = {}
        field, number, colors, logit = self._contour_info
        if colors is not None: plot_args['colors'] = colors

        raw_data = self._frb.data_source
        b = self._frb.bounds
        xi, yi = na.mgrid[b[0]:b[1]:(vi / 8) * 1j,
                          b[2]:b[3]:(vj / 8) * 1j]
        x = raw_data['px']
        y = raw_data['py']
        z = raw_data[field]
        if logit: z = na.log10(z)
        fvals = triang(x,y).nn_interpolator(z)(xi,yi).transpose()[::-1,:]

        ax.contour(fvals, number, colors='w')
        
    def _apply_vectors(self, ax, vi, vj):
        if self._vector_info is None: return 
        skip, scale = self._vector_info

        nx = self._frb.buff_size[0]/skip
        ny = self._frb.buff_size[1]/skip
        new_frb = FixedResolutionBuffer(self._frb.data_source,
                        self._frb.bounds, (nx,ny))

        axis = self._frb.data_source.axis
        fx = "%s-velocity" % (axis_names[x_dict[axis]])
        fy = "%s-velocity" % (axis_names[y_dict[axis]])
        px = new_frb[fx][::-1,:]
        py = new_frb[fy][::-1,:]
        x = na.mgrid[0:vi-1:ny*1j]
        y = na.mgrid[0:vj-1:nx*1j]
        # Always normalize, then we scale
        nn = ((px**2.0 + py**2.0)**0.5).max()
        px /= nn
        py /= nn
        print scale, px.min(), px.max(), py.min(), py.max()
        ax.quiver(x, y, px, py, scale=float(vi)/skip)
        
    def get_ticks(self, field, height = 400):
        # This will eventually change to work with non-logged fields
        ticks = []
        transform = self._field_transform[field]
        mi, ma = self._frb[field].min(), self._frb[field].max()
        tick_locs = transform.ticks(mi, ma)
        mi, ma = transform((mi, ma))
        for v1,v2 in zip(tick_locs, transform(tick_locs)):
            if v2 < mi or v2 > ma: continue
            p = height - height * (v2 - mi)/(ma - mi)
            ticks.append((p,v1,v2))
        return ticks

    def _get_cbar_image(self, height = 400, width = 40, field = None):
        if field is None: field = self._current_field
        cmap_name = self._colormaps[field]
        vals = na.mgrid[1:0:height * 1j] * na.ones(width)[:,None]
        vals = vals.transpose()
        to_plot = apply_colormap(vals, cmap_name = cmap_name)
        pngs = write_png_to_string(to_plot)
        img_data = base64.b64encode(pngs)
        return img_data

    # This calls an invalidation routine from within
    def scroll_zoom(self, value):
        # We accept value from 0..100, and assume it has been set from the
        # scroll bar.  In that case, we undo the logic for calcualting
        # 'zoom_fac' from above.
        min_val = 200*self.pf.h.get_smallest_dx()
        unit = self.pf['unitary']
        width = (min_val**(value/100.0))/unit
        self.set_width(width)

    def image_recenter(self, img_x, img_y, img_size_x, img_size_y):
        dx = (self.xlim[1] - self.xlim[0]) / img_size_x
        dy = (self.ylim[1] - self.ylim[0]) / img_size_y
        new_x = img_x * dx + self.xlim[0]
        new_y = img_y * dy + self.ylim[0]
        print img_x, img_y, dx, dy, new_x, new_y
        self.set_center((new_x, new_y))

    @invalidate_data
    def set_current_field(self, field):
        self._current_field = field
        self._frb[field]
        if self.pf.field_info[field].take_log:
            self._field_transform[field] = log_transform
        else:
            self._field_transform[field] = linear_transform

class PlotMPL(object):
    """A base class for all yt plots made using matplotlib.

    """
    datalabel = None
    figure = None
    def __init__(self, field, size):
        self._plot_valid = True
        self.figure = matplotlib.pyplot.figure(figsize=size,frameon=True)
        self.axes = self.figure.add_axes((.07,.10,.8,.8))
        self.cax = self.figure.add_axes((.86,.10,.04,.8))

    def save(self,name):
        print "saving plot %s.png" % name
        self.figure.savefig('%s.png' % name)

class WindowPlotMPL(PlotMPL):
    def __init__(self, data, extent, field_transform, cmap, size=(9,8), zlim = (None, None)):
        PlotMPL.__init__(self, data, size)
        self.__init_image(data, extent, field_transform, zlim, cmap)

    def __init_image(self, data, extent, field_transform, zlim, cmap):
        if (field_transform.name == 'log10'):
            norm = matplotlib.colors.LogNorm()
        elif (field_transform.name == 'linear'):
            norm = matplotlib.colors.Normalize()
        self.image = self.axes.imshow(data, origin='lower', extent = extent,
                                      norm = norm, vmin = zlim[0], vmax = zlim[1],
                                      cmap = cmap)<|MERGE_RESOLUTION|>--- conflicted
+++ resolved
@@ -591,15 +591,7 @@
 
             cb.set_label(r'$\rm{'+f.encode('string-escape')+r'}\/\/('+md['units']+r')$')
 
-<<<<<<< HEAD
-            for name,(args,kwargs) in self._callbacks:
-                cbw = CallbackWrapper(self, self.plots[f], self._frb, f)
-                CallbackMaker = callback_registry[name]
-                callback = CallbackMaker(*args[1:],**kwargs)
-                callback(cbw)
-=======
             self.run_callbacks(f)
->>>>>>> ae446527
 
         self._plot_valid = True
 
@@ -607,7 +599,7 @@
         keys = self._frb.keys()
         for name, (args, kwargs) in self._callbacks:
             cbw = CallbackWrapper(self, self.plots[f], self._frb, f)
-            CallbackMaker = getattr(CallbackMod, name)
+            CallbackMaker = callback_registry[name]
             callback = CallbackMaker(*args[1:], **kwargs)
             callback(cbw)
         for key in self._frb.keys():
