"""
A plotting mechanism based on the idea of a "window" into the data.

Author: J. S. Oishi <jsoishi@gmail.com>
Affiliation: KIPAC/SLAC/Stanford
Author: Nathan Goldbaum <goldbaum@ucolick.org>
Affiliation: UCSC Astronomy
Homepage: http://yt-project.org/
License:
  Copyright (C) 2010-2013 J. S. Oishi., Nathan Goldbaum  All Rights Reserved.

  This file is part of yt.

  yt is free software; you can redistribute it and/or modify
  it under the terms of the GNU General Public License as published by
  the Free Software Foundation; either version 3 of the License, or
  (at your option) any later version.

  This program is distributed in the hope that it will be useful,
  but WITHOUT ANY WARRANTY; without even the implied warranty of
  MERCHANTABILITY or FITNESS FOR A PARTICULAR PURPOSE.  See the
  GNU General Public License for more details.

  You should have received a copy of the GNU General Public License
  along with this program.  If not, see <http://www.gnu.org/licenses/>.
"""
import base64
import numpy as np
import matplotlib
import cStringIO
import types
import os
import __builtin__

from matplotlib.delaunay.triangulate import Triangulation as triang
from matplotlib.mathtext import MathTextParser
from matplotlib.font_manager import FontProperties
from distutils import version
from functools import wraps
from numbers import Number

from ._mpl_imports import FigureCanvasAgg
from .color_maps import yt_colormaps, is_colormap
from .image_writer import apply_colormap
from .fixed_resolution import \
    FixedResolutionBuffer, \
    ObliqueFixedResolutionBuffer, \
    OffAxisProjectionFixedResolutionBuffer
from .plot_modifications import get_smallest_appropriate_unit, \
    callback_registry
from .tick_locators import LogLocator, LinearLocator
from .base_plot_types import ImagePlotMPL

from yt.funcs import \
    mylog, defaultdict, iterable, ensure_list, \
    fix_axis, get_image_suffix, get_ipython_api_version
from yt.utilities.lib import write_png_to_string
from yt.utilities.definitions import \
    x_dict, y_dict, \
    axis_names, axis_labels, \
    formatted_length_unit_names
from yt.utilities.math_utils import \
    ortho_find
from yt.utilities.exceptions import \
     YTUnitNotRecognized, YTInvalidWidthError, YTCannotParseUnitDisplayName, \
     YTNotInsideNotebook
from yt.data_objects.time_series import \
    TimeSeriesData

# Some magic for dealing with pyparsing being included or not
# included in matplotlib (not in gentoo, yes in everything else)
# Also accounting for the fact that in 1.2.0, pyparsing got renamed.
try:
    if version.LooseVersion(matplotlib.__version__) < \
        version.LooseVersion("1.2.0"):
        from matplotlib.pyparsing import ParseFatalException
    else:
        from matplotlib.pyparsing_py2 import ParseFatalException
except ImportError:
    from pyparsing import ParseFatalException

def invalidate_data(f):
    @wraps(f)
    def newfunc(*args, **kwargs):
        rv = f(*args, **kwargs)
        args[0]._data_valid = False
        args[0]._plot_valid = False
        args[0]._recreate_frb()
        if args[0]._initfinished:
            args[0]._setup_plots()
        return rv
    return newfunc

def invalidate_figure(f):
    @wraps(f)
    def newfunc(*args, **kwargs):
        rv = f(*args, **kwargs)
        for field in args[0].fields:
            args[0].plots[field].figure = None
            args[0].plots[field].axes = None
            args[0].plots[field].cax = None
        return rv
    return newfunc

def invalidate_plot(f):
    @wraps(f)
    def newfunc(*args, **kwargs):
        rv = f(*args, **kwargs)
        args[0]._plot_valid = False
        args[0]._setup_plots()
        return rv
    return newfunc

def apply_callback(f):
    @wraps(f)
    def newfunc(*args, **kwargs):
        rv = f(*args[1:], **kwargs)
        args[0]._callbacks.append((f.__name__,(args,kwargs)))
        return rv
    return newfunc

field_transforms = {}

class CallbackWrapper(object):
    def __init__(self, viewer, window_plot, frb, field):
        self.frb = frb
        self.data = frb.data_source
        self._axes = window_plot.axes
        self._figure = window_plot.figure
        if len(self._axes.images) > 0:
            self.image = self._axes.images[0]
        if frb.axis < 3:
            DD = frb.pf.domain_width
            xax = x_dict[frb.axis]
            yax = y_dict[frb.axis]
            self._period = (DD[xax], DD[yax])
        self.pf = frb.pf
        self.xlim = viewer.xlim
        self.ylim = viewer.ylim
        if 'OffAxisSlice' in viewer._plot_type:
            self._type_name = "CuttingPlane"
        else:
            self._type_name = viewer._plot_type

class FieldTransform(object):
    def __init__(self, name, func, locator):
        self.name = name
        self.func = func
        self.locator = locator
        field_transforms[name] = self

    def __call__(self, *args, **kwargs):
        return self.func(*args, **kwargs)

    def ticks(self, mi, ma):
        try:
            ticks = self.locator(mi, ma)
        except:
            ticks = []
        return ticks

log_transform = FieldTransform('log10', np.log10, LogLocator())
linear_transform = FieldTransform('linear', lambda x: x, LinearLocator())

def assert_valid_width_tuple(width):
    try:
        assert iterable(width) and len(width) == 2, \
            "width (%s) is not a two element tuple" % width
        valid = isinstance(width[0], Number) and isinstance(width[1], str)
        msg = "width (%s) is invalid. " % str(width)
        msg += "Valid widths look like this: (12, 'au')"
        assert valid, msg
    except AssertionError, e:
        raise YTInvalidWidthError(e)

def validate_iterable_width(width, unit=None):
    if isinstance(width[0], tuple) and isinstance(width[1], tuple):
        assert_valid_width_tuple(width[0])
        assert_valid_width_tuple(width[1])
        return width
    elif isinstance(width[0], Number) and isinstance(width[1], Number):
        return ((width[0], '1'), (width[1], '1'))
    else:
        assert_valid_width_tuple(width)
        # If width and unit are both valid width tuples, we
        # assume width controls x and unit controls y
        try:
            assert_valid_width_tuple(unit)
            return (width, unit)
        except YTInvalidWidthError:
            return (width, width)

def StandardWidth(axis, width, depth, pf):
    if width is None:
        # Default to code units
        if not iterable(axis):
            width = ((pf.domain_width[x_dict[axis]], '1'),
                     (pf.domain_width[y_dict[axis]], '1'))
        else:
            # axis is actually the normal vector
            # for an off-axis data object.
            width = ((pf.domain_width.min(), '1'),
                     (pf.domain_width.min(), '1'))
    elif iterable(width):
        width = validate_iterable_width(width)
    else:
        try:
            assert isinstance(width, Number), \
              "width (%s) is invalid" % str(width)
        except AssertionError, e:
            raise YTInvalidWidthError(e)
        width = ((width, '1'), (width, '1'))
    if depth is not None:
        if iterable(depth) and isinstance(depth[1], str):
            depth = (depth,)
        elif iterable(depth):
            assert_valid_width_tuple(depth)
        else:
            try:
                assert isinstance(depth, Number), \
                  "width (%s) is invalid" % str(depth)
            except AssertionError, e:
                raise YTInvalidWidthError(e)
            depth = ((depth, '1'),)
        width += depth
    return width

def StandardCenter(center, pf):
    if isinstance(center,str):
        if center.lower() == 'm' or center.lower() == 'max':
            v, center = pf.h.find_max("Density")
        elif center.lower() == "c" or center.lower() == "center":
            center = (pf.domain_left_edge + pf.domain_right_edge) / 2
        else:
            raise RuntimeError('center keyword \"%s\" not recognized'%center)
    return center

def GetWindowParameters(axis, center, width, pf):
    width = StandardWidth(axis, width, None, pf)
    center = StandardCenter(center, pf)
    units = (width[0][1], width[1][1])
    bounds = (center[x_dict[axis]]-width[0][0]/pf[units[0]]/2,
              center[x_dict[axis]]+width[0][0]/pf[units[0]]/2,
              center[y_dict[axis]]-width[1][0]/pf[units[1]]/2,
              center[y_dict[axis]]+width[1][0]/pf[units[1]]/2)
    return (bounds, center, units)

def GetObliqueWindowParameters(normal, center, width, pf, depth=None):
    width = StandardWidth(normal, width, depth, pf)
    center = StandardCenter(center, pf)

    if len(width) == 2:
        # Transforming to the cutting plane coordinate system
        center = np.array(center)
        center = (center - pf.domain_left_edge)/pf.domain_width - 0.5
        (normal,perp1,perp2) = ortho_find(normal)
        mat = np.transpose(np.column_stack((perp1,perp2,normal)))
        center = np.dot(mat,center)

        units = (width[0][1], width[1][1])
        bounds = (-width[0][0]/pf[units[0]]/2, width[0][0]/pf[units[0]]/2,
                  -width[1][0]/pf[units[1]]/2, width[1][0]/pf[units[1]]/2)
    else:
        units = (width[0][1], width[1][1], width[2][1])
        bounds = (-width[0][0]/pf[units[0]]/2, width[0][0]/pf[units[0]]/2,
                  -width[1][0]/pf[units[1]]/2, width[1][0]/pf[units[1]]/2,
                  -width[2][0]/pf[units[2]]/2, width[2][0]/pf[units[2]]/2)
    return (bounds, center, units)

class PlotWindow(object):
    r"""
    A ploting mechanism based around the concept of a window into a
    data source. It can have arbitrary fields, each of which will be
    centered on the same viewpoint, but will have individual zlimits.

    The data and plot are updated separately, and each can be
    invalidated as the object is modified.

    Data is handled by a FixedResolutionBuffer object.

    Parameters
    ----------
    data_source : :class:`yt.data_objects.data_containers.AMRProjBase` or
                  :class:`yt.data_objects.data_containers.AMRSliceBase`
        This is the source to be pixelized, which can be a projection or a
        slice.  (For cutting planes, see
        `yt.visualization.fixed_resolution.ObliqueFixedResolutionBuffer`.)
    bounds : sequence of floats
        Bounds are the min and max in the image plane that we want our
        image to cover.  It's in the order of (xmin, xmax, ymin, ymax),
        where the coordinates are all in the appropriate code units.
    buff_size : sequence of ints
        The size of the image to generate.
    antialias : boolean
        This can be true or false.  It determines whether or not sub-pixel
        rendering is used during data deposition.
    window_size : float
        The size of the window on the longest axis (in units of inches),
        including the margins but not the colorbar.

    """
    _plot_valid = False
    _colorbar_valid = False
    _contour_info = None
    _vector_info = None
    _frb = None
    def __init__(self, data_source, bounds, buff_size=(800,800), antialias=True,
                 periodic=True, origin='center-window', oblique=False,
                 window_size=10.0):
        if not hasattr(self, "pf"):
            self.pf = data_source.pf
            ts = self._initialize_dataset(self.pf)
            self.ts = ts
        self._initfinished = False
        self.center = None
        self.plots = {}
        self._periodic = periodic
        self.oblique = oblique
        self.data_source = data_source
        self.buff_size = buff_size
        self.window_size = window_size
        self.antialias = antialias
        self.set_window(bounds) # this automatically updates the data and plot
        self.origin = origin
        if self.data_source.center is not None and oblique == False:
            center = [self.data_source.center[i] for i in
                      range(len(self.data_source.center))
                      if i != self.data_source.axis]
            self.set_center(center)
        self._initfinished = True

    def _initialize_dataset(self, ts):
        if not isinstance(ts, TimeSeriesData):
            if not iterable(ts): ts = [ts]
            ts = TimeSeriesData(ts)
        return ts

    def __iter__(self):
        for pf in self.ts:
            mylog.warning("Switching to %s", pf)
            self._switch_pf(pf)
            yield self

    def piter(self, *args, **kwargs):
        for pf in self.ts.piter(*args, **kwargs):
            self._switch_pf(pf)
            yield self

    def _switch_pf(self, new_pf):
        ds = self.data_source
        name = ds._type_name
        kwargs = dict((n, getattr(ds, n)) for n in ds._con_args)
        new_ds = getattr(new_pf.h, name)(**kwargs)
        self.pf = new_pf
        self.data_source = new_ds
        self._data_valid = self._plot_valid = False
        self._recreate_frb()
        self._setup_plots()

    def __getitem__(self, item):
        return self.plots[item]

    def _recreate_frb(self):
        old_fields = None
        if self._frb is not None:
            old_fields = self._frb.keys()
        if hasattr(self,'zlim'):
            bounds = self.xlim+self.ylim+self.zlim
        else:
            bounds = self.xlim+self.ylim
        self._frb = self._frb_generator(self.data_source,
                                        bounds, self.buff_size,
                                        self.antialias,
                                        periodic=self._periodic)
        if old_fields is None:
            self._frb._get_data_source_fields()
        else:
            for key in old_fields: self._frb[key]
        self._data_valid = True

    def _setup_plots(self):
        pass

    @property
    def fields(self):
        return self._frb.data.keys()

    @property
    def width(self):
        Wx = self.xlim[1] - self.xlim[0]
        Wy = self.ylim[1] - self.ylim[0]
        return (Wx, Wy)

    @property
    def bounds(self):
        return self.xlim+self.ylim

    @invalidate_data
    def zoom(self, factor):
        r"""This zooms the window by *factor*.

        Parameters
        ----------
        factor : float
            multiplier for the current width

        """
        Wx, Wy = self.width
        centerx = self.xlim[0] + Wx*0.5
        centery = self.ylim[0] + Wy*0.5
        nWx, nWy = Wx/factor, Wy/factor
        self.xlim = (centerx - nWx*0.5, centerx + nWx*0.5)
        self.ylim = (centery - nWy*0.5, centery + nWy*0.5)
        return self

    @invalidate_data
    def pan(self, deltas):
        r"""Pan the image by specifying absolute code unit coordinate deltas.

        Parameters
        ----------
        deltas : sequence of floats
            (delta_x, delta_y) in *absolute* code unit coordinates

        """
        self.xlim = (self.xlim[0] + deltas[0], self.xlim[1] + deltas[0])
        self.ylim = (self.ylim[0] + deltas[1], self.ylim[1] + deltas[1])
        return self

    @invalidate_data
    def pan_rel(self, deltas):
        r"""Pan the image by specifying relative deltas, to the FOV.

        Parameters
        ----------
        deltas : sequence of floats
            (delta_x, delta_y) in *relative* code unit coordinates

        """
        Wx, Wy = self.width
        self.xlim = (self.xlim[0] + Wx*deltas[0], self.xlim[1] + Wx*deltas[0])
        self.ylim = (self.ylim[0] + Wy*deltas[1], self.ylim[1] + Wy*deltas[1])
        return self

    @invalidate_data
    def set_window(self, bounds):
        """Set the bounds of the plot window.
        This is normally only called internally, see set_width.


        Parameters
        ----------

        bounds : a four element sequence of floats
            The x and y bounds, in the format (x0, x1, y0, y1)

        """
        if self.center is not None:
            dx = bounds[1] - bounds[0]
            dy = bounds[3] - bounds[2]
            self.xlim = (self.center[0] - dx/2., self.center[0] + dx/2.)
            self.ylim = (self.center[1] - dy/2., self.center[1] + dy/2.)
        else:
            self.xlim = tuple(bounds[0:2])
            self.ylim = tuple(bounds[2:4])
            if len(bounds) == 6:
                self.zlim = tuple(bounds[4:6])
        mylog.info("xlim = %f %f" %self.xlim)
        mylog.info("ylim = %f %f" %self.ylim)
        if hasattr(self,'zlim'):
            mylog.info("zlim = %f %f" %self.zlim)

    @invalidate_data
    def set_width(self, width, unit = '1'):
        """set the width of the plot window

        parameters
        ----------
        width : float, array of floats, (float, unit) tuple, or tuple of
                (float, unit) tuples.
             Width can have four different formats to support windows with
             variable x and y widths.  They are:

             ==================================     =======================
             format                                 example
             ==================================     =======================
             (float, string)                        (10,'kpc')
             ((float, string), (float, string))     ((10,'kpc'),(15,'kpc'))
             float                                  0.2
             (float, float)                         (0.2, 0.3)
             ==================================     =======================

             For example, (10, 'kpc') requests a plot window that is 10
             kiloparsecs wide in the x and y directions,
             ((10,'kpc'),(15,'kpc')) requests a window that is 10 kiloparsecs
             wide along the x axis and 15 kiloparsecs wide along the y axis.
             In the other two examples, code units are assumed, for example
             (0.2, 0.3) requests a plot that has an x width of 0.2 and a y
             width of 0.3 in code units.  If units are provided the resulting
             plot axis labels will use the supplied units.
        unit : str
             the unit the width has been specified in. If width is a tuple, this
             argument is ignored. Defaults to code units.
        """
        if width is not None:
            set_axes_unit = True
        else:
            set_axes_unit = False

        if isinstance(width, Number):
            width = (width, unit)
        elif iterable(width):
            width = validate_iterable_width(width, unit)

        width = StandardWidth(self._frb.axis, width, None, self.pf)

        centerx = (self.xlim[1] + self.xlim[0])/2.
        centery = (self.ylim[1] + self.ylim[0])/2.

        units = (width[0][1], width[1][1])

        if set_axes_unit:
            self._axes_unit_names = units
        else:
            self._axes_unit_names = None

        self.xlim = (centerx - width[0][0]/self.pf[units[0]]/2.,
                     centerx + width[0][0]/self.pf[units[0]]/2.)
        self.ylim = (centery - width[1][0]/self.pf[units[1]]/2.,
                     centery + width[1][0]/self.pf[units[1]]/2.)

        if hasattr(self,'zlim'):
            centerz = (self.zlim[1] + self.zlim[0])/2.
            mw = max([width[0][0], width[1][0]])
            self.zlim = (centerz - mw/2.,
                         centerz + mw/2.)

    @invalidate_data
    def set_center(self, new_center, unit = '1'):
        """Sets a new center for the plot window

        parameters
        ----------
        new_center : two element sequence of floats
            The coordinates of the new center of the image.
            If the unit keyword is not specified, the
            coordinates are assumed to be in code units

        unit : string
            The name of the unit new_center is given in.

        """
        if new_center is None:
            self.center = None
        else:
            new_center = [c / self.pf[unit] for c in new_center]
            self.center = new_center
        self.set_window(self.bounds)

    @invalidate_data
    def set_antialias(self,aa):
        self.antialias = aa

    @invalidate_data
    def set_buff_size(self, size):
        """Sets a new buffer size for the fixed resolution buffer

        parameters
        ----------
        size : int or two element sequence of ints
            The number of data elements in the buffer on the x and y axes.
            If a scalar is provided,  then the buffer is assumed to be square.
        """
        if iterable(size):
            self.buff_size = size
        else:
            self.buff_size = (size, size)

    @invalidate_plot
    @invalidate_figure
    def set_window_size(self, size):
        """Sets a new window size for the plot

        parameters
        ----------
        size : float
            The size of the window on the longest axis (in units of inches),
            including the margins but not the colorbar.
        """
        self.window_size = float(size)

    @invalidate_data
    def refresh(self):
        # invalidate_data will take care of everything
        pass

class PWViewer(PlotWindow):
    """A viewer for PlotWindows.

    """
    _plot_type = None
    def __init__(self, *args,**kwargs):
        setup = kwargs.pop("setup", True)
        if self._plot_type is None:
            self._plot_type = kwargs.pop("plot_type")
        PlotWindow.__init__(self, *args,**kwargs)
        self._axes_unit_names = None
        self._callbacks = []
        self._field_transform = {}
        self._colormaps = defaultdict(lambda: 'algae')
        self.setup_callbacks()
        for field in self._frb.data.keys():
            finfo = self.data_source.pf._get_field_info(*field)
            if finfo.take_log:
                self._field_transform[field] = log_transform
            else:
                self._field_transform[field] = linear_transform

        if setup: self._setup_plots()

    @invalidate_plot
    def set_log(self, field, log):
        """set a field to log or linear.

        Parameters
        ----------
        field : string
            the field to set a transform
        log : boolean
            Log on/off.

        """
        if field == 'all':
            fields = self.plots.keys()
        else:
            fields = [field]
        for field in self._field_check(fields):
            if log:
                self._field_transform[field] = log_transform
            else:
                self._field_transform[field] = linear_transform

    @invalidate_plot
    def set_transform(self, field, name):
        field = self._field_check(field)
        if name not in field_transforms: 
            raise KeyError(name)
        self._field_transform[field] = field_transforms[name]

    @invalidate_plot
    def set_cmap(self, field, cmap_name):
        """set the colormap for one of the fields

        Parameters
        ----------
        field : string
            the field to set the colormap
            if field == 'all', applies to all plots.
        cmap_name : string
            name of the colormap

        """

        if field == 'all':
            fields = self.plots.keys()
        else:
            fields = [field]
        for field in self._field_check(fields):
            self._colorbar_valid = False
            self._colormaps[field] = cmap_name

    @invalidate_plot
    def set_zlim(self, field, zmin, zmax, dynamic_range=None):
        """set the scale of the colormap

        Parameters
        ----------
        field : string
            the field to set a colormap scale
            if field == 'all', applies to all plots.
        zmin : float
            the new minimum of the colormap scale. If 'min', will
            set to the minimum value in the current view.
        zmax : float
            the new maximum of the colormap scale. If 'max', will
            set to the maximum value in the current view.

        Other Parameters
        ----------------
        dynamic_range : float (default: None)
            The dynamic range of the image.
            If zmin == None, will set zmin = zmax / dynamic_range
            If zmax == None, will set zmax = zmin * dynamic_range
            When dynamic_range is specified, defaults to setting
            zmin = zmax / dynamic_range.

        """
        if field is 'all':
            fields = self.plots.keys()
        else:
            fields = [field]
        for field in self._field_check(fields):
            myzmin = zmin
            myzmax = zmax
            if zmin == 'min':
                myzmin = self.plots[field].image._A.min()
            if zmax == 'max':
                myzmax = self.plots[field].image._A.max()
            if dynamic_range is not None:
                if zmax is None:
                    myzmax = myzmin * dynamic_range
                else:
                    myzmin = myzmax / dynamic_range

            self.plots[field].zmin = myzmin
            self.plots[field].zmax = myzmax

    def setup_callbacks(self):
        for key in callback_registry:
            ignored = ['PlotCallback','CoordAxesCallback','LabelCallback',
                       'UnitBoundaryCallback']
            if self._plot_type.startswith('OffAxis'):
                ignored += ['HopCirclesCallback','HopParticleCallback',
                            'ParticleCallback','ClumpContourCallback',
                            'GridBoundaryCallback']
            if self._plot_type == 'OffAxisProjection':
                ignored += ['VelocityCallback','MagFieldCallback',
                            'QuiverCallback','CuttingQuiverCallback',
                            'StreamlineCallback']
            if key in ignored:
                continue
            cbname = callback_registry[key]._type_name
            CallbackMaker = callback_registry[key]
            callback = invalidate_plot(apply_callback(CallbackMaker))
            callback.__doc__ = CallbackMaker.__doc__
            self.__dict__['annotate_'+cbname] = types.MethodType(callback,self)

    @invalidate_plot
    def set_axes_unit(self, unit_name):
        r"""Set the unit for display on the x and y axes of the image.

        Parameters
        ----------
        unit_name : string or two element tuple of strings
            A unit, available for conversion in the parameter file, that the
            image extents will be displayed in.  If set to None, any previous
            units will be reset.  If the unit is None, the default is chosen.
            If unit_name is '1', 'u', or 'unitary', it will not display the
            units, and only show the axes name. If unit_name is a tuple, the
            first element is assumed to be the unit for the x axis and the
            second element the unit for the y axis.

        Raises
        ------
        YTUnitNotRecognized
            If the unit is not known, this will be raised.

        Examples
        --------

        >>> p = ProjectionPlot(pf, "y", "Density")
        >>> p.show()
        >>> p.set_axes_unit("kpc")
        >>> p.show()
        >>> p.set_axes_unit(None)
        >>> p.show()
        """
        # blind except because it could be in conversion_factors or units
        if unit_name is not None:
            if isinstance(unit_name, str):
                unit_name = (unit_name, unit_name)
            for un in unit_name:
                try:
                    self.pf[un]
                except KeyError:
                    raise YTUnitNotRecognized(un)
        self._axes_unit_names = unit_name

    def _field_check(self, field):
        field = self.data_source._determine_fields(field)
        if isinstance(field, (list, tuple)):
            return field
        else:
            return field[0]

class PWViewerMPL(PWViewer):
    """Viewer using matplotlib as a backend via the WindowPlotMPL.

    """
    _current_field = None
    _frb_generator = None
    _plot_type = None

    def __init__(self, *args, **kwargs):
        if self._frb_generator is None:
            self._frb_generator = kwargs.pop("frb_generator")
        if self._plot_type is None:
            self._plot_type = kwargs.pop("plot_type")
        self.plot_fields = ensure_list(kwargs.pop("fields"))
        font_size = kwargs.pop("fontsize", 18)
        font_path = matplotlib.get_data_path() + '/fonts/ttf/STIXGeneral.ttf'
        self._font_properties = FontProperties(size=font_size, fname=font_path)
        self._font_color = None
        PWViewer.__init__(self, *args, **kwargs)

    def _setup_origin(self):
        origin = self.origin
        axis_index = self.data_source.axis
        if isinstance(origin, basestring):
            origin = tuple(origin.split('-'))[:3]
        if 1 == len(origin):
            origin = ('lower', 'left') + origin
        elif 2 == len(origin) and origin[0] in set(['left','right','center']):
            o0map = {'left': 'lower', 'right': 'upper', 'center': 'center'}
            origin = (o0map[origin[0]],) + origin
        elif 2 == len(origin) and origin[0] in set(['lower','upper','center']):
            origin = (origin[0], 'center', origin[-1])
        assert origin[-1] in ['window', 'domain', 'native']

        if origin[2] == 'window':
            xllim, xrlim = self.xlim
            yllim, yrlim = self.ylim
        elif origin[2] == 'domain':
            xllim = self.pf.domain_left_edge[x_dict[axis_index]]
            xrlim = self.pf.domain_right_edge[x_dict[axis_index]]
            yllim = self.pf.domain_left_edge[y_dict[axis_index]]
            yrlim = self.pf.domain_right_edge[y_dict[axis_index]]
        elif origin[2] == 'native':
            return 0.0, 0.0
        else:
            mylog.warn("origin = {0}".format(origin))
            msg = \
              ('origin keyword "{0}" not recognized, must declare "domain" '
               'or "center" as the last term in origin.').format(self.origin)
            raise RuntimeError(msg)

        if origin[0] == 'lower':
            yc = yllim
        elif origin[0] == 'upper':
            yc = yrlim
        elif origin[0] == 'center':
            yc = (yllim + yrlim)/2.0
        else:
            mylog.warn("origin = {0}".format(origin))
            msg = ('origin keyword "{0}" not recognized, must declare "lower" '
                   '"upper" or "center" as the first term in origin.')
            msg = msg.format(self.origin)
            raise RuntimeError(msg)

        if origin[1] == 'left':
            xc = xllim
        elif origin[1] == 'right':
            xc = xrlim
        elif origin[1] == 'center':
            xc = (xllim + xrlim)/2.0
        else:
            mylog.warn("origin = {0}".format(origin))
            msg = ('origin keyword "{0}" not recognized, must declare "left" '
                   '"right" or "center" as the second term in origin.')
            msg = msg.format(self.origin)
            raise RuntimeError(msg)

        return xc, yc

    def _setup_plots(self):
        if self._current_field is not None:
            fields = [self._current_field]
        else:
            fields = self._frb.keys()
        self._colorbar_valid = True
        for f in self.data_source._determine_fields(self.plot_fields):
            axis_index = self.data_source.axis

            xc, yc = self._setup_origin()

            if self._axes_unit_names is None:
                unit = get_smallest_appropriate_unit(
                    self.xlim[1] - self.xlim[0], self.pf)
                (unit_x, unit_y) = (unit, unit)
            else:
                (unit_x, unit_y) = self._axes_unit_names

            extentx = [(self.xlim[i] - xc) * self.pf[unit_x] for i in (0,1)]
            extenty = [(self.ylim[i] - yc) * self.pf[unit_y] for i in (0,1)]

            extent = extentx + extenty

            if f in self.plots.keys():
                zlim = (self.plots[f].zmin, self.plots[f].zmax)
            else:
                zlim = (None, None)

            plot_aspect = \
              (self.xlim[1] - self.xlim[0]) / (self.ylim[1] - self.ylim[0])

            # This sets the size of the figure, and defaults to making one of
            # the dimensions smaller.  This should protect against giant images
            # in the case of a very large aspect ratio.
            cbar_frac = 0.0
            if plot_aspect > 1.0:
                size = (self.window_size*(1.+cbar_frac),
                        self.window_size/plot_aspect)
            else:
                size = (plot_aspect*self.window_size*(1.+cbar_frac),
                        self.window_size)

            # Correct the aspect ratio in case unit_x and unit_y are different
            aspect = self.pf[unit_x]/self.pf[unit_y]

            image = self._frb[f]

            if image.max() == image.min():
              if self._field_transform[f] == log_transform:
                mylog.warning("Plot image for field %s has zero dynamic " \
                              "range. Min = Max = %d." % \
                              (f, image.max()))
                mylog.warning("Switching to linear colorbar scaling.")
                self._field_transform[f] = linear_transform

            fp = self._font_properties

            fig = None
            axes = None
            cax = None
            if self.plots.has_key(f):
                if self.plots[f].figure is not None:
                    fig = self.plots[f].figure
                    axes = self.plots[f].axes
                    cax = self.plots[f].cax

            self.plots[f] = WindowPlotMPL(image, self._field_transform[f].name,
                                          self._colormaps[f], extent, aspect,
                                          zlim, size, fp.get_size(), fig, axes,
                                          cax)

            axes_unit_labels = ['', '']
            for i, un in enumerate((unit_x, unit_y)):
                if un in formatted_length_unit_names:
                    un = formatted_length_unit_names[un]
                if un not in ['1', 'u', 'unitary']:
                    axes_unit_labels[i] = '\/\/('+un+')'

            if self.oblique:
                labels = [r'$\rm{Image\/x'+axes_unit_labels[0]+'}$',
                          r'$\rm{Image\/y'+axes_unit_labels[1]+'}$']
            else:
                labels = [r'$\rm{'+axis_labels[axis_index][i]+
                          axes_unit_labels[i] + r'}$' for i in (0,1)]

            self.plots[f].axes.set_xlabel(labels[0],fontproperties=fp)
            self.plots[f].axes.set_ylabel(labels[1],fontproperties=fp)

            for label in (self.plots[f].axes.get_xticklabels() +
                          self.plots[f].axes.get_yticklabels() +
                          [self.plots[f].axes.xaxis.get_offset_text(),
                           self.plots[f].axes.yaxis.get_offset_text()]):
                label.set_fontproperties(fp)

            colorbar_label = image.info['label']

            parser = MathTextParser('Agg')
            try:
                parser.parse(colorbar_label)
            except ParseFatalException, err:
                raise YTCannotParseUnitDisplayName(f, colorbar_label, str(err))

            self.plots[f].cb.set_label(colorbar_label, fontproperties=fp)

            for label in (self.plots[f].cb.ax.get_xticklabels() +
                          self.plots[f].cb.ax.get_yticklabels() +
                          [self.plots[f].cb.ax.axes.xaxis.get_offset_text(),
                           self.plots[f].cb.ax.axes.yaxis.get_offset_text()]):
                label.set_fontproperties(fp)

            self.run_callbacks(f)

            if self._font_color is not None:
                ax = self.plots[f].axes
                cbax = self.plots[f].cb.ax
                labels = \
                  ax.xaxis.get_ticklabels() + ax.yaxis.get_ticklabels() + \
                  cbax.yaxis.get_ticklabels() + \
                  [ax.xaxis.label, ax.yaxis.label, cbax.yaxis.label]
                for label in labels:
                    label.set_color(self._font_color)

        self._plot_valid = True

    def run_callbacks(self, f):
        keys = self._frb.keys()
        for name, (args, kwargs) in self._callbacks:
            cbw = CallbackWrapper(self, self.plots[f], self._frb, f)
            CallbackMaker = callback_registry[name]
            callback = CallbackMaker(*args[1:], **kwargs)
            callback(cbw)
        for key in self._frb.keys():
            if key not in keys:
                del self._frb[key]

    @invalidate_plot
    @invalidate_figure
    def set_font(self, font_dict=None):
        """set the font and font properties

        Parameters
        ----------
        font_dict : dict
        A dict of keyword parameters to be passed to
        :py:class:`matplotlib.font_manager.FontProperties`.

        Possible keys include
        * family - The font family. Can be serif, sans-serif, cursive,
          fantasy, monospace, or a specific font name.
        * style - The font style. Either normal, italic or oblique.
        * color - A valid color string like 'r', 'g', 'red', 'cobalt', and
          'orange'.
        * variant: Either normal or small-caps.
        * size: Either an relative value of xx-small, x-small, small, medium,
          large, x-large, xx-large or an absolute font size, e.g. 12
        * stretch: A numeric value in the range 0-1000 or one of
          ultra-condensed, extra-condensed, condensed, semi-condensed, normal,
          semi-expanded, expanded, extra-expanded or ultra-expanded
        * weight: A numeric value in the range 0-1000 or one of ultralight,
          light, normal, regular, book, medium, roman, semibold, demibold, demi,
          bold, heavy, extra bold, or black

        See the matplotlib font manager API documentation for more details.
        http://matplotlib.org/api/font_manager_api.html

        Notes
        -----
        Mathtext axis labels will only obey the `size` and `color` keyword.

        Examples
        --------
        This sets the font to be 24-pt, blue, sans-serif, italic, and
        bold-face.

        >>> slc = SlicePlot(pf, 'x', 'Density')
        >>> slc.set_font({'family':'sans-serif', 'style':'italic',
                          'weight':'bold', 'size':24, 'color':'blue'})

        """
        if font_dict is None:
            font_dict = {}
        if 'color' in font_dict:
            self._font_color = font_dict.pop('color')
        self._font_properties = \
            FontProperties(**font_dict)


    @invalidate_plot
    def set_cmap(self, field, cmap):
        """set the colormap for one of the fields

        Parameters
        ----------
        field : string
            the field to set a transform
            if field == 'all', applies to all plots.
        cmap_name : string
            name of the colormap

        """
        if field == 'all':
            fields = self.plots.keys()
        else:
            fields = [field]

        for field in self._field_check(fields):
            self._colorbar_valid = False
            self._colormaps[field] = cmap
            if isinstance(cmap, types.StringTypes):
                if str(cmap) in yt_colormaps:
                    cmap = yt_colormaps[str(cmap)]
                elif hasattr(matplotlib.cm, cmap):
                    cmap = getattr(matplotlib.cm, cmap)
            if not is_colormap(cmap) and cmap is not None:
                raise RuntimeError("Colormap '%s' does not exist!" % str(cmap))
            self.plots[field].image.set_cmap(cmap)

    def save(self, name=None, mpl_kwargs=None):
        """saves the plot to disk.

        Parameters
        ----------
        name : string
           The base of the filename.  If name is a directory or if name is not
           set, the filename of the dataset is used.
        mpl_kwargs : dict
           A dict of keyword arguments to be passed to matplotlib.

        >>> slc.save(mpl_kwargs={'bbox_inches':'tight'})

        """
        names = []
        if mpl_kwargs is None: mpl_kwargs = {}
        if name is None:
            name = str(self.pf)
        name = os.path.expanduser(name)
        if name[-1] == os.sep and not os.path.isdir(name):
            os.mkdir(name)
        if os.path.isdir(name):
            name = name + (os.sep if name[-1] != os.sep else '') + str(self.pf)
        suffix = get_image_suffix(name)
        if suffix != '':
            for k, v in self.plots.iteritems():
                names.append(v.save(name,mpl_kwargs))
            return names
        axis = axis_names[self.data_source.axis]
        weight = None
        type = self._plot_type
        if type in ['Projection','OffAxisProjection']:
            weight = self.data_source.weight_field
            if weight is not None:
                weight = weight.replace(' ', '_')
        if 'Cutting' in self.data_source.__class__.__name__:
            type = 'OffAxisSlice'
        for k, v in self.plots.iteritems():
            if isinstance(k, types.TupleType):
                k = k[1]
            if axis:
                n = "%s_%s_%s_%s" % (name, type, axis, k.replace(' ', '_'))
            else:
                # for cutting planes
                n = "%s_%s_%s" % (name, type, k.replace(' ', '_'))
            if weight:
                if isinstance(weight, tuple):
                    weight = weight[1]
                n += "_%s" % (weight)
            names.append(v.save(n,mpl_kwargs))
        return names

    def _send_zmq(self):
        try:
            # pre-IPython v1.0
            from IPython.zmq.pylab.backend_inline import send_figure as display
        except ImportError:
            # IPython v1.0+
            from IPython.core.display import display
        for k, v in sorted(self.plots.iteritems()):
            # Due to a quirk in the matplotlib API, we need to create
            # a dummy canvas variable here that is never used.
            canvas = FigureCanvasAgg(v.figure)  # NOQA
            display(v.figure)

    def show(self):
        r"""This will send any existing plots to the IPython notebook.
        function name.

        If yt is being run from within an IPython session, and it is able to
        determine this, this function will send any existing plots to the
        notebook for display.

        If yt can't determine if it's inside an IPython session, it will raise
        YTNotInsideNotebook.

        Examples
        --------

        >>> slc = SlicePlot(pf, "x", ["Density", "VelocityMagnitude"])
        >>> slc.show()

        """
        if "__IPYTHON__" in dir(__builtin__):
            api_version = get_ipython_api_version()
            if api_version in ('0.10', '0.11'):
                self._send_zmq()
            else:
                from IPython.display import display
                display(self)
        else:
            raise YTNotInsideNotebook

    def display(self, name=None, mpl_kwargs=None):
        """Will attempt to show the plot in in an IPython notebook.  Failing
        that, the plot will be saved to disk."""
        try:
            return self.show()
        except YTNotInsideNotebook:
            return self.save(name=name, mpl_kwargs=mpl_kwargs)

    def _repr_html_(self):
        """Return an html representation of the plot object. Will display as a
        png for each WindowPlotMPL instance in self.plots"""
        ret = ''
        for field in self.plots:
            img = base64.b64encode(self.plots[field]._repr_png_())
            ret += '<img src="data:image/png;base64,%s"><br>' % img
        return ret

class SlicePlot(PWViewerMPL):
    r"""Creates a slice plot from a parameter file

    Given a pf object, an axis to slice along, and a field name
    string, this will return a PWViewrMPL object containing
    the plot.

    The plot can be updated using one of the many helper functions
    defined in PlotWindow.

    Parameters
    ----------
    pf : `StaticOutput`
         This is the parameter file object corresponding to the
         simulation output to be plotted.
    axis : int or one of 'x', 'y', 'z'
         An int corresponding to the axis to slice along (0=x, 1=y, 2=z)
         or the axis name itself
    fields : string
         The name of the field(s) to be plotted.
    center : two or three-element vector of sequence floats, 'c', or 'center',
             or 'max'
         If set to 'c', 'center' or left blank, the plot is centered on the
         middle of the domain. If set to 'max' or 'm', the center will be at 
         the point of highest density.
    width : tuple or a float.
         Width can have four different formats to support windows with variable
         x and y widths.  They are:

         ==================================     =======================
         format                                 example
         ==================================     =======================
         (float, string)                        (10,'kpc')
         ((float, string), (float, string))     ((10,'kpc'),(15,'kpc'))
         float                                  0.2
         (float, float)                         (0.2, 0.3)
         ==================================     =======================

         For example, (10, 'kpc') requests a plot window that is 10 kiloparsecs
         wide in the x and y directions, ((10,'kpc'),(15,'kpc')) requests a
         window that is 10 kiloparsecs wide along the x axis and 15
         kiloparsecs wide along the y axis.  In the other two examples, code
         units are assumed, for example (0.2, 0.3) requests a plot that has an
         x width of 0.2 and a y width of 0.3 in code units.  If units are
         provided the resulting plot axis labels will use the supplied units.
    axes_unit : A string
         The name of the unit for the tick labels on the x and y axes.
         Defaults to None, which automatically picks an appropriate unit.
         If axes_unit is '1', 'u', or 'unitary', it will not display the
         units, and only show the axes name.
    origin : string or length 1, 2, or 3 sequence of strings
         The location of the origin of the plot coordinate system.  This is
         represented by '-' separated string or a tuple of strings.  In the
         first index the y-location is given by 'lower', 'upper', or 'center'.
         The second index is the x-location, given as 'left', 'right', or
         'center'.  Finally, the whether the origin is applied in 'domain'
         space, plot 'window' space or 'native' simulation coordinate system
         is given. For example, both 'upper-right-domain' and ['upper',
         'right', 'domain'] both place the origin in the upper right hand
         corner of domain space. If x or y are not given, a value is inffered.
         For instance, 'left-domain' corresponds to the lower-left hand corner
         of the simulation domain, 'center-domain' corresponds to the center
         of the simulation domain, or 'center-window' for the center of the
         plot window. Further examples:

         ==================================     ============================
         format                                 example
         ==================================     ============================
         '{space}'                              'domain'
         '{xloc}-{space}'                       'left-window'
         '{yloc}-{space}'                       'upper-domain'
         '{yloc}-{xloc}-{space}'                'lower-right-window'
         ('{space}',)                           ('window',)
         ('{xloc}', '{space}')                  ('right', 'domain')
         ('{yloc}', '{space}')                  ('lower', 'window')
         ('{yloc}', '{xloc}', '{space}')        ('lower', 'right', 'window')
         ==================================     ============================
    fontsize : integer
         The size of the fonts for the axis, colorbar, and tick labels.
    field_parameters : dictionary
         A dictionary of field parameters than can be accessed by derived
         fields.

    Examples
    --------

    This will save an image the the file 'sliceplot_Density

    >>> pf = load('galaxy0030/galaxy0030')
    >>> p = SlicePlot(pf,2,'Density','c',(20,'kpc'))
    >>> p.save('sliceplot')

    """
    _plot_type = 'Slice'
    _frb_generator = FixedResolutionBuffer

    def __init__(self, pf, axis, fields, center='c', width=None, axes_unit=None,
                 origin='center-window', fontsize=18, field_parameters=None):
        # this will handle time series data and controllers
        ts = self._initialize_dataset(pf)
        self.ts = ts
        pf = self.pf = ts[0]
        axis = fix_axis(axis)
        (bounds, center, units) = GetWindowParameters(axis, center, width, pf)
        if axes_unit is None and units != ('1', '1'):
            axes_unit = units
        if field_parameters is None: field_parameters = {}
        slc = pf.h.slice(axis, center[axis],
            field_parameters = field_parameters, center=center)
        slc.get_data(fields)
        PWViewerMPL.__init__(self, slc, bounds, fields=fields, origin=origin,
                             fontsize=fontsize)
        self.set_axes_unit(axes_unit)

class ProjectionPlot(PWViewerMPL):
    r"""Creates a projection plot from a parameter file

    Given a pf object, an axis to project along, and a field name
    string, this will return a PWViewrMPL object containing
    the plot.

    The plot can be updated using one of the many helper functions
    defined in PlotWindow.

    Parameters
    ----------
    pf : `StaticOutput`
        This is the parameter file object corresponding to the
        simulation output to be plotted.
    axis : int or one of 'x', 'y', 'z'
         An int corresponding to the axis to slice along (0=x, 1=y, 2=z)
         or the axis name itself
    fields : string
        The name of the field(s) to be plotted.
    center : two or three-element vector of sequence floats, 'c', or 'center',
             or 'max'
         If set to 'c', 'center' or left blank, the plot is centered on the
         middle of the domain. If set to 'max' or 'm', the center will be at 
         the point of highest density.
         Width can have four different formats to support windows with variable
         x and y widths.  They are:

         ==================================     =======================
         format                                 example
         ==================================     =======================
         (float, string)                        (10,'kpc')
         ((float, string), (float, string))     ((10,'kpc'),(15,'kpc'))
         float                                  0.2
         (float, float)                         (0.2, 0.3)
         ==================================     =======================

         For example, (10, 'kpc') requests a plot window that is 10 kiloparsecs
         wide in the x and y directions, ((10,'kpc'),(15,'kpc')) requests a
         window that is 10 kiloparsecs wide along the x axis and 15
         kiloparsecs wide along the y axis.  In the other two examples, code
         units are assumed, for example (0.2, 0.3) requests a plot that has an
         x width of 0.2 and a y width of 0.3 in code units.  If units are
         provided the resulting plot axis labels will use the supplied units.
    axes_unit : A string
         The name of the unit for the tick labels on the x and y axes.
         Defaults to None, which automatically picks an appropriate unit.
         If axes_unit is '1', 'u', or 'unitary', it will not display the
         units, and only show the axes name.
    origin : string or length 1, 2, or 3 sequence of strings
         The location of the origin of the plot coordinate system.  This is
         represented by '-' separated string or a tuple of strings.  In the
         first index the y-location is given by 'lower', 'upper', or 'center'.
         The second index is the x-location, given as 'left', 'right', or
         'center'.  Finally, the whether the origin is applied in 'domain'
         space, plot 'window' space or 'native' simulation coordinate system
         is given. For example, both 'upper-right-domain' and ['upper',
         'right', 'domain'] both place the origin in the upper right hand
         corner of domain space. If x or y are not given, a value is inffered.
         For instance, 'left-domain' corresponds to the lower-left hand corner
         of the simulation domain, 'center-domain' corresponds to the center
         of the simulation domain, or 'center-window' for the center of the
         plot window. Further examples:

         ==================================     ============================
         format                                 example
         ==================================     ============================
         '{space}'                              'domain'
         '{xloc}-{space}'                       'left-window'
         '{yloc}-{space}'                       'upper-domain'
         '{yloc}-{xloc}-{space}'                'lower-right-window'
         ('{space}',)                           ('window',)
         ('{xloc}', '{space}')                  ('right', 'domain')
         ('{yloc}', '{space}')                  ('lower', 'window')
         ('{yloc}', '{xloc}', '{space}')        ('lower', 'right', 'window')
         ==================================     ============================

    data_source : AMR3DData Object
         Object to be used for data selection.  Defaults to a region covering
         the entire simulation.
    weight_field : string
         The name of the weighting field.  Set to None for no weight.
    max_level: int
         The maximum level to project to.
    fontsize : integer
         The size of the fonts for the axis, colorbar, and tick labels.
    field_parameters : dictionary
         A dictionary of field parameters than can be accessed by derived
         fields.

    Examples
    --------

    This is a very simple way of creating a projection plot.

    >>> pf = load('galaxy0030/galaxy0030')
    >>> p = ProjectionPlot(pf,2,'Density','c',(20,'kpc'))
    >>> p.save('sliceplot')

    """
    _plot_type = 'Projection'
    _frb_generator = FixedResolutionBuffer

    def __init__(self, pf, axis, fields, center='c', width=None, axes_unit=None,
                 weight_field=None, max_level=None, origin='center-window',
                 fontsize=18, field_parameters=None, data_source=None):
        ts = self._initialize_dataset(pf)
        self.ts = ts
        pf = self.pf = ts[0]
        axis = fix_axis(axis)
        (bounds, center, units) = GetWindowParameters(axis, center, width, pf)
        if axes_unit is None  and units != ('1', '1'):
            axes_unit = units
        if field_parameters is None: field_parameters = {}
        proj = pf.h.proj(fields, axis, weight_field=weight_field,
                         center=center, data_source=data_source,
                         field_parameters = field_parameters)
        PWViewerMPL.__init__(self, proj, bounds, fields=fields, origin=origin,
                             fontsize=fontsize)
        self.set_axes_unit(axes_unit)

class OffAxisSlicePlot(PWViewerMPL):
    r"""Creates an off axis slice plot from a parameter file

    Given a pf object, a normal vector defining a slicing plane, and
    a field name string, this will return a PWViewrMPL object
    containing the plot.

    The plot can be updated using one of the many helper functions
    defined in PlotWindow.

    Parameters
    ----------
    pf : :class:`yt.data_objects.api.StaticOutput`
        This is the parameter file object corresponding to the
        simulation output to be plotted.
    normal : a sequence of floats
        The vector normal to the slicing plane.
    fields : string
        The name of the field(s) to be plotted.
    center : two or three-element vector of sequence floats, or one of 'c', 
         'center', 'max' or 'm'. The coordinate of the center of the image. 
         If set to 'c', 'center' or left blank, the plot is centered on the
         middle of the domain. If set to 'max' or 'm', the center will be at 
         the point of highest density.
    width : A tuple or a float
        A tuple containing the width of image and the string key of
        the unit: (width, 'unit').  If set to a float, code units
        are assumed
    axes_unit : A string
        The name of the unit for the tick labels on the x and y axes.
        Defaults to None, which automatically picks an appropriate unit.
        If axes_unit is '1', 'u', or 'unitary', it will not display the
        units, and only show the axes name.
    north-vector : a sequence of floats
        A vector defining the 'up' direction in the plot.  This
        option sets the orientation of the slicing plane.  If not
        set, an arbitrary grid-aligned north-vector is chosen.
    fontsize : integer
         The size of the fonts for the axis, colorbar, and tick labels.
    field_parameters : dictionary
         A dictionary of field parameters than can be accessed by derived
         fields.
    """

    _plot_type = 'OffAxisSlice'
    _frb_generator = ObliqueFixedResolutionBuffer

    def __init__(self, pf, normal, fields, center='c', width=None,
                 axes_unit=None, north_vector=None, fontsize=18,
                 field_parameters=None):
        (bounds, center_rot, units) = \
          GetObliqueWindowParameters(normal,center,width,pf)
        if axes_unit is None and units != ('1', '1'):
            axes_unit = units
        if field_parameters is None: field_parameters = {}
        cutting = pf.h.cutting(normal, center,
                              field_parameters = field_parameters)
        cutting.get_data(fields)
        # Hard-coding the origin keyword since the other two options
        # aren't well-defined for off-axis data objects
        PWViewerMPL.__init__(self, cutting, bounds, fields=fields,
                             origin='center-window',periodic=False,
                             oblique=True, fontsize=fontsize)
        self.set_axes_unit(axes_unit)

class OffAxisProjectionDummyDataSource(object):
    _type_name = 'proj'
    proj_style = 'integrate'
    _key_fields = []
    def __init__(self, center, pf, normal_vector, width, fields,
                 interpolated, resolution = (800,800), weight=None,
                 volume=None, no_ghost=False, le=None, re=None,
                 north_vector=None):
        self.center = center
        self.pf = pf
        self.axis = 4 # always true for oblique data objects
        self.normal_vector = normal_vector
        self.width = width
        self.dd = pf.h.all_data()
        fields = self.dd._determine_fields(fields)
        self.fields = fields
        self.interpolated = interpolated
        self.resolution = resolution
        self.weight_field = weight
        self.volume = volume
        self.no_ghost = no_ghost
        self.le = le
        self.re = re
        self.north_vector = north_vector

    def _determine_fields(self, *args):
        return self.dd._determine_fields(*args)

class OffAxisProjectionPlot(PWViewerMPL):
    r"""Creates an off axis projection plot from a parameter file

    Given a pf object, a normal vector to project along, and
    a field name string, this will return a PWViewrMPL object
    containing the plot.

    The plot can be updated using one of the many helper functions
    defined in PlotWindow.

    Parameters
    ----------
    pf : :class:`yt.data_objects.api.StaticOutput`
        This is the parameter file object corresponding to the
        simulation output to be plotted.
    normal : a sequence of floats
        The vector normal to the slicing plane.
    fields : string
        The name of the field(s) to be plotted.
    center : two or three-element vector of sequence floats, or one of 'c', 
         'center', 'max' or 'm'. The coordinate of the center of the image. 
         If set to 'c', 'center' or left blank, the plot is centered on the
         middle of the domain. If set to 'max' or 'm', the center will be at 
         the point of highest density.
    width : tuple or a float.
         Width can have four different formats to support windows with variable
         x and y widths.  They are:

         ==================================     =======================
         format                                 example
         ==================================     =======================
         (float, string)                        (10,'kpc')
         ((float, string), (float, string))     ((10,'kpc'),(15,'kpc'))
         float                                  0.2
         (float, float)                         (0.2, 0.3)
         ==================================     =======================

         For example, (10, 'kpc') requests a plot window that is 10 kiloparsecs
         wide in the x and y directions, ((10,'kpc'),(15,'kpc')) requests a
         window that is 10 kiloparsecs wide along the x axis and 15
         kiloparsecs wide along the y axis.  In the other two examples, code
         units are assumed, for example (0.2, 0.3) requests a plot that has an
         x width of 0.2 and a y width of 0.3 in code units.  If units are
         provided the resulting plot axis labels will use the supplied units.
    depth : A tuple or a float
        A tuple containing the depth to project thourhg and the string
        key of the unit: (width, 'unit').  If set to a float, code units
        are assumed
    weight_field : string
        The name of the weighting field.  Set to None for no weight.
    max_level: int
        The maximum level to project to.
    axes_unit : A string
        The name of the unit for the tick labels on the x and y axes.
        Defaults to None, which automatically picks an appropriate unit.
        If axes_unit is '1', 'u', or 'unitary', it will not display the
        units, and only show the axes name.
    north-vector : a sequence of floats
        A vector defining the 'up' direction in the plot.  This
        option sets the orientation of the slicing plane.  If not
        set, an arbitrary grid-aligned north-vector is chosen.
    fontsize : integer
         The size of the fonts for the axis, colorbar, and tick labels.

    """
    _plot_type = 'OffAxisProjection'
    _frb_generator = OffAxisProjectionFixedResolutionBuffer

    def __init__(self, pf, normal, fields, center='c', width=None,
                 depth=(1, '1'), axes_unit=None, weight_field=None,
                 max_level=None, north_vector=None, volume=None, no_ghost=False,
                 le=None, re=None, interpolated=False, fontsize=18):
        (bounds, center_rot, units) = \
          GetObliqueWindowParameters(normal,center,width,pf,depth=depth)
        if axes_unit is None and units != ('1', '1', '1'):
            axes_unit = units[:2]
        fields = ensure_list(fields)[:]
        width = np.array((bounds[1] - bounds[0],
                          bounds[3] - bounds[2],
                          bounds[5] - bounds[4]))
        OffAxisProj = OffAxisProjectionDummyDataSource(
            center_rot, pf, normal, width, fields, interpolated,
            weight=weight_field,  volume=volume, no_ghost=no_ghost,
            le=le, re=re, north_vector=north_vector)
        # Hard-coding the origin keyword since the other two options
        # aren't well-defined for off-axis data objects
        PWViewerMPL.__init__(
            self, OffAxisProj, bounds, fields=fields, origin='center-window',
            periodic=False, oblique=True, fontsize=fontsize)
        self.set_axes_unit(axes_unit)

_metadata_template = """
%(pf)s<br>
<br>
Field of View:  %(x_width)0.3f %(axes_unit_names)s<br>
Minimum Value:  %(mi)0.3e %(colorbar_unit)s<br>
Maximum Value:  %(ma)0.3e %(colorbar_unit)s<br>
Central Point:  (data coords)<br>
&nbsp;&nbsp;&nbsp;%(xc)0.14f<br>
&nbsp;&nbsp;&nbsp;%(yc)0.14f<br>
&nbsp;&nbsp;&nbsp;%(zc)0.14f
"""

class PWViewerExtJS(PWViewer):
    """A viewer for the web interface.

    """
    _ext_widget_id = None
    _current_field = None
    _widget_name = "plot_window"
    _frb_generator = FixedResolutionBuffer

    def _setup_plots(self):
        from yt.gui.reason.bottle_mods import PayloadHandler
        ph = PayloadHandler()
        if self._current_field is not None \
           and self._ext_widget_id is not None:
            fields = [self._current_field]
            addl_keys = {'type': 'widget_payload',
                         'widget_id': self._ext_widget_id}
        else:
            fields = self._frb.data.keys()
            addl_keys = {}
        if self._colorbar_valid == False:
            addl_keys['colorbar_image'] = self._get_cbar_image()
            self._colorbar_valid = True
        min_zoom = 200*self.pf.h.get_smallest_dx() * self.pf['unitary']
        for field in fields:
            to_plot = apply_colormap(self._frb[field],
                func = self._field_transform[field],
                cmap_name = self._colormaps[field])
            pngs = self._apply_modifications(to_plot)
            img_data = base64.b64encode(pngs)
            # We scale the width between 200*min_dx and 1.0
            x_width = self.xlim[1] - self.xlim[0]
            zoom_fac = np.log10(x_width*self.pf['unitary'])/np.log10(min_zoom)
            zoom_fac = 100.0*max(0.0, zoom_fac)
            ticks = self.get_ticks(field)
            payload = {'type':'png_string',
                       'image_data':img_data,
                       'metadata_string': self.get_metadata(field),
                       'zoom': zoom_fac,
                       'ticks': ticks}
            payload.update(addl_keys)
            ph.add_payload(payload)

    def _apply_modifications(self, img):
        if self._contour_info is None and self._vector_info is None:
            return write_png_to_string(img)
        from matplotlib.figure import Figure

        vi, vj, vn = img.shape

        # Now we need to get our field values
        fig = Figure((vi/100.0, vj/100.0), dpi = 100)
        fig.figimage(img)
        # Add our contour
        ax = fig.add_axes([0.0, 0.0, 1.0, 1.0], frameon=False)
        ax.patch.set_alpha(0.0)

        # Now apply our modifications
        self._apply_contours(ax, vi, vj)
        self._apply_vectors(ax, vi, vj)

        canvas = FigureCanvasAgg(fig)
        f = cStringIO.StringIO()
        canvas.print_figure(f)
        f.seek(0)
        img = f.read()
        return img

    def _apply_contours(self, ax, vi, vj):
        if self._contour_info is None: return
        plot_args = {}
        field, number, colors, logit = self._contour_info
        if colors is not None: plot_args['colors'] = colors

        raw_data = self._frb.data_source
        b = self._frb.bounds
        xi, yi = np.mgrid[b[0]:b[1]:(vi / 8) * 1j,
                          b[2]:b[3]:(vj / 8) * 1j]
        x = raw_data['px']
        y = raw_data['py']
        z = raw_data[field]
        if logit: z = np.log10(z)
        fvals = triang(x,y).nn_interpolator(z)(xi,yi).transpose()[::-1,:]

        ax.contour(fvals, number, colors='w')

    def _apply_vectors(self, ax, vi, vj):
        if self._vector_info is None: return
        skip, scale = self._vector_info

        nx = self._frb.buff_size[0]/skip
        ny = self._frb.buff_size[1]/skip
        new_frb = FixedResolutionBuffer(self._frb.data_source,
                        self._frb.bounds, (nx,ny))

        axis = self._frb.data_source.axis
        fx = "%s-velocity" % (axis_names[x_dict[axis]])
        fy = "%s-velocity" % (axis_names[y_dict[axis]])
        px = new_frb[fx][::-1,:]
        py = new_frb[fy][::-1,:]
        x = np.mgrid[0:vi-1:ny*1j]
        y = np.mgrid[0:vj-1:nx*1j]
        # Always normalize, then we scale
        nn = ((px**2.0 + py**2.0)**0.5).max()
        px /= nn
        py /= nn
        print scale, px.min(), px.max(), py.min(), py.max()
        ax.quiver(x, y, px, py, scale=float(vi)/skip)

    def get_ticks(self, field, height = 400):
        # This will eventually change to work with non-logged fields
        ticks = []
        transform = self._field_transform[field]
        mi, ma = self._frb[field].min(), self._frb[field].max()
        tick_locs = transform.ticks(mi, ma)
        mi, ma = transform((mi, ma))
        for v1,v2 in zip(tick_locs, transform(tick_locs)):
            if v2 < mi or v2 > ma: continue
            p = height - height * (v2 - mi)/(ma - mi)
            ticks.append((p,v1,v2))
        return ticks

    def _get_cbar_image(self, height = 400, width = 40, field = None):
        if field is None: field = self._current_field
        cmap_name = self._colormaps[field]
        vals = np.mgrid[1:0:height * 1j] * np.ones(width)[:,None]
        vals = vals.transpose()
        to_plot = apply_colormap(vals, cmap_name = cmap_name)
        pngs = write_png_to_string(to_plot)
        img_data = base64.b64encode(pngs)
        return img_data

    # This calls an invalidation routine from within
    def scroll_zoom(self, value):
        # We accept value from 0..100, and assume it has been set from the
        # scroll bar.  In that case, we undo the logic for calcualting
        # 'zoom_fac' from above.
        min_val = 200*self.pf.h.get_smallest_dx()
        unit = self.pf['unitary']
        width = (min_val**(value/100.0))/unit
        self.set_width(width)

    def image_recenter(self, img_x, img_y, img_size_x, img_size_y):
        dx = (self.xlim[1] - self.xlim[0]) / img_size_x
        dy = (self.ylim[1] - self.ylim[0]) / img_size_y
        new_x = img_x * dx + self.xlim[0]
        new_y = img_y * dy + self.ylim[0]
        print img_x, img_y, dx, dy, new_x, new_y
        self.set_center((new_x, new_y))

    def get_field_units(self, field, strip_mathml = True):
        ds = self._frb.data_source
        pf = self.pf
        field = self._check_field(field)
        finfo = self.data_source.pf._get_field_info(*field)
        if ds._type_name in ("slice", "cutting"):
            units = finfo.get_units()
        elif ds._type_name == "proj" and (ds.weight_field is not None or 
                                        ds.proj_style == "mip"):
            units = finfo.get_units()
        elif ds._type_name == "proj":
            units = finfo.get_projected_units()
        else:
            units = ""
        if strip_mathml:
            units = units.replace(r"\rm{", "").replace("}","")
        return units

    def get_metadata(self, field, strip_mathml = True, return_string = True):
        fval = self._frb[field]
        mi = fval.min()
        ma = fval.max()
        x_width = self.xlim[1] - self.xlim[0]
        y_width = self.ylim[1] - self.ylim[0]
        if self._axes_unit_names is None:
            unit = get_smallest_appropriate_unit(x_width, self.pf)
            unit = (unit, unit)
        else:
            unit = self._axes_unit_names
        units = self.get_field_units(field, strip_mathml)
        center = getattr(self._frb.data_source, "center", None)
        if center is None or self._frb.axis == 4:
            xc, yc, zc = -999, -999, -999
        else:
            center[x_dict[self._frb.axis]] = 0.5 * (
                self.xlim[0] + self.xlim[1])
            center[y_dict[self._frb.axis]] = 0.5 * (
                self.ylim[0] + self.ylim[1])
            xc, yc, zc = center
        if return_string:
            md = _metadata_template % dict(
                pf = self.pf,
                x_width = x_width*self.pf[unit[0]],
                y_width = y_width*self.pf[unit[1]],
                axes_unit_names = unit[0], colorbar_unit = units,
                mi = mi, ma = ma, xc = xc, yc = yc, zc = zc)
        else:
            md = dict(pf = self.pf,
                      x_width = x_width*self.pf[unit[0]],
                      y_width = y_width*self.pf[unit[1]],
                      axes_unit_names = unit, colorbar_unit = units,
                      mi = mi, ma = ma, xc = xc, yc = yc, zc = zc)
        return md

    @invalidate_plot
    def set_contour_info(self, field_name, n_cont = 8, colors = None,
                         logit = True):
        if field_name == "None" or n_cont == 0:
            self._contour_info = None
            return
        self._contour_info = (field_name, n_cont, colors, logit)

    @invalidate_plot
    def set_vector_info(self, skip, scale = 1):
        self._vector_info = (skip, scale)

    @invalidate_data
    def set_current_field(self, field):
        field = self._check_field(field)
        self._current_field = field
        self._frb[field]
        finfo = self.data_source.pf._get_field_info(*field)
        if finfo.take_log:
            self._field_transform[field] = log_transform
        else:
            self._field_transform[field] = linear_transform

class WindowPlotMPL(ImagePlotMPL):
    def __init__(
            self, data, cbname, cmap, extent, aspect, zlim, size, fontsize,
<<<<<<< HEAD
                figure, axes, cax):
        fsize, axrect, caxrect = self._get_best_layout(size, fontsize)
=======
            figure, axes, cax):
        self._draw_colorbar = True
        self._draw_axes = True
        self._cache_layout(size, fontsize)

        # Make room for a colorbar
        self.input_size = size
        self.fsize = [size[0] + self._cbar_inches[self._draw_colorbar], size[1]]

        # Compute layout
        axrect, caxrect = self._get_best_layout(fontsize)
>>>>>>> b9cc5fb3
        if np.any(np.array(axrect) < 0):
            msg = 'The axis ratio of the requested plot is very narrow. ' \
                  'There is a good chance the plot will not look very good, ' \
                  'consider making the plot manually using ' \
                  'FixedResolutionBuffer and matplotlib.'
            mylog.warn(msg)
            axrect  = (0.07, 0.10, 0.80, 0.80)
            caxrect = (0.87, 0.10, 0.04, 0.80)
        ImagePlotMPL.__init__(
            self, self.fsize, axrect, caxrect, zlim, figure, axes, cax)
        self._init_image(data, cbname, cmap, extent, aspect)
        self.image.axes.ticklabel_format(scilimits=(-2,3))
        if cbname == 'linear':
            self.cb.formatter.set_scientific(True)
            self.cb.formatter.set_powerlimits((-2,3))
            self.cb.update_ticks()

    def _toggle_axes(self, choice):
        self._draw_axes = choice
        self.axes.get_xaxis().set_visible(choice)
        self.axes.get_yaxis().set_visible(choice)
        axrect, caxrect = self._get_best_layout()
        self.axes.set_position(axrect)
        self.cax.set_position(caxrect)

    def _toggle_colorbar(self, choice):
        self._draw_colorbar = choice
        self.cax.set_visible(choice)
        self.fsize = [self.input_size[0] + self._cbar_inches[choice], self.input_size[1]]
        axrect, caxrect = self._get_best_layout()
        self.axes.set_position(axrect)
        self.cax.set_position(caxrect)

    def hide_axes(self):
        self._toggle_axes(False)
        return self

    def show_axes(self):
        self._toggle_axes(True)
        return self

    def hide_colorbar(self):
        self._toggle_colorbar(False)
        return self

    def show_colorbar(self):
        self._toggle_colorbar(True)
        return self

    def _cache_layout(self, size, fontsize):
        self._cbar_inches = {}
        self._text_buffx = {}
        self._text_bottomy = {}
        self._text_topy = {}

        self._aspect = 1.0*size[0]/size[1]
        self._fontscale = fontsize / 18.0

        # Leave room for a colorbar, if we are drawing it.
        self._cbar_inches[True] = self._fontscale*0.7
        self._cbar_inches[False] = 0

        # add buffers for text, and a bit of whitespace on top
        self._text_buffx[True] = self._fontscale * 1.0/(size[0] + self._cbar_inches[True])
        self._text_bottomy[True] = self._fontscale * 0.7/size[1]
        self._text_topy[True] = self._fontscale * 0.3/size[1]

        # No buffer for text if we're not drawing axes
        self._text_buffx[False] = 0
        self._text_bottomy[False] = 0
        self._text_topy[False] = 0

    def _get_best_layout(self, fontsize=18):
        # calculate how much room the colorbar takes
        cbar_frac = self._cbar_inches[self._draw_colorbar]/self.fsize[0]

        # Calculate y fraction, then use to make x fraction.
        yfrac = 1.0-self._text_bottomy[self._draw_axes]-self._text_topy[self._draw_axes]
        ysize = yfrac*self.fsize[1]
        xsize = self._aspect*ysize
        xfrac = xsize/self.fsize[0]

        # Now make sure it all fits!
        xbig = xfrac + self._text_buffx[self._draw_axes] + 2.0*cbar_frac
        ybig = yfrac + self._text_bottomy[self._draw_axes] + self._text_topy[self._draw_axes]

        if xbig > 1:
            xsize /= xbig
            ysize /= xbig
        if ybig > 1:
            xsize /= ybig
            ysize /= ybig
        xfrac = xsize/self.fsize[0]
        yfrac = ysize/self.fsize[1]

        axrect = (
            self._text_buffx[self._draw_axes],
            self._text_bottomy[self._draw_axes],
            xfrac,
            yfrac
        )

        caxrect = (
            self._text_buffx[self._draw_axes]+xfrac,
            self._text_bottomy[self._draw_axes],
            cbar_frac/4.,
            yfrac
        )
        return axrect, caxrect<|MERGE_RESOLUTION|>--- conflicted
+++ resolved
@@ -1850,10 +1850,6 @@
 class WindowPlotMPL(ImagePlotMPL):
     def __init__(
             self, data, cbname, cmap, extent, aspect, zlim, size, fontsize,
-<<<<<<< HEAD
-                figure, axes, cax):
-        fsize, axrect, caxrect = self._get_best_layout(size, fontsize)
-=======
             figure, axes, cax):
         self._draw_colorbar = True
         self._draw_axes = True
@@ -1865,7 +1861,6 @@
 
         # Compute layout
         axrect, caxrect = self._get_best_layout(fontsize)
->>>>>>> b9cc5fb3
         if np.any(np.array(axrect) < 0):
             msg = 'The axis ratio of the requested plot is very narrow. ' \
                   'There is a good chance the plot will not look very good, ' \
