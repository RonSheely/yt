--- conflicted
+++ resolved
@@ -125,24 +125,10 @@
     Examples
     --------
 
-<<<<<<< HEAD
-=======
-    >>> cam = vr.Camera(c, L, W, (N,N), transfer_function = tf, ds = ds)
-    >>> image = cam.snapshot()
-
->>>>>>> 2dd4af1f
     >>> from yt.mods import *
     >>> import yt.visualization.volume_rendering.api as vr
 
-    >>> pf = load('DD1701') # Load a dataset
-
-    >>> cam = vr.Camera(c, L, W, (N,N), transfer_function = tf, pf = pf)
-    >>> image = cam.snapshot()
-    
-<<<<<<< HEAD
-=======
-    >>> ds = EnzoDataset('DD1701') # Load ds
->>>>>>> 2dd4af1f
+    >>> ds = load('DD1701') # Load a dataset
     >>> c = [0.5]*3 # Center
     >>> L = [1.0,1.0,1.0] # Viewpoint
     >>> W = np.sqrt(3) # Width
@@ -158,7 +144,7 @@
     >>> tf.add_layers(5,w=0.05, col_bounds = (mi+1,ma), colormap='spectral')
     
     # Create the camera object
-    >>> cam = vr.Camera(c, L, W, (N,N), transfer_function=tf, ds=ds) 
+    >>> cam = vr.Camera(c, L, W, (N,N), transfer_function=tf, ds=ds)
     
     # Ray cast, and save the image.
     >>> image = cam.snapshot(fn='my_rendering.png')
