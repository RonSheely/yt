--- conflicted
+++ resolved
@@ -844,10 +844,7 @@
         assert(positions.ndim == 2 and positions.shape[1] == 3)
         if colors is not None:
             assert(colors.ndim == 2 and colors.shape[1] == 4)
-<<<<<<< HEAD
             assert(colors.shape[0] == positions.shape[0])
-=======
-            assert(colors.shape[0] == positions.shape[0]) 
         if not iterable(radii):
             if radii is not None:  #broadcast the value
                 radii = radii*np.ones(positions.shape[0], dtype='int64')
@@ -856,7 +853,6 @@
         else:
             assert(radii.ndim == 1)
             assert(radii.shape[0] == positions.shape[0]) 
->>>>>>> cdf94bf9
         self.positions = positions
         # If colors aren't individually set, make black with full opacity
         if colors is None:
