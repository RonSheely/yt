"""
Simple transfer function editor

Author: Matthew Turk <matthewturk@gmail.com>
Affiliation: KIPAC/SLAC/Stanford
Homepage: http://yt-project.org/
License:
  Copyright (C) 2009 Matthew Turk.  All Rights Reserved.

  This file is part of yt.

  yt is free software; you can redistribute it and/or modify
  it under the terms of the GNU General Public License as published by
  the Free Software Foundation; either version 3 of the License, or
  (at your option) any later version.

  This program is distributed in the hope that it will be useful,
  but WITHOUT ANY WARRANTY; without even the implied warranty of
  MERCHANTABILITY or FITNESS FOR A PARTICULAR PURPOSE.  See the
  GNU General Public License for more details.

  You should have received a copy of the GNU General Public License
  along with this program.  If not, see <http://www.gnu.org/licenses/>.
"""

import numpy as np
from matplotlib.cm import get_cmap

from yt.funcs import *

from yt.utilities.physical_constants import *

class TransferFunction(object):
    def __init__(self, x_bounds, nbins=256):
        r"""A transfer function governs the transmission of emission and
        absorption through a volume.

        Transfer functions are defined by boundaries, bins, and the value that
        governs transmission through that bin.  This is scaled between 0 and 1.
        When integrating through a volume. the value through a given cell is
        defined by the value calculated in the transfer function.

        Parameters
        ----------
        x_bounds : tuple of floats
            The min and max for the transfer function.  Values below or above
            these values are discarded.
        nbins : int
            How many bins to calculate; in betwee, linear interpolation is
            used, so low values are typically fine.

        Notes
        -----
        Typically, raw transfer functions are not generated unless particular
        and specific control over the integration is desired.  Usually either
        color transfer functions, where the color values are calculated from
        color tables, or multivariate transfer functions are used.
        """
        self.pass_through = 0
        self.nbins = nbins
        self.x_bounds = x_bounds
        self.x = np.linspace(x_bounds[0], x_bounds[1], nbins).astype('float64')
        self.y = np.zeros(nbins, dtype='float64')
        self.grad_field = -1
        self.light_source_v = self.light_source_c = np.zeros(3, 'float64')

    def add_gaussian(self, location, width, height):
        r"""Add a Gaussian distribution to the transfer function.

        Typically, when rendering isocontours, a Guassian distribution is the
        easiest way to draw out features.  The spread provides a softness.
        The values are calculated as :math:`f(x) = h \exp{-(x-x_0)^2 / w}`.

        Parameters
        ----------
        location : float
            The centroid of the Gaussian (:math:`x_0` in the above equation.)
        width : float
            The relative width (:math:`w` in the above equation.)
        height : float
            The peak height (:math:`h` in the above equation.)  Note that while
            values greater 1.0 will be accepted, the values of the transmission
            function are clipped at 1.0.

        Examples
        --------

        >>> tf = TransferFunction( (-10.0, -5.0) )
        >>> tf.add_gaussian(-9.0, 0.01, 1.0)
        """
        vals = height * np.exp(-(self.x - location)**2.0/width)
        self.y = np.clip(np.maximum(vals, self.y), 0.0, np.inf)

    def add_line(self, start, stop):
        r"""Add a line between two points to the transmission function.

        This will accept a starting point in (x,y) and an ending point in (x,y)
        and set the values of the transmission function between those x-values
        to be along the line connecting the y values.

        Parameters
        ----------
        start : tuple of floats
            (x0, y0), the starting point.  x0 is between the bounds of the
            transfer function and y0 must be between 0.0 and 1.0.
        stop : tuple of floats
            (x1, y1), the ending point.  x1 is between the bounds of the
            transfer function and y1 must be between 0.0 and 1.0.

        Examples
        --------
        This will set the transfer function to be linear from 0.0 to 1.0,
        across the bounds of the function.

        >>> tf = TransferFunction( (-10.0, -5.0) )
        >>> tf.add_line( (-10.0, 0.0), (-5.0, 1.0) )
        """
        x0, y0 = start
        x1, y1 = stop
        slope = (y1-y0)/(x1-x0)
        # We create a whole new set of values and then backout the ones that do
        # not satisfy our bounding box arguments
        vals = slope * (self.x - x0) + y0
        vals[~((self.x >= x0) & (self.x <= x1))] = 0.0
        self.y = np.clip(np.maximum(vals, self.y), 0.0, np.inf)

    def add_step(self, start, stop, value):
        r"""Adds a step function to the transfer function.

        This accepts a `start` and a `stop`, and then in between those points the
        transfer function is set to the maximum of the transfer function and
        the `value`.

        Parameters
        ----------
        start : float
            This is the beginning of the step function; must be within domain
            of the transfer function.
        stop : float
            This is the ending of the step function; must be within domain
            of the transfer function.
        value : float
            The value the transfer function will be set to between `start` and
            `stop`.  Note that the transfer function will *actually* be set to
            max(y, value) where y is the existing value of the transfer
            function.

        Examples
        --------
        Note that in this example, we have added a step function, but the
        Gaussian that already exists will "win" where it exceeds 0.5.

        >>> tf = TransferFunction( (-10.0, -5.0) )
        >>> tf.add_gaussian(-7.0, 0.01, 1.0)
        >>> tf.add_step(-8.0, -6.0, 0.5)
        """
        vals = np.zeros(self.x.shape, 'float64')
        vals[(self.x >= start) & (self.x <= stop)] = value
        self.y = np.clip(np.maximum(vals, self.y), 0.0, np.inf)

    def add_filtered_planck(self, wavelength, trans):
        vals = np.zeros(self.x.shape, 'float64')
        nu = clight/(wavelength*1e-8)
        nu = nu[::-1]

        for i,logT in enumerate(self.x):
            T = 10**logT
            # Black body at this nu, T
            Bnu = ((2.0 * hcgs * nu**3) / clight**2.0) / \
                    (np.exp(hcgs * nu / (kboltz * T)) - 1.0)
            # transmission
            f = Bnu * trans[::-1]
            # integrate transmission over nu
            vals[i] = np.trapz(f,nu)

        # normalize by total transmission over filter
        self.y = vals/trans.sum() #/np.trapz(trans[::-1],nu)
        #self.y = np.clip(np.maximum(vals, self.y), 0.0, 1.0)

    def plot(self, filename):
        r"""Save an image file of the transfer function.

        This function loads up matplotlib, plots the transfer function and saves.

        Parameters
        ----------
        filename : string
            The file to save out the plot as.

        Examples
        --------

        >>> tf = TransferFunction( (-10.0, -5.0) )
        >>> tf.add_gaussian(-9.0, 0.01, 1.0)
        >>> tf.plot("sample.png")
        """
        import matplotlib;matplotlib.use("Agg");import pylab
        pylab.clf()
        pylab.plot(self.x, self.y, 'xk-')
        pylab.xlim(*self.x_bounds)
        pylab.ylim(0.0, 1.0)
        pylab.savefig(filename)

    def show(self):
        r"""Display an image of the transfer function

        This function loads up matplotlib and displays the current transfer function.

        Parameters
        ----------

        Examples
        --------

        >>> tf = TransferFunction( (-10.0, -5.0) )
        >>> tf.add_gaussian(-9.0, 0.01, 1.0)
        >>> tf.show()
        """
        import matplotlib;import pylab
        pylab.clf()
        pylab.plot(self.x, self.y, 'xk-')
        pylab.xlim(*self.x_bounds)
        pylab.ylim(0.0, 1.0)
        pylab.draw()
        
    def clear(self):
        self.y[:]=0.0

class MultiVariateTransferFunction(object):
    def __init__(self):
        r"""This object constructs a set of field tables that allow for
        multiple field variables to control the integration through a volme.

        The integration through a volume typically only utilizes a single field
        variable (for instance, Density) to set up and control the values
        returned at the end of the integration.  For things like isocontours,
        this is fine.  However, more complicated schema are possible by using
        this object.  For instance, density-weighted emission that produces
        colors based on the temperature of the fluid.
        """
        self.n_field_tables = 0
        self.tables = [] # Tables are interpolation tables
        self.field_ids = [0] * 6 # This correlates fields with tables
        self.weight_field_ids = [-1] * 6 # This correlates 
        self.field_table_ids = [0] * 6
        self.weight_table_ids = [-1] * 6
        self.grad_field = -1
        self.light_source_v = self.light_source_c = np.zeros(3, 'float64')

    def add_field_table(self, table, field_id, weight_field_id = -1,
                        weight_table_id = -1):
        r"""This accepts a table describing integration.

        A "field table" is a tabulated set of values that govern the
        integration through a given field.  These are defined not only by the
        transmission coefficient, interpolated from the table itself, but the
        `field_id` that describes which of several fields the integration
        coefficient is to be calculated from.

        Parameters
        ----------
        table : `TransferFunction`
            The integration table to be added to the set of tables used during
            the integration.
        field_id : int
            Each volume has an associated set of fields.  This identifies which
            of those fields will be used to calculate the integration
            coefficient from this table.
        weight_field_id : int, optional
            If specified, the value of the field this identifies will be
            multiplied against the integration coefficient.
        weight_table_id : int, optional
            If specified, the value from the *table* this identifies will be
            multiplied against the integration coefficient.

        Notes
        -----
        This can be rather complicated.  It's recommended that if you are
        interested in manipulating this in detail that you examine the source
        code, specifically the function FIT_get_value in
        yt/_amr_utils/VolumeIntegrator.pyx.

        Examples
        --------
        This example shows how to link a new transfer function against field 0.
        Note that this by itself does not link a *channel* for integration
        against a field.  This is because the weighting system does not mandate
        that all tables contribute to a channel, only that they contribute a
        value which may be used by other field tables.

        >>> mv = MultiVariateTransferFunction()
        >>> tf = TransferFunction( (-10.0, -5.0) )
        >>> tf.add_gaussian( -7.0, 0.01, 1.0)
        >>> mv.add_field_table(tf, 0)
        """
        self.tables.append(table)
        self.field_ids[self.n_field_tables] = field_id
        self.weight_field_ids[self.n_field_tables] = weight_field_id
        self.weight_table_ids[self.n_field_tables] = weight_table_id
        self.n_field_tables += 1

    def link_channels(self, table_id, channels = 0):
        r"""Link an image channel to a field table.

        Once a field table has been added, it can be linked against a channel (any
        one of the six -- red, green, blue, red absorption, green absorption, blue
        absorption) and then the value calculated for that field table will be
        added to the integration for that channel.  Not all tables must be linked
        against channels.

        Parameters
        ----------
        table_id : int
            The 0-indexed table to link.
        channels : int or list of ints
            The channel or channels to link with this table's calculated value.


        Examples
        --------
        This example shows how to link a new transfer function against field 0, and
        then link that table against all three RGB channels.  Typically an
        absorption (or 'alpha') channel is also linked.

        >>> mv = MultiVariateTransferFunction()
        >>> tf = TransferFunction( (-10.0, -5.0) )
        >>> tf.add_gaussian( -7.0, 0.01, 1.0)
        >>> mv.add_field_table(tf, 0)
        >>> mv.link_channels(0, [0,1,2])
        """
        channels = ensure_list(channels)
        for c in channels:
            self.field_table_ids[c] = table_id

class ColorTransferFunction(MultiVariateTransferFunction):
    def __init__(self, x_bounds, nbins=256, grey_opacity = False):
        r"""A complete set of transfer functions for standard color-mapping.

        This is the best and easiest way to set up volume rendering.  It
        creates field tables for all three colors, their alphas, and has
        support for sampling color maps and adding independent color values at
        all locations.  It will correctly set up the
        `MultiVariateTransferFunction`.

        Parameters
        ----------
        x_bounds : tuple of floats
            The min and max for the transfer function.  Values below or above
            these values are discarded.
        nbins : int
            How many bins to calculate; in betwee, linear interpolation is
            used, so low values are typically fine.
        grey_opacity : bool
            Should opacity be calculated on a channel-by-channel basis, or
            overall?  Useful for opaque renderings.
        """
        MultiVariateTransferFunction.__init__(self)
        self.x_bounds = x_bounds
        self.nbins = nbins
        # This is all compatibility and convenience.
        self.red = TransferFunction(x_bounds, nbins)
        self.green = TransferFunction(x_bounds, nbins)
        self.blue = TransferFunction(x_bounds, nbins)
        self.alpha = TransferFunction(x_bounds, nbins)
        self.funcs = (self.red, self.green, self.blue, self.alpha)
        self.grey_opacity = grey_opacity

        # Now we do the multivariate stuff
        # We assign to Density, but do not weight
        for i,tf in enumerate(self.funcs[:4]):
            self.add_field_table(tf, 0 )
            self.link_channels(i, i)
        #self.add_field_table(self.funcs[3], 0, )
        #self.link_channels(3,3)
        # We don't have a fifth table, so the value will *always* be zero.
        #self.link_channels(4, [3,4,5])

    def add_gaussian(self, location, width, height):
        r"""Add a Gaussian distribution to the transfer function.

        Typically, when rendering isocontours, a Guassian distribution is the
        easiest way to draw out features.  The spread provides a softness.
        The values are calculated as :math:`f(x) = h \exp{-(x-x_0)^2 / w}`.

        Parameters
        ----------
        location : float
            The centroid of the Gaussian (:math:`x_0` in the above equation.)
        width : float
            The relative width (:math:`w` in the above equation.)
        height : list of 4 float
            The peak height (:math:`h` in the above equation.)  Note that while
            values greater 1.0 will be accepted, the values of the transmission
            function are clipped at 1.0.  This must be a list, and it is in the
            order of (red, green, blue, alpha).

        Examples
        --------
        This adds a red spike.

        >>> tf = ColorTransferFunction( (-10.0, -5.0) )
        >>> tf.add_gaussian(-9.0, 0.01, [1.0, 0.0, 0.0, 1.0])
        """
        alpha = height[3]
        for tf, v in zip(self.funcs, height):
            tf.add_gaussian(location, width, v)

    def add_step(self, start, stop, value):
        r"""Adds a step function to the transfer function.

        This accepts a `start` and a `stop`, and then in between those points the
        transfer function is set to the maximum of the transfer function and
        the `value`.

        Parameters
        ----------
        start : float
            This is the beginning of the step function; must be within domain
            of the transfer function.
        stop : float
            This is the ending of the step function; must be within domain
            of the transfer function.
        value : list of 4 floats
            The value the transfer function will be set to between `start` and
            `stop`.  Note that the transfer function will *actually* be set to
            max(y, value) where y is the existing value of the transfer
            function.  This must be a list, and it is in the order of (red,
            green, blue, alpha).


        Examples
        --------
        This adds a step function that will produce a white value at > -6.0.

        >>> tf = ColorTransferFunction( (-10.0, -5.0) )
        >>> tf.add_step(-6.0, -5.0, [1.0, 1.0, 1.0, 1.0])
        """
        for tf, v in zip(self.funcs, value):
            tf.add_step(start, stop, v)

    def plot(self, filename):
        r"""Save an image file of the transfer function.

        This function loads up matplotlib, plots all of the constituent
        transfer functions and saves.

        Parameters
        ----------
        filename : string
            The file to save out the plot as.

        Examples
        --------

        >>> tf = ColorTransferFunction( (-10.0, -5.0) )
        >>> tf.add_layers(8)
        >>> tf.plot("sample.png")
        """
        from matplotlib import pyplot
        from matplotlib.ticker import FuncFormatter
        pyplot.clf()
        ax = pyplot.axes()
        i_data = np.zeros((self.alpha.x.size, self.funcs[0].y.size, 3))
        i_data[:,:,0] = np.outer(np.ones(self.alpha.x.size), self.funcs[0].y)
        i_data[:,:,1] = np.outer(np.ones(self.alpha.x.size), self.funcs[1].y)
        i_data[:,:,2] = np.outer(np.ones(self.alpha.x.size), self.funcs[2].y)
        ax.imshow(i_data, origin='lower')
        ax.fill_between(np.arange(self.alpha.y.size), self.alpha.x.size * self.alpha.y, y2=self.alpha.x.size, color='white')
        ax.set_xlim(0, self.alpha.x.size)
        xticks = np.arange(np.ceil(self.alpha.x[0]), np.floor(self.alpha.x[-1]) + 1, 1) - self.alpha.x[0]
        xticks *= self.alpha.x.size / (self.alpha.x[-1] - self.alpha.x[0])
        ax.xaxis.set_ticks(xticks)
        def x_format(x, pos):
            return "%.1f" % (x * (self.alpha.x[-1] - self.alpha.x[0]) / (self.alpha.x.size) + self.alpha.x[0])
        ax.xaxis.set_major_formatter(FuncFormatter(x_format))
        yticks = np.linspace(0,1,5) * self.alpha.y.size
        ax.yaxis.set_ticks(yticks)
        def y_format(y, pos):
            return (y / self.alpha.y.size)
        ax.yaxis.set_major_formatter(FuncFormatter(y_format))
        ax.set_ylabel("Transmission")
        ax.set_xlabel("Value")
        pyplot.savefig(filename)

    def show(self, ax=None):
        r"""Display an image of the transfer function

        This function loads up matplotlib and displays the current transfer function.

        Parameters
        ----------

        Examples
        --------

        >>> tf = TransferFunction( (-10.0, -5.0) )
        >>> tf.add_gaussian(-9.0, 0.01, 1.0)
        >>> tf.show()
        """
        from matplotlib import pyplot
        from matplotlib.ticker import FuncFormatter
<<<<<<< HEAD
        #pyplot.clf()
        if ax is None:
            ax = pyplot.axes()
        alpha = self.red.y + self.green.y + self.blue.y
        max_alpha = alpha.max()
        norm = max_alpha
        i_data = na.zeros((self.alpha.x.size, self.funcs[0].y.size, 3))
        i_data[:,:,0] = na.outer(na.ones(self.alpha.x.size), self.funcs[0].y/norm)
        i_data[:,:,1] = na.outer(na.ones(self.alpha.x.size), self.funcs[1].y/norm)
        i_data[:,:,2] = na.outer(na.ones(self.alpha.x.size), self.funcs[2].y/norm)
        ax.imshow(i_data, origin='lower', aspect='auto')

        #ax.fill_between(na.arange(self.alpha.y.size), alpha, y2=max_alpha, color='white')
        ax.plot(na.arange(self.alpha.y.size), alpha, 'w')
=======
        pyplot.clf()
        ax = pyplot.axes()
        i_data = np.zeros((self.alpha.x.size, self.funcs[0].y.size, 3))
        i_data[:,:,0] = np.outer(np.ones(self.alpha.x.size), self.funcs[0].y)
        i_data[:,:,1] = np.outer(np.ones(self.alpha.x.size), self.funcs[1].y)
        i_data[:,:,2] = np.outer(np.ones(self.alpha.x.size), self.funcs[2].y)
        ax.imshow(i_data, origin='lower')
        ax.fill_between(np.arange(self.alpha.y.size), self.alpha.x.size * self.alpha.y, y2=self.alpha.x.size, color='white')
>>>>>>> eb12da1e
        ax.set_xlim(0, self.alpha.x.size)
        xticks = np.arange(np.ceil(self.alpha.x[0]), np.floor(self.alpha.x[-1]) + 1, 1) - self.alpha.x[0]
        xticks *= self.alpha.x.size / (self.alpha.x[-1] - self.alpha.x[0])
        if len(xticks) > 5:
            xticks = xticks[::len(xticks)/5]
        ax.xaxis.set_ticks(xticks)
        def x_format(x, pos):
            return "%.1f" % (x * (self.alpha.x[-1] - self.alpha.x[0]) / (self.alpha.x.size) + self.alpha.x[0])
        ax.xaxis.set_major_formatter(FuncFormatter(x_format))
<<<<<<< HEAD
        yticks = na.linspace(0,1,5) * max_alpha
=======
        yticks = np.linspace(0,1,5) * self.alpha.y.size
>>>>>>> eb12da1e
        ax.yaxis.set_ticks(yticks)
        def y_format(y, pos):
            s = '%0.2f' % ( y )
            return s
        ax.yaxis.set_major_formatter(FuncFormatter(y_format))
        ax.set_ylim(0., max_alpha)
        ax.set_ylabel("Opacity")
        ax.set_xlabel("Value")

    def vert_cbar(self, ax=None, label=None):
        r"""Display an image of the transfer function

        This function loads up matplotlib and displays the current transfer function.

        Parameters
        ----------

        Examples
        --------

        >>> tf = TransferFunction( (-10.0, -5.0) )
        >>> tf.add_gaussian(-9.0, 0.01, 1.0)
        >>> tf.show()
        """
        from matplotlib import pyplot
        from matplotlib.ticker import FuncFormatter
        #pyplot.clf()
        if ax is None:
            ax = pyplot.axes()
        if label is None:
            label = ''
        alpha = self.red.y + self.green.y + self.blue.y
        max_alpha = alpha.max()
        norm = max_alpha
        i_data = na.zeros((self.alpha.x.size, self.funcs[0].y.size, 3))
        i_data[:,:,0] = na.outer(self.funcs[0].y/norm, na.ones(self.alpha.x.size))
        i_data[:,:,1] = na.outer(self.funcs[1].y/norm, na.ones(self.alpha.x.size))
        i_data[:,:,2] = na.outer(self.funcs[2].y/norm, na.ones(self.alpha.x.size))
        ax.imshow(i_data, origin='lower', aspect='auto')

        #ax.fill_between(na.arange(self.alpha.y.size), alpha, y2=max_alpha, color='white')
        #ax.plot(alpha, na.arange(self.alpha.y.size), 'w')
        ax.set_ylim(0, self.alpha.x.size)
        xticks = na.arange(na.ceil(self.alpha.x[0]), na.floor(self.alpha.x[-1]) + 1, 1) - self.alpha.x[0]
        xticks *= self.alpha.x.size / (self.alpha.x[-1] - self.alpha.x[0])
        if len(xticks) > 5:
            xticks = xticks[::len(xticks)/5]
        ax.yaxis.set_ticks(xticks)
        def x_format(x, pos):
            return "%.1f" % (x * (self.alpha.x[-1] - self.alpha.x[0]) / (self.alpha.x.size) + self.alpha.x[0])
        ax.yaxis.set_major_formatter(FuncFormatter(x_format))
        yticks = na.linspace(0,1,2,endpoint=True) * max_alpha
        ax.xaxis.set_ticks(yticks)
        #balls
        def y_format(y, pos):
            s = '%0.2f' % ( y )
            return s
        ax.xaxis.set_major_formatter(FuncFormatter(y_format))
        ax.set_xlim(0., max_alpha)
        #ax.set_xlabel("Opacity")
        ax.get_xaxis().set_visible(False)
        ax.get_xaxis().set_ticks([])
        ax.tick_params(axis='y', colors='white')
        ax.set_ylabel(label, color='white')

        
    def sample_colormap(self, v, w, alpha=None, colormap="gist_stern", col_bounds=None):
        r"""Add a Gaussian based on an existing colormap.

        Constructing pleasing Gaussians in a transfer function can pose some
        challenges, so this function will add a single Gaussian whose colors
        are taken from a colormap scaled between the bounds of the transfer
        function.  As with `TransferFunction.add_gaussian`, the value is
        calculated as :math:`f(x) = h \exp{-(x-x_0)^2 / w}` but with the height
        for each color calculated from the colormap.

        Parameters
        ----------
        v : float
            The value at which the Gaussian is to be added.
        w : float
            The relative width (:math:`w` in the above equation.)
        alpha : float, optional
            The alpha value height for the Gaussian
        colormap : string, optional
            An acceptable colormap.  See either yt.visualization.color_maps or
            http://www.scipy.org/Cookbook/Matplotlib/Show_colormaps .
        col_bounds: array_like [min, max], optional
            Limits the values over which the colormap spans to these
            values.  Useful for sampling an entire colormap over a
            range smaller than the transfer function bounds.

        See Also
        --------
        ColorTransferFunction.add_layers : Many-at-a-time adder

        Examples
        --------

        >>> tf = ColorTransferFunction( (-10.0, -5.0) )
        >>> tf.sample_colormap(-7.0, 0.01, 'algae')
        """
        if col_bounds is None:
            rel = (v - self.x_bounds[0])/(self.x_bounds[1] - self.x_bounds[0])
        else:
            rel = (v - col_bounds[0])/(col_bounds[1] - col_bounds[0])
        cmap = get_cmap(colormap)
        r,g,b,a = cmap(rel)
        if alpha is None: alpha = a
        self.add_gaussian(v, w, [r, g, b, alpha])
        mylog.debug("Adding gaussian at %s with width %s and colors %s" % (
                v, w, (r,g,b,alpha)))

    def map_to_colormap(self, mi, ma, scale=1.0, colormap="gist_stern",
            scale_func=None):
        rel0 = int(self.nbins*(mi - self.x_bounds[0])/(self.x_bounds[1] -
            self.x_bounds[0]))
        rel1 = int(self.nbins*(ma - self.x_bounds[0])/(self.x_bounds[1] -
            self.x_bounds[0]))
        tomap = np.linspace(0.,1.,num=rel1-rel0)
        cmap = get_cmap(colormap)
        cc = cmap(tomap)
        if scale_func is None:
            scale_mult = 1.0
        else:
            scale_mult = scale_func(tomap,0.0,1.0)
        self.red.y[rel0:rel1]  = scale*cc[:,0]*scale_mult
        self.green.y[rel0:rel1]= scale*cc[:,1]*scale_mult
        self.blue.y[rel0:rel1] = scale*cc[:,2]*scale_mult
        self.alpha.y[rel0:rel1]= scale*cc[:,3]*scale_mult

    def add_layers(self, N, w=None, mi=None, ma=None, alpha = None,
                   colormap="gist_stern", col_bounds = None):
        r"""Add a set of Gaussians based on an existing colormap.

        Constructing pleasing Gaussians in a transfer function can pose some
        challenges, so this function will add several evenly-spaced Gaussians
        whose colors are taken from a colormap scaled between the bounds of the
        transfer function.   For each Gaussian to be added,
        `ColorTransferFunction.sample_colormap` is called.

        Parameters
        ----------
        N : int
            How many Gaussians to add
        w : float
            The relative width of each Gaussian.  If not included, it is
            calculated as 0.001 * (max_val - min_val) / N
        mi : float, optional
            If only a subset of the data range is to have the Gaussians added,
            this is the minimum for that subset
        ma : float, optional
            If only a subset of the data range is to have the Gaussians added,
            this is the maximum for that subset
        alpha : list of floats, optional
            The alpha value height for each Gaussian.  If not supplied, it is
            set as 1.0 everywhere.
        colormap : string, optional
            An acceptable colormap.  See either yt.visualization.color_maps or
            http://www.scipy.org/Cookbook/Matplotlib/Show_colormaps .
        col_bounds: array_like [min, max], optional
            Limits the values over which the colormap spans to these
            values.  Useful for sampling an entire colormap over a
            range smaller than the transfer function bounds.

        See Also
        --------
        ColorTransferFunction.sample_colormap : Single Gaussian adder

        Examples
        --------

        >>> tf = ColorTransferFunction( (-10.0, -5.0) )
        >>> tf.add_layers(8)
        """
        if col_bounds is None:
            dist = (self.x_bounds[1] - self.x_bounds[0])
            if mi is None: mi = self.x_bounds[0] + dist/(10.0*N)
            if ma is None: ma = self.x_bounds[1] - dist/(10.0*N)
        else:
            dist = (col_bounds[1] - col_bounds[0])
            if mi is None: mi = col_bounds[0] + dist/(10.0*N)
            if ma is None: ma = col_bounds[1] - dist/(10.0*N)
        if w is None: w = 0.001 * (ma-mi)/N
        if alpha is None and self.grey_opacity:
            alpha = np.ones(N, dtype="float64")
        elif alpha is None and not self.grey_opacity:
            alpha = np.logspace(-3, 0, N)
        for v, a in zip(np.mgrid[mi:ma:N*1j], alpha):
            self.sample_colormap(v, w, a, colormap=colormap, col_bounds=col_bounds)

    def get_colormap_image(self, height, width):
        image = np.zeros((height, width, 3), dtype='uint8')
        hvals = np.mgrid[self.x_bounds[0]:self.x_bounds[1]:height * 1j]
        for i,f in enumerate(self.funcs[:3]):
            vals = np.interp(hvals, f.x, f.y)
            image[:,:,i] = (vals[:,None] * 255).astype('uint8')
        image = image[::-1,:,:]
        return image
            
    def clear(self):
        for f in self.funcs:
            f.clear()


class ProjectionTransferFunction(MultiVariateTransferFunction):
    def __init__(self, x_bounds = (-1e60, 1e60), n_fields = 1):
        r"""A transfer function that defines a simple projection.

        To generate an interpolated, off-axis projection through a dataset,
        this transfer function should be used.  It will create a very simple
        table that merely sums along each ray.  Note that the end product will
        need to be scaled by the total width through which the rays were cast,
        a piece of information inacessible to the transfer function.

        Parameters
        ----------
        x_bounds : tuple of floats, optional
            If any of your values lie outside this range, they will be
            truncated.
        n_fields : int, optional
            How many fields we're going to project and pass through

        Notes
        -----
        When you use this transfer function, you may need to explicitly disable
        logging of fields.

        """
        if n_fields > 3:
            raise NotImplementedError
        MultiVariateTransferFunction.__init__(self)
        self.x_bounds = x_bounds
        self.nbins = 2
        self.linear_mapping = TransferFunction(x_bounds, 2)
        self.linear_mapping.pass_through = 1
        self.link_channels(0, [0,1,2]) # same emission for all rgb, default
        for i in range(n_fields):
            self.add_field_table(self.linear_mapping, i)
            self.link_channels(i, i)
        self.link_channels(n_fields, [3,4,5]) # this will remove absorption

class PlanckTransferFunction(MultiVariateTransferFunction):
    def __init__(self, T_bounds, rho_bounds, nbins=256,
                 red='R', green='V', blue='B',
                 anorm = 1e6):
        """
        This sets up a planck function for multivariate emission and
        absorption.  We assume that the emission is black body, which is then
        convolved with appropriate Johnson filters for *red*, *green* and
        *blue*.  *T_bounds* and *rho_bounds* define the limits of tabulated
        emission and absorption functions.  *anorm* is a "fudge factor" that
        defines the somewhat arbitrary normalization to the scattering
        approximation: because everything is done largely unit-free, and is
        really not terribly accurate anyway, feel free to adjust this to change
        the relative amount of reddenning.  Maybe in some future version this
        will be unitful.
        """
        MultiVariateTransferFunction.__init__(self)
        mscat = -1
        from UBVRI import johnson_filters
        for i, f in enumerate([red, green, blue]):
            jf = johnson_filters[f]
            tf = TransferFunction(T_bounds)
            tf.add_filtered_planck(jf['wavelen'], jf['trans'])
            self.add_field_table(tf, 0, 1)
            self.link_channels(i, i) # 0 => 0, 1 => 1, 2 => 2
            mscat = max(mscat, jf["Lchar"]**-4)

        for i, f in enumerate([red, green, blue]):
            # Now we set up the scattering
            scat = (johnson_filters[f]["Lchar"]**-4 / mscat)*anorm
            tf = TransferFunction(rho_bounds)
            mylog.debug("Adding: %s with relative scattering %s" % (f, scat))
            tf.y *= 0.0; tf.y += scat
            self.add_field_table(tf, 1, weight_field_id = 1)
            self.link_channels(i+3, i+3)

        self._normalize()

    def _normalize(self):
        fmax  = np.array([f.y for f in self.tables[:3]])
        normal = fmax.max(axis=0)
        for f in self.tables[:3]:
            f.y = f.y/normal

if __name__ == "__main__":
    tf = ColorTransferFunction((-20, -5))
    tf.add_gaussian(-16.0, 0.4, [0.2, 0.3, 0.1])
    tf.add_gaussian(-14.0, 0.8, [0.4, 0.1, 0.2])
    tf.add_gaussian(-10.0, 1.0, [0.0, 0.0, 1.0])
    tf.plot("tf.png")<|MERGE_RESOLUTION|>--- conflicted
+++ resolved
@@ -499,22 +499,6 @@
         """
         from matplotlib import pyplot
         from matplotlib.ticker import FuncFormatter
-<<<<<<< HEAD
-        #pyplot.clf()
-        if ax is None:
-            ax = pyplot.axes()
-        alpha = self.red.y + self.green.y + self.blue.y
-        max_alpha = alpha.max()
-        norm = max_alpha
-        i_data = na.zeros((self.alpha.x.size, self.funcs[0].y.size, 3))
-        i_data[:,:,0] = na.outer(na.ones(self.alpha.x.size), self.funcs[0].y/norm)
-        i_data[:,:,1] = na.outer(na.ones(self.alpha.x.size), self.funcs[1].y/norm)
-        i_data[:,:,2] = na.outer(na.ones(self.alpha.x.size), self.funcs[2].y/norm)
-        ax.imshow(i_data, origin='lower', aspect='auto')
-
-        #ax.fill_between(na.arange(self.alpha.y.size), alpha, y2=max_alpha, color='white')
-        ax.plot(na.arange(self.alpha.y.size), alpha, 'w')
-=======
         pyplot.clf()
         ax = pyplot.axes()
         i_data = np.zeros((self.alpha.x.size, self.funcs[0].y.size, 3))
@@ -523,7 +507,6 @@
         i_data[:,:,2] = np.outer(np.ones(self.alpha.x.size), self.funcs[2].y)
         ax.imshow(i_data, origin='lower')
         ax.fill_between(np.arange(self.alpha.y.size), self.alpha.x.size * self.alpha.y, y2=self.alpha.x.size, color='white')
->>>>>>> eb12da1e
         ax.set_xlim(0, self.alpha.x.size)
         xticks = np.arange(np.ceil(self.alpha.x[0]), np.floor(self.alpha.x[-1]) + 1, 1) - self.alpha.x[0]
         xticks *= self.alpha.x.size / (self.alpha.x[-1] - self.alpha.x[0])
@@ -533,11 +516,7 @@
         def x_format(x, pos):
             return "%.1f" % (x * (self.alpha.x[-1] - self.alpha.x[0]) / (self.alpha.x.size) + self.alpha.x[0])
         ax.xaxis.set_major_formatter(FuncFormatter(x_format))
-<<<<<<< HEAD
-        yticks = na.linspace(0,1,5) * max_alpha
-=======
         yticks = np.linspace(0,1,5) * self.alpha.y.size
->>>>>>> eb12da1e
         ax.yaxis.set_ticks(yticks)
         def y_format(y, pos):
             s = '%0.2f' % ( y )
