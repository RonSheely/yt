# encoding: utf-8
"""
Interactive Data Visualization classes for Scene, Camera and BlockCollection

"""

# ----------------------------------------------------------------------------
# Copyright (c) 2016, yt Development Team.
#
# Distributed under the terms of the Modified BSD License.
#
# The full license is in the file COPYING.txt, distributed with this software.
# ----------------------------------------------------------------------------

# This is a part of the experimental Interactive Data Visualization

import OpenGL.GL as GL
import OpenGL.GLUT.freeglut as GLUT
from collections import OrderedDict, namedtuple, defaultdict
import matplotlib.cm as cm
import matplotlib.font_manager
from matplotlib.ft2font import FT2Font, LOAD_FORCE_AUTOHINT, LOAD_NO_HINTING, \
     LOAD_DEFAULT, LOAD_NO_AUTOHINT
import numpy as np
import ctypes
import time
import traitlets
import string
import contextlib

from yt import write_bitmap
from yt.config import \
    ytcfg
from yt.utilities.math_utils import \
    get_translate_matrix, \
    get_scale_matrix, \
    get_lookat_matrix, \
    get_perspective_matrix, \
    quaternion_mult, \
    quaternion_to_rotation_matrix, \
    rotation_matrix_to_quaternion
from yt.data_objects.data_containers import \
    YTDataContainer
from yt.data_objects.static_output import \
     Dataset
from yt.utilities.lib.mesh_triangulation import triangulate_mesh
from yt.extern.six import unichr
from .shader_objects import \
    ShaderProgram, ShaderTrait
from .opengl_support import \
    Texture, Texture1D, Texture2D, Texture3D, \
    VertexArray, VertexAttribute, ColormapTexture, \
    Framebuffer, Texture3DIterator, TransferFunctionTexture
from .input_events import \
    EventCollection
from yt.data_objects.api import Dataset

bbox_vertices = np.array(
      [[ 0.,  0.,  0.,  1.],
       [ 0.,  0.,  1.,  1.],
       [ 0.,  1.,  1.,  1.],
       [ 1.,  1.,  0.,  1.],
       [ 0.,  0.,  0.,  1.],
       [ 0.,  1.,  0.,  1.],
       [ 1.,  0.,  1.,  1.],
       [ 0.,  0.,  0.,  1.],
       [ 1.,  0.,  0.,  1.],
       [ 1.,  1.,  0.,  1.],
       [ 1.,  0.,  0.,  1.],
       [ 0.,  0.,  0.,  1.],
       [ 0.,  0.,  0.,  1.],
       [ 0.,  1.,  1.,  1.],
       [ 0.,  1.,  0.,  1.],
       [ 1.,  0.,  1.,  1.],
       [ 0.,  0.,  1.,  1.],
       [ 0.,  0.,  0.,  1.],
       [ 0.,  1.,  1.,  1.],
       [ 0.,  0.,  1.,  1.],
       [ 1.,  0.,  1.,  1.],
       [ 1.,  1.,  1.,  1.],
       [ 1.,  0.,  0.,  1.],
       [ 1.,  1.,  0.,  1.],
       [ 1.,  0.,  0.,  1.],
       [ 1.,  1.,  1.,  1.],
       [ 1.,  0.,  1.,  1.],
       [ 1.,  1.,  1.,  1.],
       [ 1.,  1.,  0.,  1.],
       [ 0.,  1.,  0.,  1.],
       [ 1.,  1.,  1.,  1.],
       [ 0.,  1.,  0.,  1.],
       [ 0.,  1.,  1.,  1.],
       [ 1.,  1.,  1.,  1.],
       [ 0.,  1.,  1.,  1.],
       [ 1.,  0.,  1.,  1.]], dtype=np.float32)

FULLSCREEN_QUAD = np.array(
    [-1.0, -1.0, 0.0,
     +1.0, -1.0, 0.0,
     -1.0, +1.0, 0.0,
     -1.0, +1.0, 0.0,
     +1.0, -1.0, 0.0,
     +1.0, +1.0, 0.0], dtype=np.float32
)

def compute_box_geometry(left_edge, right_edge):
    move = get_translate_matrix(*left_edge)
    width = (right_edge - left_edge)
    scale = get_scale_matrix(*width)

    transformed_box = bbox_vertices.dot(scale.T).dot(move.T).astype("float32")
    return transformed_box

class YTPositionTrait(traitlets.TraitType):
    default_value = None
    info_text = "A position in code_length"

    def validate(self, obj, value):
        if isinstance(value, (tuple, list)):
            value = np.array(value)
        if hasattr(value, "in_units"):
            value = value.in_units("unitary").d
        if not isinstance(value, np.ndarray):
            self.error(obj, value)
        return value.astype("f4")

class IDVCamera(object):
    '''Camera object used in the Interactive Data Visualization

    Parameters
    ----------

    position : :obj:`!iterable`, or 3 element array in code_length
        The initial position of the camera.
    focus : :obj:`!iterable`, or 3 element array in code_length
        A point in space that the camera is looking at.
    up : :obj:`!iterable`, or 3 element array in code_length
        The 'up' direction for the camera.
    fov : float, optional
        An angle defining field of view in degrees.
    near_plane : float, optional
        The distance to the near plane of the perspective camera.
    far_plane : float, optional
        The distance to the far plane of the perspective camera.
    aspect_ratio: float, optional
        The ratio between the height and the width of the camera's fov.

    '''
    def __init__(self,
                 position=(0.0, 0.0, 1.0),
                 focus=(0.0, 0.0, 0.0),
                 up=(0.0, 1.0, 0.0),
                 fov=45.0, near_plane=0.01, far_plane=20.0,
                 aspect_ratio=8.0/6.0):
        self.position = np.array(position)
        self.focus = np.array(focus)
        self.up = np.array(up)
        self.fov = fov
        self.near_plane = near_plane
        self.far_plane = far_plane
        self.aspect_ratio = aspect_ratio
        
        # set cmap
        cmap = cm.get_cmap(ytcfg.get("yt", "default_colormap"))
        self.cmap = np.array(cmap(np.linspace(0, 1, 256)), dtype=np.float32)
        self.view_matrix = np.zeros((4, 4), dtype=np.float32)
        self.projection_matrix = np.zeros((4, 4), dtype=np.float32)
        self.orientation = np.zeros((4, 4), dtype=np.float32)
        self.proj_func = get_perspective_matrix

    def compute_matrices(self):
        '''Regenerate all position, view and projection matrices of the camera.'''
        pass

    def update_orientation(self, start_x, start_y, end_x, end_y):
        '''Change camera orientation matrix using delta of mouse's cursor position
        
        Parameters
        ----------

        start_x : float
            initial cursor position in x direction
        start_y : float
            initial cursor position in y direction
        end_x : float
            final cursor position in x direction
        end_y : float
            final cursor position in y direction

        '''
        pass

    def get_viewpoint(self):
        return self.position

    def get_view_matrix(self):
        return self.view_matrix

    def get_projection_matrix(self):
        return self.projection_matrix

    def update_cmap_minmax(self, minval, maxval, iflog):
        '''Update camera's colormap bounds

        Parameters
        ----------
        
        minval: float
            min color limit used for image scaling
        maxval: float
            max color limit used for image scaling
        iflog: boolean
            Set to True if colormap is using log scale, False for linear scale.
        '''
        self.cmap_log = iflog
        self.cmap_min = minval
        self.cmap_max = maxval

class TrackballCamera(IDVCamera):
    """

    This class implements a basic "Trackball" or "Arcball" camera control system
    that allows for unconstrained 3D rotations without suffering from Gimbal lock.
    Following Ken Shoemake's original C implementation (Graphics Gems IV, III.1)
    we project mouse movements onto the unit sphere and use quaternions to
    represent the corresponding rotation.

    See also:
    https://en.wikibooks.org/wiki/OpenGL_Programming/Modern_OpenGL_Tutorial_Arcball

    """

    def __init__(self, position=(0.0, 0.0, 1.0), focus=(0.0, 0.0, 0.0),
                 up=(0.0, 1.0, 0.0), fov=45.0, near_plane=0.01, far_plane=20.0,
                 aspect_ratio=8.0/6.0):

        super(TrackballCamera, self).__init__(position=position, focus=focus,
                                              up=up, fov=fov, 
                                              near_plane=near_plane,
                                              far_plane=far_plane,
                                              aspect_ratio=aspect_ratio)

        self.view_matrix = get_lookat_matrix(self.position,
                                             self.focus,
                                             self.up)

        rotation_matrix = self.view_matrix[0:3,0:3]
        self.orientation = rotation_matrix_to_quaternion(rotation_matrix)

    def _map_to_surface(self, mouse_x, mouse_y):
        # right now this just maps to the surface of the unit sphere
        x, y = mouse_x, mouse_y
        mag = np.sqrt(x*x + y*y)
        if (mag > 1.0):
            x /= mag
            y /= mag
            z = 0.0
        else:
            z = np.sqrt(1.0 - mag**2)
        return np.array([x, -y, z])

    def update_orientation(self, start_x, start_y, end_x, end_y):
        old = self._map_to_surface(start_x, start_y)
        new = self._map_to_surface(end_x, end_y)

        # dot product controls the angle of the rotation
        w = old[0]*new[0] + old[1]*new[1] + old[2]*new[2]

        # cross product gives the rotation axis
        x = old[1]*new[2] - old[2]*new[1]
        y = old[2]*new[0] - old[0]*new[2]
        z = old[0]*new[1] - old[1]*new[0]

        q = np.array([w, x, y, z])

        #renormalize to prevent floating point issues
        mag = np.sqrt(w**2 + x**2 + y**2 + z**2)
        q /= mag

        self.orientation = quaternion_mult(self.orientation, q)

    def compute_matrices(self):
        rotation_matrix = quaternion_to_rotation_matrix(self.orientation)
        dp = np.linalg.norm(self.position - self.focus)*rotation_matrix[2]
        self.position = dp + self.focus
        self.up = rotation_matrix[1]

        self.view_matrix = get_lookat_matrix(self.position,
                                             self.focus,
                                             self.up)

        self.projection_matrix = self.proj_func(self.fov,
                                                self.aspect_ratio,
                                                self.near_plane,
                                                self.far_plane)

class SceneData(traitlets.HasTraits):
    """A class that defines a collection of GPU-managed data.

    This class contains the largest common set of features that can be used 
    OpenGL rendering: a set of vertices and a set of vertex attributes.  Note
    that this is distinct from the shader, which can be swapped out and
    provided with these items.

    """
    name = None
    vertex_array = traitlets.Instance(VertexArray)
    textures = traitlets.List(trait = traitlets.Instance(Texture))

    min_val = traitlets.CFloat(0.0)
    max_val = traitlets.CFloat(1.0)

class SceneComponent(traitlets.HasTraits):
    data = traitlets.Instance(SceneData)
    base_quad = traitlets.Instance(SceneData)
    events = traitlets.Instance(EventCollection)
    name = "undefined"

    fragment_shader = ShaderTrait(allow_none = True).tag(shader_type = "fragment")
    vertex_shader = ShaderTrait(allow_none = True).tag(shader_type = "vertex")
    fb = traitlets.Instance(Framebuffer)
    colormap_fragment = ShaderTrait(allow_none = True).tag(shader_type = "fragment")
    colormap_vertex = ShaderTrait(allow_none = True).tag(shader_type = "vertex")
    colormap = traitlets.Instance(ColormapTexture)
    _program1 = traitlets.Instance(ShaderProgram, allow_none = True)
    _program2 = traitlets.Instance(ShaderProgram, allow_none = True)
    _program1_invalid = True
    _program2_invalid = True

    # These attributes are 
    cmap_min = traitlets.CFloat(None, allow_none = True)
    cmap_max = traitlets.CFloat(None, allow_none = True)
    cmap_log = traitlets.Bool(True)
    scale = traitlets.CFloat(1.0)

    @traitlets.default("fb")
    def _fb_default(self):
        return Framebuffer()

    @traitlets.observe("fragment_shader")
    def _change_fragment(self, change):
        # Even if old/new are the same
        self._program1_invalid = True

    @traitlets.observe("vertex_shader")
    def _change_vertex(self, change):
        # Even if old/new are the same
        self._program1_invalid = True

    @traitlets.observe("colormap_vertex")
    def _change_colormap_vertex(self, change):
        # Even if old/new are the same
        self._program2_invalid = True

    @traitlets.observe("colormap_shader")
    def _change_colormap_fragment(self, change):
        # Even if old/new are the same
        self._program2_invalid = True

    @traitlets.default("colormap")
    def _default_colormap(self):
        cm = ColormapTexture()
        cm.colormap_name = "arbre"
        return cm

    @traitlets.default("vertex_shader")
    def _vertex_shader_default(self):
        return self.default_shaders[0]

    @traitlets.default("fragment_shader")
    def _fragment_shader_default(self):
        return self.default_shaders[1]

    @traitlets.default("colormap_vertex")
    def _colormap_vertex_default(self):
        return self.default_shaders[2]

    @traitlets.default("colormap_fragment")
    def _colormap_fragment_default(self):
        return self.default_shaders[3]

    @traitlets.default("base_quad")
    def _default_base_quad(self):
        bq = SceneData(name = "fullscreen_quad", 
                       vertex_array = VertexArray(name = "tri", each = 6),
        )
        fq = FULLSCREEN_QUAD.reshape((6, 3), order="C")
        bq.vertex_array.attributes.append(VertexAttribute(
            name = "vertexPosition_modelspace", data = fq
        ))
        return bq

    @property
    def program1(self):
        if self._program1_invalid:
            if self._program1 is not None:
                self._program1.delete_program()
            self._program1 = ShaderProgram(self.vertex_shader,
                self.fragment_shader)
            self._program1_invalid = False
        return self._program1

    @property
    def program2(self):
        if self._program2_invalid:
            if self._program2 is not None:
                self._program2.delete_program()
            # The vertex shader will always be the same.
            # The fragment shader will change based on whether we are
            # colormapping or not.
            self._program2 = ShaderProgram(self.colormap_vertex,
                    self.colormap_fragment)
            self._program2_invalid = False
        return self._program2

    def run_program(self, scene):
        with self.fb.bind(True):
            with self.program1.enable() as p:
                self._set_uniforms(scene, p)
                with self.data.vertex_array.bind(p):
                    self.draw(scene, p)
        if self.cmap_min is None or self.cmap_max is None:
            data = self.fb.data
            data = data[data[:,:,3] > 0][:,0]
            if self.cmap_min is None and data.size > 0:
                self.cmap_min = cmap_min = data.min()
            if self.cmap_max is None and data.size > 0:
                self.cmap_max = cmap_max = data.max()
            if data.size == 0:
                cmap_min = 0.0
                cmap_max = 1.0
        else:
            cmap_min = float(self.cmap_min)
            cmap_max = float(self.cmap_max)
        with self.colormap.bind(0):
            with self.fb.input_bind(1, 2):
                with self.program2.enable() as p2:
                    with scene.bind_buffer():
                        p2._set_uniform("cmap", 0)
                        p2._set_uniform("fb_texture", 1)
                        p2._set_uniform("db_texture", 2)
                        # Note that we use cmap_min/cmap_max, not
                        # self.cmap_min/self.cmap_max.
                        p2._set_uniform("cmap_min", cmap_min)
                        p2._set_uniform("cmap_max", cmap_max)
                        p2._set_uniform("cmap_log", float(self.cmap_log))
                        with self.base_quad.vertex_array.bind(p2):
                            GL.glDrawArrays(GL.GL_TRIANGLES, 0, 6)
                
    def draw(self, scene, program):
        raise NotImplementedError

class SceneAnnotation(SceneComponent):
    pass

# This is drawn in part from
#  https://learnopengl.com/#!In-Practice/Text-Rendering
Character = namedtuple('Character',
        ['texture', 'vbo_offset', 'hori_advance', 'vert_advance']
)

class FontTrait(traitlets.TraitType):
    info_text = "A font instance from matplotlib"

    def validate(self, obj, value):
        if isinstance(value, str):
            try:
                font_fn = matplotlib.font_manager.findfont(value)
                value = matplotlib.font_manager.get_font(font_fn)
            except FileNotFoundError:
                self.error(obj, value)
        return value

class TextCharacters(SceneData):
    characters = traitlets.Dict(trait=traitlets.Instance(Character))
    name = "text_overlay"
    font = FontTrait("DejaVu Sans")
    font_size = traitlets.CInt(32)

    @traitlets.default("vertex_array")
    def _default_vertex_array(self):
        return VertexArray(name = "char_info", each = 6)

    def build_textures(self):
        # This doesn't check if the textures have already been built
        self.font.set_size(self.font_size, 200)
        chars = [ord(_) for _ in string.printable]
        tex_ids = GL.glGenTextures(len(chars))
        vert = []
        for i, (tex_id, char_code) in enumerate(zip(tex_ids, chars)):
            self.font.clear()
            self.font.set_text(unichr(char_code),
                    flags = LOAD_FORCE_AUTOHINT)
            self.font.draw_glyphs_to_bitmap(antialiased = True)
            glyph = self.font.load_char(char_code)
            x0, y0, x1, y1 = glyph.bbox
            bitmap = self.font.get_image().astype(">f4")/255.0
            dx = 1.0/bitmap.shape[0]
            dy = 1.0/bitmap.shape[1]
            triangles = np.array([[x0, y1, 0.0 + dx/2.0, 0.0 + dy/2.0],
                                  [x0, y0, 0.0 + dx/2.0, 1.0 - dy/2.0],
                                  [x1, y0, 1.0 - dx/2.0, 1.0 - dy/2.0],
                                  [x0, y1, 0.0 + dx/2.0, 0.0 + dy/2.0],
                                  [x1, y0, 1.0 - dx/2.0, 1.0 - dy/2.0],
                                  [x1, y1, 1.0 - dx/2.0, 0.0 + dy/2.0]],
                                  dtype="<f4")
            vert.append(triangles)
            texture = Texture2D(texture_name = tex_id,
                                data = bitmap,
                                boundary_x = "clamp", 
                                boundary_y = "clamp")
            # I can't find information as to why horiAdvance is a
            # factor of 8 larger than the other factors.  I assume it
            # is referenced somewhere, but I cannot find it.
            self.characters[unichr(char_code)] = Character(texture,
                    i, glyph.horiAdvance/8., glyph.vertAdvance)
        vert = np.concatenate(vert)
        self.vertex_array.attributes.append(VertexAttribute(
            name = "quad_vertex", data = vert.astype("<f4")))

class TextAnnotation(SceneAnnotation):

    data = traitlets.Instance(TextCharacters)
    text = traitlets.CUnicode()
    draw_instructions = traitlets.List()
    origin = traitlets.Tuple(traitlets.CFloat(), traitlets.CFloat(),
            default_value = (-1, -1))
    scale = traitlets.CFloat(1.0)
    default_shaders = ("text_overlay", "text_overlay",
                       "passthrough", "passthrough")

    @traitlets.observe("text")
    def _observe_text(self, change):
        text = change['new']
        lines = text.split("\n")
        draw_instructions = []
        y = 0
        for line in reversed(lines):
            x = 0
            dy = 0
            for c in line:
                e = self.data.characters[c]
                draw_instructions.append((x, y,
                    e.texture, e.vbo_offset))
                dy = max(dy, e.vert_advance)
                x += e.hori_advance
            y += dy
        self.draw_instructions = draw_instructions

    def _set_uniforms(self, scene, shader_program):
        pass

    def draw(self, scene, program):
        viewport = np.array(GL.glGetIntegerv(GL.GL_VIEWPORT), dtype="f4")
        program._set_uniform("viewport", viewport)
        each = self.data.vertex_array.each
        for x, y, tex, vbo_offset in self.draw_instructions:
            with tex.bind(0):
                program._set_uniform("x_offset", float(x))
                program._set_uniform("y_offset", float(y))
                program._set_uniform("x_origin", self.origin[0])
                program._set_uniform("y_origin", self.origin[1])
                program._set_uniform("scale", self.scale)
                GL.glDrawArrays(GL.GL_TRIANGLES, vbo_offset*each, each)

class BlockCollection(SceneData):
    name = "block_collection"
<<<<<<< HEAD
    data_source = traitlets.Instance(YTDataContainer)
    texture_objects = traitlets.Dict(trait = traitlets.Instance(Texture3D))
    bitmap_objects = traitlets.Dict(trait = traitlets.Instance(Texture3D))
    blocks = traitlets.Dict(default_value = ())
    scale = traitlets.Bool(False)
    blocks_by_grid = traitlets.Instance(defaultdict, (list,))
    grids_by_block = traitlets.Dict(default_value = ())

    @traitlets.default("vertex_array")
    def _default_vertex_array(self):
        return VertexArray(name = "block_info", each = 36)

    def add_data(self, field, no_ghost = False):
=======
    def __init__(self, scale=False):
        '''Class responsible for converting yt data objects into a set of 3D textures
        
        Parameters
        ----------

        scale : boolean, optional
            Rescale the data passed to the texture from 0 to 1

        '''
        self.scale = scale
        super(BlockCollection, self).__init__()
        self.set_shader("default.v")
        self.set_shader("max_intensity.f")
        self.data_source = None

        self.blocks = {} # A collection of PartitionedGrid objects
        self.block_order = []

        self.gl_texture_names = []

        self.redraw = True

        self.geometry_loaded = False

        self.camera = None
        GL.glEnable(GL.GL_CULL_FACE)
        GL.glCullFace(GL.GL_BACK)
        GL.glEnable(GL.GL_DEPTH_TEST)
        GL.glDepthFunc(GL.GL_LESS)

        self._init_blending()

    def _init_blending(self):
        GL.glEnable(GL.GL_BLEND)
        GL.glBlendColor(1.0, 1.0, 1.0, 1.0)
        GL.glBlendFunc(GL.GL_ONE, GL.GL_ONE)
        GL.glBlendEquation(GL.GL_MAX)

    def set_fields_log(self, log_field):
        """Switch between a logarithmic and a linear scale for the data.

        Parameters
        ----------

        log_field : boolean
            If set to True log10 will be applied to data before passing it to GPU.

        """
        self.add_data(self.data_source, self.data_source.tiles.fields[0], log_field)

    def add_data(self, data_source, field, log_field=True):
>>>>>>> e68ae342
        r"""Adds a source of data for the block collection.

        Given a `data_source` and a `field` to populate from, adds the data
        to the block collection so that is able to be rendered.

        Parameters
        ----------
        data_source : YTRegion
            A YTRegion object to use as a data source.
        field : string
            A field to populate from.
        no_ghost : bool (False)
            Should we speed things up by skipping ghost zone generation?
        """
        self.data_source.tiles.set_fields([field], [False], no_ghost=no_ghost)
        # Every time we change our data source, we wipe all existing ones.
        # We now set up our vertices into our current data source.
        vert, dx, le, re = [], [], [], []
        self.min_val = +np.inf
        self.max_val = -np.inf
        if self.scale:
            left_min = np.ones(3, "f8") * np.inf
            right_max = np.ones(3, "f8") * -np.inf
            for block in self.data_source.tiles.traverse():
                np.minimum(left_min, block.LeftEdge, left_min)
                np.maximum(right_max, block.LeftEdge, right_max)
            scale = right_max.max() - left_min.min()
            for block in self.data_source.tiles.traverse():
                block.LeftEdge -= left_min
                block.LeftEdge /= scale
                block.RightEdge -= left_min
                block.RightEdge /= scale
        for i, block in enumerate(self.data_source.tiles.traverse()):
            self.min_val = min(self.min_val, np.nanmin(block.my_data[0].min()))
            self.max_val = max(self.max_val, np.nanmax(block.my_data[0].max()))
            self.blocks[id(block)] = (i, block)
            vert.append(compute_box_geometry(block.LeftEdge, block.RightEdge))
            dds = (block.RightEdge - block.LeftEdge)/block.my_data[0].shape
            n = int(vert[-1].size) // 4
            dx.append([dds.astype('f4') for _ in range(n)])
            le.append([block.LeftEdge.astype('f4') for _ in range(n)])
            re.append([block.RightEdge.astype('f4') for _ in range(n)])
        for (g, node, (sl, dims, gi)) in self.data_source.tiles.slice_traverse():
            block = node.data
            self.blocks_by_grid[g.id - g._id_offset].append( (id(block), i ) )
            self.grids_by_block[id(node.data)] = (g.id - g._id_offset, sl)

        if hasattr(self.min_val, "in_units"):
            self.min_val = self.min_val.d
        if hasattr(self.max_val, "in_units"):
            self.max_val = self.max_val.d

        LE = np.array([b.LeftEdge
                       for i, b in self.blocks.values()]).min(axis=0)
        RE = np.array([b.RightEdge
                       for i, b in self.blocks.values()]).max(axis=0)
        self.diagonal = np.sqrt(((RE - LE) ** 2).sum())
        # Now we set up our buffer
        vert = np.concatenate(vert)
        dx = np.concatenate(dx)
        le = np.concatenate(le)
        re = np.concatenate(re)

        self.vertex_array.attributes.append(VertexAttribute(
            name = "model_vertex", data = vert))
        self.vertex_array.attributes.append(VertexAttribute(
            name = "in_dx", data = dx))
        self.vertex_array.attributes.append(VertexAttribute(
            name = "in_left_edge", data = le))
        self.vertex_array.attributes.append(VertexAttribute(
            name = "in_right_edge", data = re))

        # Now we set up our textures
        self._load_textures()

    def viewpoint_iter(self, camera):
        for block in self.data_source.tiles.traverse(viewpoint = camera.position):
            vbo_i, _ = self.blocks[id(block)]
            yield (vbo_i, self.texture_objects[vbo_i],
                   self.bitmap_objects[vbo_i])

    def filter_callback(self, callback):
        # This is not efficient.  It calls it once for each node in a grid.
        # We do this the slow way because of the problem of ordering the way we
        # iterate over the grids and nodes.  This can be fixed at some point.
        for g_ind in self.blocks_by_grid:
            blocks = self.blocks_by_grid[g_ind]
            # Does this need an offset?
            grid = self.data_source.index.grids[g_ind]
            new_bitmap = callback(grid).astype("uint8")
            for b_id, _ in blocks:
                _, sl = self.grids_by_block[b_id]
                vbo_i, _ = self.blocks[b_id]
                self.bitmap_objects[vbo_i].data = new_bitmap[sl]

    def _load_textures(self):
        for block_id in sorted(self.blocks):
            vbo_i, block = self.blocks[block_id]
            n_data = block.my_data[0].copy(order="F").astype("float32").d
            n_data = (n_data - self.min_val) / ((self.max_val - self.min_val) * self.diagonal)
            data_tex = Texture3D(data = n_data)
            bitmap_tex = Texture3D(data = block.source_mask * 255,
                    min_filter = "nearest", mag_filter = "nearest")
            self.texture_objects[vbo_i] = data_tex
            self.bitmap_objects[vbo_i] = bitmap_tex

class BlockRendering(SceneComponent):
    '''
    A class that renders block data.  It may do this in one of several ways,
    including mesh outline.  This allows us to render a single collection of
    blocks multiple times in a single scene and to separate out the memory
    handling from the display.
    '''
    name = "block_rendering"
    data = traitlets.Instance(BlockCollection)
    box_width = traitlets.CFloat(0.1)
    transfer_function = traitlets.Instance(TransferFunctionTexture)
    tf_min = traitlets.CFloat(0.0)
    tf_max = traitlets.CFloat(1.0)
    tf_log = traitlets.Bool(True)
    default_shaders = ("default", "max_intensity",
                       "passthrough", "apply_colormap")

    @traitlets.default("transfer_function")
    def _default_transfer_function(self):
        tf = TransferFunctionTexture(data = np.zeros((256, 4), dtype='f4'))
        print(tf.channels)
        return tf

    def draw(self, scene, program):
        each = self.data.vertex_array.each
        with self.transfer_function.bind(target = 2):
            for tex_ind, tex, bitmap_tex in self.data.viewpoint_iter(scene.camera):
                with tex.bind(target = 0):
                    with bitmap_tex.bind(target = 1):
                        GL.glDrawArrays(GL.GL_TRIANGLES, tex_ind*each, each)

    def _set_uniforms(self, scene, shader_program):
        cam = scene.camera
        shader_program._set_uniform("projection",
                cam.get_projection_matrix())
        shader_program._set_uniform("modelview",
                cam.get_view_matrix())
        shader_program._set_uniform("viewport",
                np.array(GL.glGetIntegerv(GL.GL_VIEWPORT), dtype = 'f4'))
        shader_program._set_uniform("camera_pos",
                cam.position)
        shader_program._set_uniform("box_width", self.box_width)
        shader_program._set_uniform("ds_tex", 0)
        shader_program._set_uniform("bitmap_tex", 1)
        shader_program._set_uniform("tf_tex", 2)
        shader_program._set_uniform("tf_min", self.tf_min)
        shader_program._set_uniform("tf_max", self.tf_max)
        shader_program._set_uniform("tf_log", float(self.tf_log))

class BoxData(SceneData):
    name = "box_data"
    left_edge = YTPositionTrait([0.0, 0.0, 0.0])
    right_edge = YTPositionTrait([1.0, 1.0, 1.0])
    
    @traitlets.default("vertex_array")
    def _default_vertex_array(self):
        va = VertexArray(name = "box_outline", each = 36)
        data = compute_box_geometry(self.left_edge, self.right_edge).copy()
        va.attributes.append(VertexAttribute(
            name = "model_vertex",
            data = data.astype("f4")))
        N = data.size // 4
        le = np.concatenate([self.left_edge.copy() for _ in range(N)])
        re = np.concatenate([self.right_edge.copy() for _ in range(N)])
        dds = self.right_edge - self.left_edge
        dds = np.concatenate([dds.copy() for _ in range(N)])
        va.attributes.append(VertexAttribute(
            name = "in_left_edge", data = le.astype('f4')))
        va.attributes.append(VertexAttribute(
            name = "in_right_edge", data = re.astype('f4')))
        va.attributes.append(VertexAttribute(
            name = "in_dx", data = dds.astype('f4')))
        return va

class BlockOutline(SceneAnnotation):
    '''
    A class that renders outlines of block data.  
    '''
    name = "block_outline"
    data = traitlets.Instance(BlockCollection)
    box_width = traitlets.CFloat(0.1)
    box_alpha = traitlets.CFloat(1.0)
    default_shaders = ("default", "draw_blocks",
                       "passthrough", "passthrough")

    def draw(self, scene, program):
        each = self.data.vertex_array.each
        for tex_ind, tex, bitmap_tex in self.data.viewpoint_iter(scene.camera):
            GL.glDrawArrays(GL.GL_TRIANGLES, tex_ind*each, each)

    def _set_uniforms(self, scene, shader_program):
        cam = scene.camera
        shader_program._set_uniform("projection",
                cam.get_projection_matrix())
        shader_program._set_uniform("modelview",
                cam.get_view_matrix())
        shader_program._set_uniform("viewport",
                np.array(GL.glGetIntegerv(GL.GL_VIEWPORT), dtype = 'f4'))
        shader_program._set_uniform("camera_pos",
                cam.position)
        shader_program._set_uniform("box_width", self.box_width)
        shader_program._set_uniform("box_alpha", self.box_alpha)

class BoxAnnotation(SceneAnnotation):
    name = "box_outline"
    data = traitlets.Instance(BoxData)
    box_width = traitlets.CFloat(0.05)
    box_alpha = traitlets.CFloat(1.0)
    default_shaders = ("default", "draw_blocks",
                       "passthrough", "passthrough")

    def draw(self, scene, program):
        each = self.data.vertex_array.each
        GL.glDrawArrays(GL.GL_TRIANGLES, 0, each)

    def _set_uniforms(self, scene, shader_program):
        cam = scene.camera
        shader_program._set_uniform("projection",
                cam.get_projection_matrix())
        shader_program._set_uniform("modelview",
                cam.get_view_matrix())
        shader_program._set_uniform("viewport",
                np.array(GL.glGetIntegerv(GL.GL_VIEWPORT), dtype = 'f4'))
        shader_program._set_uniform("camera_pos",
                cam.position)
        shader_program._set_uniform("box_width", self.box_width)
        shader_program._set_uniform("box_alpha", self.box_alpha)

class MeshData(SceneData):
    name = "mesh"
    data_source = traitlets.Instance(YTDataContainer)
    texture_objects = traitlets.Dict(trait = traitlets.Instance(Texture3D))
    texture_objects = traitlets.Dict(trait = traitlets.Instance(Texture3D))
    blocks = traitlets.Dict(default_value = ())
    scale = traitlets.Bool(False)
    size = traitlets.CInt(-1)

    def get_mesh_data(self, data_source, field):
        """
        
        This reads the mesh data into a form that can be fed in to OpenGL.
        
        """

        # get mesh information
        try:
            ftype, fname = field
            mesh_id = int(ftype[-1])
        except ValueError:
            mesh_id = 0

        mesh = data_source.ds.index.meshes[mesh_id-1]
        offset = mesh._index_offset
        vertices = mesh.connectivity_coords
        indices  = mesh.connectivity_indices - offset

        data = data_source[field]

        return triangulate_mesh(vertices, data, indices)

    def add_data(self, field):
        v, d, i = self.get_mesh_data(self.data_source, field)
        v.shape = (v.size//3, 3)
        d.shape = (d.size, 1)
        i.shape = (i.size, 1)
        i = i.astype("uint32")
        self.vertex_array.attributes.append(VertexAttribute(
            name = "vertexPosition_modelspace", data = v))
        self.vertex_array.attributes.append(VertexAttribute(
            name = "vertexData", data = d))
        self.vertex_array.indices = i
        self.size = i.size

    @traitlets.default("vertex_array")
    def _default_vertex_array(self):
        return VertexArray(name = "mesh_info", each = 0)

class MeshRendering(SceneComponent):
    name = "mesh_rendering"
    data = traitlets.Instance(MeshData)
    default_shaders = ("mesh", "mesh", "passthrough", "apply_colormap")

    def draw(self, scene, program):
        GL.glDrawElements(GL.GL_TRIANGLES, self.data.size, 
                GL.GL_UNSIGNED_INT, None)

    def _set_uniforms(self, scene, shader_program):
        projection_matrix = scene.camera.projection_matrix
        view_matrix = scene.camera.view_matrix
        model_to_clip = np.dot(projection_matrix, view_matrix)
        shader_program._set_uniform("model_to_clip", model_to_clip)

class SceneGraph(traitlets.HasTraits):
    components = traitlets.List(trait = traitlets.Instance(SceneComponent),
            default_value = [])
    annotations = traitlets.List(trait = traitlets.Instance(SceneAnnotation),
            default_value = [])
    data_objects = traitlets.List(trait = traitlets.Instance(SceneData),
            default_value = [])
    camera = traitlets.Instance(IDVCamera)
    ds = traitlets.Instance(Dataset)
    fb = traitlets.Instance(Framebuffer, allow_none = True)

    def add_volume(self, data_source, field_name, no_ghost = False):
        self.data_objects.append(BlockCollection(
            data_source = data_source))
        self.data_objects[-1].add_data(field_name, no_ghost = no_ghost)
        self.components.append(BlockRendering(
            data = self.data_objects[-1]))
        return self.components[-1] # Only the rendering object

    def add_text(self, **kwargs):
        if "data" not in kwargs:
            if not any(_.name == "text_overlay" for _ in self.data_objects):
                self.data_objects.append(TextCharacters())
                self.data_objects[-1].build_textures()
            kwargs['data'] = next((_ for _ in self.data_objects
                                  if _.name == "text_overlay"))
        self.annotations.append(TextAnnotation(**kwargs))
        return self.annotations[-1]

    def add_box(self, left_edge, right_edge):
        data = BoxData(left_edge = left_edge, right_edge = right_edge)
        self.data_objects.append(data)
        self.annotations.append(BoxAnnotation(data = data))

    def render(self):
        with self.bind_buffer():
            GL.glClear(GL.GL_COLOR_BUFFER_BIT | GL.GL_DEPTH_BUFFER_BIT)
<<<<<<< HEAD
        for component in self.components:
            component.run_program(self)
        for annotation in self.annotations:
            annotation.run_program(self)

    @contextlib.contextmanager
    def bind_buffer(self):
        if self.fb is not None:
            with self.fb.bind(clear = False):
                yield
        else:
            yield
=======
            projection_matrix = self.camera.projection_matrix
            view_matrix = self.camera.view_matrix
            model_to_clip = np.dot(projection_matrix, view_matrix)
            GL.glUniformMatrix4fv(self.transform_matrix, 1, True, model_to_clip)

            GL.glActiveTexture(GL.GL_TEXTURE1)
            GL.glBindTexture(GL.GL_TEXTURE_1D, self.cmap_texture)

            self.program._set_uniform("cmap", 0)
            self.program._set_uniform("cmap_min", self.camera.cmap_min)
            self.program._set_uniform("cmap_max", self.camera.cmap_max)

            GL.glEnableVertexAttribArray(0)
            GL.glBindBuffer(GL.GL_ARRAY_BUFFER, self.vert_attrib["vertex_buffer"][0])
            GL.glVertexAttribPointer(0, 3, GL.GL_FLOAT, False, 0, ctypes.c_void_p(0))

            GL.glEnableVertexAttribArray(1)
            GL.glBindBuffer(GL.GL_ARRAY_BUFFER, self.vert_attrib["data_buffer"][0])
            GL.glVertexAttribPointer(1, 1, GL.GL_FLOAT, False, 0, ctypes.c_void_p(0))

            GL.glBindBuffer(GL.GL_ELEMENT_ARRAY_BUFFER, self.vert_attrib["element_buffer"][0])
            GL.glDrawElements(GL.GL_TRIANGLES, self.vert_attrib["element_buffer"][1],
                              GL.GL_UNSIGNED_INT, ctypes.c_void_p(0))

            GL.glDisableVertexAttribArray(0)
            GL.glDisableVertexAttribArray(1)

    render = run_program


class SceneGraph(ColorBarSceneComponent):
    """A basic OpenGL render for IDV.

    The SceneGraph class is the primary driver behind creating a IDV rendering.
    It is responsible for performing two pass volume rendering: firstly ray
    casting through the BlockCollection into 2D Texture that is stored into a
    framebuffer, secondly performing a fragment shader based modification of
    the 2D texture from the first pass before showing it in the interactive
    window.

    Parameters
    ----------
    None

    """

    def __init__(self):
        super(SceneGraph, self).__init__()
        self.collections = []
        self.fbo = None
        self.fb_texture = None
        self.shader_program = None
        self.fb_shader_program = None
        self.min_val, self.max_val = 1e60, -1e60
        self.diagonal = 0.0
        self.data_logged = True

        ox, oy, width, height = GL.glGetIntegerv(GL.GL_VIEWPORT)
        self.width = width
        self.height = height

        self.set_shader("passthrough.v")
        self.set_shader("apply_colormap.f")

        self._init_framebuffer()

    def _init_framebuffer(self):
        self._initialize_vertex_array("fb_vbo")
        GL.glBindVertexArray(self.vert_arrays["fb_vbo"])

        quad_attrib = GL.glGenBuffers(1)
        GL.glBindBuffer(GL.GL_ARRAY_BUFFER, quad_attrib)
        GL.glBufferData(GL.GL_ARRAY_BUFFER, FULLSCREEN_QUAD.nbytes,
                        FULLSCREEN_QUAD, GL.GL_STATIC_DRAW)
        GL.glVertexAttribPointer(0, 3, GL.GL_FLOAT, GL.GL_FALSE, 0, None)

        # unbind
        GL.glBindBuffer(GL.GL_ARRAY_BUFFER, 0)
        GL.glBindVertexArray(0)

        self.setup_fb(self.width, self.height)

    def setup_fb(self, width, height):
        '''Sets up FrameBuffer that will be used as container
           for 1 pass of rendering'''
        # Clean up old FB and Texture
        if self.fb_texture is not None and \
            GL.glIsTexture(self.fb_texture):
                GL.glDeleteTextures([self.fb_texture])
        if self.fbo is not None and GL.glIsFramebuffer(self.fbo):
            GL.glDeleteFramebuffers(1, [self.fbo])


        # initialize FrameBuffer
        self.fbo = GL.glGenFramebuffers(1)
        GL.glBindFramebuffer(GL.GL_FRAMEBUFFER, self.fbo)

        depthbuffer = GL.glGenRenderbuffers(1)
        GL.glBindRenderbuffer(GL.GL_RENDERBUFFER, depthbuffer)
        GL.glRenderbufferStorage(GL.GL_RENDERBUFFER, GL.GL_DEPTH_COMPONENT32F,
                                 width, height)
        GL.glFramebufferRenderbuffer(
            GL.GL_FRAMEBUFFER, GL.GL_DEPTH_ATTACHMENT, GL.GL_RENDERBUFFER,
            depthbuffer
        )
        # end of FrameBuffer initialization

        # generate the texture we render to, and set parameters
        self.fb_texture = GL.glGenTextures(1)   # create target texture
        # bind to new texture, all future texture functions will modify this
        # particular one
        GL.glBindTexture(GL.GL_TEXTURE_2D, self.fb_texture)
        # set how our texture behaves on x,y boundaries
        GL.glTexParameterf(GL.GL_TEXTURE_2D, GL.GL_TEXTURE_WRAP_S, GL.GL_REPEAT)
        GL.glTexParameterf(GL.GL_TEXTURE_2D, GL.GL_TEXTURE_WRAP_T, GL.GL_REPEAT)
        # set how our texture is filtered
        GL.glTexParameteri(GL.GL_TEXTURE_2D, GL.GL_TEXTURE_MAG_FILTER, GL.GL_LINEAR)
        GL.glTexParameteri(GL.GL_TEXTURE_2D, GL.GL_TEXTURE_MIN_FILTER, GL.GL_LINEAR)

        # occupy width x height texture memory, (None at the end == empty
        # image)
        GL.glTexImage2D(GL.GL_TEXTURE_2D, 0, GL.GL_RGBA32F, width,
                        height, 0, GL.GL_RGBA, GL.GL_FLOAT, None)

        # --- end texture init

        # Set "fb_texture" as our colour attachment #0
        GL.glFramebufferTexture2D(
            GL.GL_FRAMEBUFFER, GL.GL_COLOR_ATTACHMENT0, GL.GL_TEXTURE_2D,
            self.fb_texture,
            0 # mipmap level, normally 0
        )

        # verify that everything went well
        status = GL.glCheckFramebufferStatus(GL.GL_FRAMEBUFFER)
        assert status == GL.GL_FRAMEBUFFER_COMPLETE, status

    def add_collection(self, collection):
        r"""Adds a block collection to the scene. Collections must not overlap.

        Although it hasn't been tested, this should allow one to add multiple
        datasets to a single scene.

        Parameters
        ----------
        collection : BlockCollection
            A block collection object representing a data-set. Behavior is
            undefined if any collection overlaps with another.

        """
        self.collections.append(collection)
        self.update_minmax()

    def update_minmax(self):
        self.min_val, self.max_val, self.diagonal = 1e60, -1e60, -1e60
        self.data_logged = False

        for collection in self.collections:
            self.min_val = min(self.min_val, collection.min_val)
            self.max_val = max(self.max_val, collection.max_val)
            # doesn't make sense for multiple collections
            self.diagonal = max(self.diagonal, collection.diagonal)
            self.data_logged = self.data_logged or collection.data_logged

        if self.camera is not None:
            self.camera.update_cmap_minmax(self.min_val, self.max_val,
                                           self.data_logged)

    def set_camera(self, camera):
        r""" Sets the camera orientation for the entire scene.

        Upon calling this function a kd-tree is constructed for each collection.
        This function simply calls the BlockCollection set_camera function on
        each collection in the scene.

        Parameters
        ----------
        camera : :class:`~yt.visualization.volume_rendering.interactive_vr.IDVCamera`

        """
        self.camera = camera
        for collection in self.collections:
            collection.set_camera(camera)

    def _retrieve_framebuffer(self):
        ox, oy, width, height = GL.glGetIntegerv(GL.GL_VIEWPORT)
        debug_buffer = GL.glReadPixels(0, 0, width, height, GL.GL_RGB,
                                       GL.GL_UNSIGNED_BYTE)
        arr = np.fromstring(debug_buffer, "uint8", count = width*height*3)
        return arr.reshape((width, height, 3))
>>>>>>> e68ae342

    @property
    def image(self):
        if self.fb is not None:
            arr = self.fb.data[::-1,:,:]
            arr.swapaxes(0, 1)
            return arr
        _, _, width, height = GL.glGetIntegerv(GL.GL_VIEWPORT)
        arr = GL.glReadPixels(0, 0, width, height, GL.GL_RGBA,
                GL.GL_FLOAT)[::-1,:,:]
        arr.swapaxes(0, 1)
        return arr

    @staticmethod
    def from_ds(ds, field, render_context = None, no_ghost = True):
        # Here we make a bunch of guesses.  Nothing too complex -- only two
        # arguments: dataset and field.  If you supply a rendering context,
        # great.  If not, we'll make one.
        if render_context is None:
            from .interactive_loop import RenderingContext
            render_context = RenderingContext(1024, 1024)
        if isinstance(ds, Dataset):
            data_source = ds.all_data()
        else:
            ds, data_source = ds.ds, ds
        center = ds.domain_center
        pos = center + 1.5 * ds.domain_width
        near_plane = 3.0 * ds.index.get_smallest_dx().min().d

        c = TrackballCamera(position=pos, focus = center, near_plane = near_plane)

        scene = SceneGraph(camera = c)
        scene.add_volume(data_source, field, no_ghost = no_ghost)

        local_ns = {'scene': scene, 'camera': c}
        shell = render_context.start_shell(scene, c, kwargs = dict())
        shell(stack_depth = 2, module = None, local_ns = local_ns) <|MERGE_RESOLUTION|>--- conflicted
+++ resolved
@@ -564,7 +564,6 @@
 
 class BlockCollection(SceneData):
     name = "block_collection"
-<<<<<<< HEAD
     data_source = traitlets.Instance(YTDataContainer)
     texture_objects = traitlets.Dict(trait = traitlets.Instance(Texture3D))
     bitmap_objects = traitlets.Dict(trait = traitlets.Instance(Texture3D))
@@ -578,60 +577,6 @@
         return VertexArray(name = "block_info", each = 36)
 
     def add_data(self, field, no_ghost = False):
-=======
-    def __init__(self, scale=False):
-        '''Class responsible for converting yt data objects into a set of 3D textures
-        
-        Parameters
-        ----------
-
-        scale : boolean, optional
-            Rescale the data passed to the texture from 0 to 1
-
-        '''
-        self.scale = scale
-        super(BlockCollection, self).__init__()
-        self.set_shader("default.v")
-        self.set_shader("max_intensity.f")
-        self.data_source = None
-
-        self.blocks = {} # A collection of PartitionedGrid objects
-        self.block_order = []
-
-        self.gl_texture_names = []
-
-        self.redraw = True
-
-        self.geometry_loaded = False
-
-        self.camera = None
-        GL.glEnable(GL.GL_CULL_FACE)
-        GL.glCullFace(GL.GL_BACK)
-        GL.glEnable(GL.GL_DEPTH_TEST)
-        GL.glDepthFunc(GL.GL_LESS)
-
-        self._init_blending()
-
-    def _init_blending(self):
-        GL.glEnable(GL.GL_BLEND)
-        GL.glBlendColor(1.0, 1.0, 1.0, 1.0)
-        GL.glBlendFunc(GL.GL_ONE, GL.GL_ONE)
-        GL.glBlendEquation(GL.GL_MAX)
-
-    def set_fields_log(self, log_field):
-        """Switch between a logarithmic and a linear scale for the data.
-
-        Parameters
-        ----------
-
-        log_field : boolean
-            If set to True log10 will be applied to data before passing it to GPU.
-
-        """
-        self.add_data(self.data_source, self.data_source.tiles.fields[0], log_field)
-
-    def add_data(self, data_source, field, log_field=True):
->>>>>>> e68ae342
         r"""Adds a source of data for the block collection.
 
         Given a `data_source` and a `field` to populate from, adds the data
@@ -967,7 +912,6 @@
     def render(self):
         with self.bind_buffer():
             GL.glClear(GL.GL_COLOR_BUFFER_BIT | GL.GL_DEPTH_BUFFER_BIT)
-<<<<<<< HEAD
         for component in self.components:
             component.run_program(self)
         for annotation in self.annotations:
@@ -980,198 +924,6 @@
                 yield
         else:
             yield
-=======
-            projection_matrix = self.camera.projection_matrix
-            view_matrix = self.camera.view_matrix
-            model_to_clip = np.dot(projection_matrix, view_matrix)
-            GL.glUniformMatrix4fv(self.transform_matrix, 1, True, model_to_clip)
-
-            GL.glActiveTexture(GL.GL_TEXTURE1)
-            GL.glBindTexture(GL.GL_TEXTURE_1D, self.cmap_texture)
-
-            self.program._set_uniform("cmap", 0)
-            self.program._set_uniform("cmap_min", self.camera.cmap_min)
-            self.program._set_uniform("cmap_max", self.camera.cmap_max)
-
-            GL.glEnableVertexAttribArray(0)
-            GL.glBindBuffer(GL.GL_ARRAY_BUFFER, self.vert_attrib["vertex_buffer"][0])
-            GL.glVertexAttribPointer(0, 3, GL.GL_FLOAT, False, 0, ctypes.c_void_p(0))
-
-            GL.glEnableVertexAttribArray(1)
-            GL.glBindBuffer(GL.GL_ARRAY_BUFFER, self.vert_attrib["data_buffer"][0])
-            GL.glVertexAttribPointer(1, 1, GL.GL_FLOAT, False, 0, ctypes.c_void_p(0))
-
-            GL.glBindBuffer(GL.GL_ELEMENT_ARRAY_BUFFER, self.vert_attrib["element_buffer"][0])
-            GL.glDrawElements(GL.GL_TRIANGLES, self.vert_attrib["element_buffer"][1],
-                              GL.GL_UNSIGNED_INT, ctypes.c_void_p(0))
-
-            GL.glDisableVertexAttribArray(0)
-            GL.glDisableVertexAttribArray(1)
-
-    render = run_program
-
-
-class SceneGraph(ColorBarSceneComponent):
-    """A basic OpenGL render for IDV.
-
-    The SceneGraph class is the primary driver behind creating a IDV rendering.
-    It is responsible for performing two pass volume rendering: firstly ray
-    casting through the BlockCollection into 2D Texture that is stored into a
-    framebuffer, secondly performing a fragment shader based modification of
-    the 2D texture from the first pass before showing it in the interactive
-    window.
-
-    Parameters
-    ----------
-    None
-
-    """
-
-    def __init__(self):
-        super(SceneGraph, self).__init__()
-        self.collections = []
-        self.fbo = None
-        self.fb_texture = None
-        self.shader_program = None
-        self.fb_shader_program = None
-        self.min_val, self.max_val = 1e60, -1e60
-        self.diagonal = 0.0
-        self.data_logged = True
-
-        ox, oy, width, height = GL.glGetIntegerv(GL.GL_VIEWPORT)
-        self.width = width
-        self.height = height
-
-        self.set_shader("passthrough.v")
-        self.set_shader("apply_colormap.f")
-
-        self._init_framebuffer()
-
-    def _init_framebuffer(self):
-        self._initialize_vertex_array("fb_vbo")
-        GL.glBindVertexArray(self.vert_arrays["fb_vbo"])
-
-        quad_attrib = GL.glGenBuffers(1)
-        GL.glBindBuffer(GL.GL_ARRAY_BUFFER, quad_attrib)
-        GL.glBufferData(GL.GL_ARRAY_BUFFER, FULLSCREEN_QUAD.nbytes,
-                        FULLSCREEN_QUAD, GL.GL_STATIC_DRAW)
-        GL.glVertexAttribPointer(0, 3, GL.GL_FLOAT, GL.GL_FALSE, 0, None)
-
-        # unbind
-        GL.glBindBuffer(GL.GL_ARRAY_BUFFER, 0)
-        GL.glBindVertexArray(0)
-
-        self.setup_fb(self.width, self.height)
-
-    def setup_fb(self, width, height):
-        '''Sets up FrameBuffer that will be used as container
-           for 1 pass of rendering'''
-        # Clean up old FB and Texture
-        if self.fb_texture is not None and \
-            GL.glIsTexture(self.fb_texture):
-                GL.glDeleteTextures([self.fb_texture])
-        if self.fbo is not None and GL.glIsFramebuffer(self.fbo):
-            GL.glDeleteFramebuffers(1, [self.fbo])
-
-
-        # initialize FrameBuffer
-        self.fbo = GL.glGenFramebuffers(1)
-        GL.glBindFramebuffer(GL.GL_FRAMEBUFFER, self.fbo)
-
-        depthbuffer = GL.glGenRenderbuffers(1)
-        GL.glBindRenderbuffer(GL.GL_RENDERBUFFER, depthbuffer)
-        GL.glRenderbufferStorage(GL.GL_RENDERBUFFER, GL.GL_DEPTH_COMPONENT32F,
-                                 width, height)
-        GL.glFramebufferRenderbuffer(
-            GL.GL_FRAMEBUFFER, GL.GL_DEPTH_ATTACHMENT, GL.GL_RENDERBUFFER,
-            depthbuffer
-        )
-        # end of FrameBuffer initialization
-
-        # generate the texture we render to, and set parameters
-        self.fb_texture = GL.glGenTextures(1)   # create target texture
-        # bind to new texture, all future texture functions will modify this
-        # particular one
-        GL.glBindTexture(GL.GL_TEXTURE_2D, self.fb_texture)
-        # set how our texture behaves on x,y boundaries
-        GL.glTexParameterf(GL.GL_TEXTURE_2D, GL.GL_TEXTURE_WRAP_S, GL.GL_REPEAT)
-        GL.glTexParameterf(GL.GL_TEXTURE_2D, GL.GL_TEXTURE_WRAP_T, GL.GL_REPEAT)
-        # set how our texture is filtered
-        GL.glTexParameteri(GL.GL_TEXTURE_2D, GL.GL_TEXTURE_MAG_FILTER, GL.GL_LINEAR)
-        GL.glTexParameteri(GL.GL_TEXTURE_2D, GL.GL_TEXTURE_MIN_FILTER, GL.GL_LINEAR)
-
-        # occupy width x height texture memory, (None at the end == empty
-        # image)
-        GL.glTexImage2D(GL.GL_TEXTURE_2D, 0, GL.GL_RGBA32F, width,
-                        height, 0, GL.GL_RGBA, GL.GL_FLOAT, None)
-
-        # --- end texture init
-
-        # Set "fb_texture" as our colour attachment #0
-        GL.glFramebufferTexture2D(
-            GL.GL_FRAMEBUFFER, GL.GL_COLOR_ATTACHMENT0, GL.GL_TEXTURE_2D,
-            self.fb_texture,
-            0 # mipmap level, normally 0
-        )
-
-        # verify that everything went well
-        status = GL.glCheckFramebufferStatus(GL.GL_FRAMEBUFFER)
-        assert status == GL.GL_FRAMEBUFFER_COMPLETE, status
-
-    def add_collection(self, collection):
-        r"""Adds a block collection to the scene. Collections must not overlap.
-
-        Although it hasn't been tested, this should allow one to add multiple
-        datasets to a single scene.
-
-        Parameters
-        ----------
-        collection : BlockCollection
-            A block collection object representing a data-set. Behavior is
-            undefined if any collection overlaps with another.
-
-        """
-        self.collections.append(collection)
-        self.update_minmax()
-
-    def update_minmax(self):
-        self.min_val, self.max_val, self.diagonal = 1e60, -1e60, -1e60
-        self.data_logged = False
-
-        for collection in self.collections:
-            self.min_val = min(self.min_val, collection.min_val)
-            self.max_val = max(self.max_val, collection.max_val)
-            # doesn't make sense for multiple collections
-            self.diagonal = max(self.diagonal, collection.diagonal)
-            self.data_logged = self.data_logged or collection.data_logged
-
-        if self.camera is not None:
-            self.camera.update_cmap_minmax(self.min_val, self.max_val,
-                                           self.data_logged)
-
-    def set_camera(self, camera):
-        r""" Sets the camera orientation for the entire scene.
-
-        Upon calling this function a kd-tree is constructed for each collection.
-        This function simply calls the BlockCollection set_camera function on
-        each collection in the scene.
-
-        Parameters
-        ----------
-        camera : :class:`~yt.visualization.volume_rendering.interactive_vr.IDVCamera`
-
-        """
-        self.camera = camera
-        for collection in self.collections:
-            collection.set_camera(camera)
-
-    def _retrieve_framebuffer(self):
-        ox, oy, width, height = GL.glGetIntegerv(GL.GL_VIEWPORT)
-        debug_buffer = GL.glReadPixels(0, 0, width, height, GL.GL_RGB,
-                                       GL.GL_UNSIGNED_BYTE)
-        arr = np.fromstring(debug_buffer, "uint8", count = width*height*3)
-        return arr.reshape((width, height, 3))
->>>>>>> e68ae342
 
     @property
     def image(self):
