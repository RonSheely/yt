--- conflicted
+++ resolved
@@ -43,12 +43,8 @@
 
     try:
         import OpenGL.GL  # NOQA
-<<<<<<< HEAD
         import pyglet  # NOQA
-    except ImportError:
-=======
     except ImportError as e:
->>>>>>> e72fc9a3
         raise ImportError(
             "This functionality requires the cyglfw3 and PyOpenGL "
             "packages to be installed."
