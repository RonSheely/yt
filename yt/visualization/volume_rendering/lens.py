--- conflicted
+++ resolved
@@ -422,23 +422,6 @@
         super(SphericalLens, self).setup_box_properties(camera)
         self.set_viewpoint(camera)
 
-<<<<<<< HEAD
-=======
-    def new_image(self, camera):
-        self.current_image = ImageArray(
-            np.zeros((camera.resolution[0]*camera.resolution[1], 1,
-                      4), dtype='float64', order='C'),
-            info={'imtype': 'rendering'})
-        return self.current_image
-
-    def _reshape_image(self, image, camera):
-        nchannels = image.size / float(camera.resolution[0] *
-                                       camera.resolution[1])
-        return image.reshape((camera.resolution[0], 
-                              camera.resolution[1],
-                              nchannels))
-
->>>>>>> 74fe9b42
     def _get_sampler_params(self, camera, render_source):
         px = np.linspace(-np.pi, np.pi, camera.resolution[0],
                          endpoint=True)[:, None]
@@ -451,18 +434,12 @@
         vectors[:, :, 1] = np.sin(px) * np.cos(py)
         vectors[:, :, 2] = np.sin(py)
         vectors = vectors * camera.width[0]
-<<<<<<< HEAD
 
         positions = np.tile(camera.position, camera.resolution[0] * camera.resolution[1])\
                            .reshape(camera.resolution[0], camera.resolution[1], 3)
 
         R1 = get_rotation_matrix(0.5*np.pi, [1,0,0])
         R2 = get_rotation_matrix(0.5*np.pi, [0,0,1])
-=======
-        positions = camera.position + (vectors * 0)
-        R1 = get_rotation_matrix(0.5*np.pi, [1, 0, 0])
-        R2 = get_rotation_matrix(-0.5*np.pi, [0, 0, 1])
->>>>>>> 74fe9b42
         uv = np.dot(R1, camera.unit_vectors)
         uv = np.dot(R2, uv)
         vectors.reshape((camera.resolution[0]*camera.resolution[1], 3))
