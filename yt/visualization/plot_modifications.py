"""

Callbacks to add additional functionality on to plots.



"""
#-----------------------------------------------------------------------------
# Copyright (c) 2013, yt Development Team.
#
# Distributed under the terms of the Modified BSD License.
#
# The full license is in the file COPYING.txt, distributed with this software.
#-----------------------------------------------------------------------------

from __future__ import absolute_import

import warnings

import matplotlib
import numpy as np

from distutils.version import LooseVersion
from functools import wraps

from yt.funcs import \
    mylog, iterable
from yt.extern.six import add_metaclass
from yt.units.yt_array import YTQuantity, YTArray, uhstack
from yt.visualization.image_writer import apply_colormap
from yt.utilities.lib.geometry_utils import triangle_plane_intersect
from yt.utilities.lib.pixelization_routines import \
    pixelize_off_axis_cartesian, \
    pixelize_cartesian
from yt.analysis_modules.cosmological_observation.light_ray.light_ray import \
    periodic_ray
from yt.utilities.lib.line_integral_convolution import \
    line_integral_convolution_2d
from yt.geometry.unstructured_mesh_handler import UnstructuredIndex
from yt.utilities.lib.mesh_triangulation import triangulate_indices
from yt.utilities.exceptions import \
    YTDataTypeUnsupported

callback_registry = {}

def _verify_geometry(func):
    @wraps(func)
    def _check_geometry(self, plot):
        geom = plot.data.ds.coordinates.name
        supp = self._supported_geometries
        cs = getattr(self, "coord_system", None)
        if supp is None or geom in supp:
            return func(self, plot)
        if cs in ("axis", "figure") and "force" not in supp:
            return func(self, plot)
        raise YTDataTypeUnsupported(geom, supp)
    return _check_geometry

class RegisteredCallback(type):
    def __init__(cls, name, b, d):
        type.__init__(cls, name, b, d)
        callback_registry[name] = cls
        cls.__call__ = _verify_geometry(cls.__call__)

@add_metaclass(RegisteredCallback)
class PlotCallback(object):
    # _supported_geometries is set by subclasses of PlotCallback to a tuple of
    # strings corresponding to the names of the geometries that a callback
    # supports.  By default it is None, which means it supports everything.
    # Note that if there's a coord_system parameter that is set to "axis" or
    # "figure" this is disregarded.  If "force" is included in the tuple, it
    # will *not* check whether or not the coord_system is in axis or figure,
    # and will only look at the geometries.
    _supported_geometries = None

    def __init__(self, *args, **kwargs):
        pass

    def __call__(self, plot):
        raise NotImplementedError

    def project_coords(self, plot, coord):
        """
        Convert coordinates from simulation data coordinates to projected
        data coordinates.  Simulation data coordinates are three dimensional,
        and can either be specified as a YTArray or as a list or array in
        code_length units.  Projected data units are 2D versions of the
        simulation data units relative to the axes of the final plot.
        """
        if len(coord) == 3:
            if not isinstance(coord, YTArray):
                coord = plot.data.ds.arr(coord, 'code_length')
            ax = plot.data.axis
            # if this is an on-axis projection or slice, then
            # just grab the appropriate 2 coords for the on-axis view
            if ax >= 0 and ax <= 2:
                (xi, yi) = (plot.data.ds.coordinates.x_axis[ax],
                            plot.data.ds.coordinates.y_axis[ax])
                coord = (coord[xi], coord[yi])

            # if this is an off-axis project or slice (ie cutting plane)
            # we have to calculate where the data coords fall in the projected
            # plane
            elif ax == 4:
                coord_vectors = coord - plot.data.center
                x = np.dot(coord_vectors, plot.data.orienter.unit_vectors[1])
                y = np.dot(coord_vectors, plot.data.orienter.unit_vectors[0])
                # Transpose into image coords. Due to VR being not a
                # right-handed coord system
                coord = (y, x)
            else:
                raise SyntaxError("Object being plot must have a `data.axis` "
                                  "defined")

        # if the position is already two-coords, it is expected to be
        # in the proper projected orientation
        else:
            raise SyntaxError("'data' coordinates must be 3 dimensions")
        return coord

    def convert_to_plot(self, plot, coord, offset=True):
        """
        Convert coordinates from projected data coordinates to PlotWindow
        plot coordinates.  Projected data coordinates are two dimensional
        and refer to the location relative to the specific axes being plotted,
        although still in simulation units.  PlotWindow plot coordinates
        are locations as found in the final plot, usually with the origin
        in the center of the image and the extent of the image defined by
        the final plot axis markers.
        """
        # coord should be a 2 x ncoord array-like datatype.
        try:
            ncoord = np.array(coord).shape[1]
        except IndexError:
            ncoord = 1

        # Convert the data and plot limits to tiled numpy arrays so that
        # convert_to_plot is automatically vectorized.

        x0 = np.array(np.tile(plot.xlim[0],ncoord))
        x1 = np.array(np.tile(plot.xlim[1],ncoord))
        xx0 = np.tile(plot._axes.get_xlim()[0],ncoord)
        xx1 = np.tile(plot._axes.get_xlim()[1],ncoord)

        y0 = np.array(np.tile(plot.ylim[0],ncoord))
        y1 = np.array(np.tile(plot.ylim[1],ncoord))
        yy0 = np.tile(plot._axes.get_ylim()[0],ncoord)
        yy1 = np.tile(plot._axes.get_ylim()[1],ncoord)

        ccoord = np.array(coord)

        # We need a special case for when we are only given one coordinate.
        if ccoord.shape == (2,):
            return ((ccoord[0]-x0)/(x1-x0)*(xx1-xx0) + xx0,
                    (ccoord[1]-y0)/(y1-y0)*(yy1-yy0) + yy0)
        else:
            return ((ccoord[0][:]-x0)/(x1-x0)*(xx1-xx0) + xx0,
                    (ccoord[1][:]-y0)/(y1-y0)*(yy1-yy0) + yy0)

    def sanitize_coord_system(self, plot, coord, coord_system):
        """
        Given a set of x,y (and z) coordinates and a coordinate system,
        convert the coordinates (and transformation) ready for final plotting.

        Parameters
        ----------
        
        plot: a PlotMPL subclass
           The plot that we are converting coordinates for

        coord: array-like
           Coordinates in some coordinate system.

        coord_system: string

            Possible values include:

            * ``'data'``
                3D data coordinates relative to original dataset

            * ``'plot'``
                2D coordinates as defined by the final axis locations

            * ``'axis'``
                2D coordinates within the axis object from (0,0) in lower left
                to (1,1) in upper right.  Same as matplotlib axis coords.

            * ``'figure'``
                2D coordinates within figure object from (0,0) in lower left
                to (1,1) in upper right.  Same as matplotlib figure coords.
        """
        # if in data coords, project them to plot coords
        if coord_system == "data":
            if len(coord) < 3:
                raise SyntaxError("Coordinates in 'data' coordinate system "
                                  "need to be in 3D")
            coord = self.project_coords(plot, coord)
            coord = self.convert_to_plot(plot, coord)
            # Convert coordinates from a tuple of ndarray to a tuple of floats
            # since not all callbacks are OK with ndarrays as coords (eg arrow)
            coord = (coord[0][0], coord[1][0])
        # if in plot coords, define the transform correctly
        if coord_system == "data" or coord_system == "plot":
            self.transform = plot._axes.transData
            return coord
        # if in axis coords, define the transform correctly
        if coord_system == "axis":
            self.transform = plot._axes.transAxes
            if len(coord) > 2:
                raise SyntaxError("Coordinates in 'axis' coordinate system "
                                  "need to be in 2D")
            return coord
        # if in figure coords, define the transform correctly
        elif coord_system == "figure":
            self.transform = plot._figure.transFigure
            return coord
        else:
            raise SyntaxError("Argument coord_system must have a value of "
                              "'data', 'plot', 'axis', or 'figure'.")

    def pixel_scale(self, plot):
        x0, x1 = np.array(plot.xlim)
        xx0, xx1 = plot._axes.get_xlim()
        dx = (xx1 - xx0)/(x1 - x0)

        y0, y1 = np.array(plot.ylim)
        yy0, yy1 = plot._axes.get_ylim()
        dy = (yy1 - yy0)/(y1 - y0)

        return (dx,dy)

    def _set_font_properties(self, plot, labels, **kwargs):
        """
        This sets all of the text instances created by a callback to have
        the same font size and properties as all of the other fonts in the
        figure.  If kwargs are set, they override the defaults.
        """
        # This is a little messy because there is no trivial way to update
        # a MPL.font_manager.FontProperties object with new attributes
        # aside from setting them individually.  So we pick out the relevant
        # MPL.Text() kwargs from the local kwargs and let them override the
        # defaults.
        local_font_properties = plot.font_properties.copy()

        # Turn off the default TT font file, otherwise none of this works.
        local_font_properties.set_file(None)
        local_font_properties.set_family('stixgeneral')

        if 'family' in kwargs:
            local_font_properties.set_family(kwargs['family'])
        if 'file' in kwargs:
            local_font_properties.set_file(kwargs['file'])
        if 'fontconfig_pattern' in kwargs:
            local_font_properties.set_fontconfig_pattern(kwargs['fontconfig_pattern'])
        if 'name' in kwargs:
            local_font_properties.set_name(kwargs['name'])
        if 'size' in kwargs:
            local_font_properties.set_size(kwargs['size'])
        if 'slant' in kwargs:
            local_font_properties.set_slant(kwargs['slant'])
        if 'stretch' in kwargs:
            local_font_properties.set_stretch(kwargs['stretch'])
        if 'style' in kwargs:
            local_font_properties.set_style(kwargs['style'])
        if 'variant' in kwargs:
            local_font_properties.set_variant(kwargs['variant'])
        if 'weight' in kwargs:
            local_font_properties.set_weight(kwargs['weight'])

        # For each label, set the font properties and color to the figure
        # defaults if not already set in the callback itself
        for label in labels:
            if plot.font_color is not None and 'color' not in kwargs:
                label.set_color(plot.font_color)
            label.set_fontproperties(local_font_properties)

class VelocityCallback(PlotCallback):
    """
    annotate_velocity(factor=16, scale=None, scale_units=None, normalize=False):

    Adds a 'quiver' plot of velocity to the plot, skipping all but
    every *factor* datapoint. *scale* is the data units per arrow
    length unit using *scale_units* (see
    matplotlib.axes.Axes.quiver for more info). if *normalize* is
    True, the velocity fields will be scaled by their local
    (in-plane) length, allowing morphological features to be more
    clearly seen for fields with substantial variation in field
    strength.
    """
    _type_name = "velocity"
    _supported_geometries = ("cartesian", "spectral_cube")
    def __init__(self, factor=16, scale=None, scale_units=None, normalize=False):
        PlotCallback.__init__(self)
        self.factor = factor
        self.scale  = scale
        self.scale_units = scale_units
        self.normalize = normalize

    def __call__(self, plot):
        # Instantiation of these is cheap
        if plot._type_name == "CuttingPlane":
            qcb = CuttingQuiverCallback("cutting_plane_velocity_x",
                                        "cutting_plane_velocity_y",
                                        self.factor, scale=self.scale,
                                        normalize=self.normalize,
                                        scale_units=self.scale_units)
        else:
            ax = plot.data.axis
            (xi, yi) = (plot.data.ds.coordinates.x_axis[ax],
                        plot.data.ds.coordinates.y_axis[ax])
            axis_names = plot.data.ds.coordinates.axis_name
            xv = "velocity_%s" % (axis_names[xi])
            yv = "velocity_%s" % (axis_names[yi])

            bv = plot.data.get_field_parameter("bulk_velocity")
            if bv is not None:
                bv_x = bv[xi]
                bv_y = bv[yi]
            else: bv_x = bv_y = YTQuantity(0, 'cm/s')

            qcb = QuiverCallback(xv, yv, self.factor, scale=self.scale,
                                 scale_units=self.scale_units,
                                 normalize=self.normalize, bv_x=bv_x, bv_y=bv_y)
        return qcb(plot)

class MagFieldCallback(PlotCallback):
    """
    annotate_magnetic_field(factor=16, scale=None, scale_units=None, normalize=False):

    Adds a 'quiver' plot of magnetic field to the plot, skipping all but
    every *factor* datapoint. *scale* is the data units per arrow
    length unit using *scale_units* (see
    matplotlib.axes.Axes.quiver for more info). if *normalize* is
    True, the magnetic fields will be scaled by their local
    (in-plane) length, allowing morphological features to be more
    clearly seen for fields with substantial variation in field strength.
    """
    _type_name = "magnetic_field"
    _supported_geometries = ("cartesian", "spectral_cube")
    def __init__(self, factor=16, scale=None, scale_units=None, normalize=False):
        PlotCallback.__init__(self)
        self.factor = factor
        self.scale  = scale
        self.scale_units = scale_units
        self.normalize = normalize

    def __call__(self, plot):
        # Instantiation of these is cheap
        if plot._type_name == "CuttingPlane":
            qcb = CuttingQuiverCallback("cutting_plane_magnetic_field_x",
                                        "cutting_plane_magnetic_field_y",
                                        self.factor, scale=self.scale, 
                                        scale_units=self.scale_units, 
                                        normalize=self.normalize)
        else:
            xax = plot.data.ds.coordinates.x_axis[plot.data.axis]
            yax = plot.data.ds.coordinates.y_axis[plot.data.axis]
            axis_names = plot.data.ds.coordinates.axis_name
            xv = "magnetic_field_%s" % (axis_names[xax])
            yv = "magnetic_field_%s" % (axis_names[yax])
            qcb = QuiverCallback(xv, yv, self.factor, scale=self.scale, scale_units=self.scale_units, normalize=self.normalize)
        return qcb(plot)

class QuiverCallback(PlotCallback):
    """
    annotate_quiver(field_x, field_y, factor=16, scale=None, scale_units=None,
                    normalize=False, bv_x=0, bv_y=0):

    Adds a 'quiver' plot to any plot, using the *field_x* and *field_y*
    from the associated data, skipping every *factor* datapoints
    *scale* is the data units per arrow length unit using *scale_units*
    (see matplotlib.axes.Axes.quiver for more info)
    """
    _type_name = "quiver"
    _supported_geometries = ("cartesian", "spectral_cube")
    def __init__(self, field_x, field_y, factor=16, scale=None,
                 scale_units=None, normalize=False, bv_x=0, bv_y=0):
        PlotCallback.__init__(self)
        self.field_x = field_x
        self.field_y = field_y
        self.bv_x = bv_x
        self.bv_y = bv_y
        self.factor = factor
        self.scale = scale
        self.scale_units = scale_units
        self.normalize = normalize

    def __call__(self, plot):
        x0, x1 = plot.xlim
        y0, y1 = plot.ylim
        xx0, xx1 = plot._axes.get_xlim()
        yy0, yy1 = plot._axes.get_ylim()
        plot._axes.hold(True)
        # See the note about rows/columns in the pixelizer for more information
        # on why we choose the bounds we do
        nx = plot.image._A.shape[1] / self.factor
        ny = plot.image._A.shape[0] / self.factor
        # periodicity
        ax = plot.data.axis
        ds = plot.data.ds
        (xi, yi) = (ds.coordinates.x_axis[ax],
                    ds.coordinates.y_axis[ax])
        period_x = ds.domain_width[xi]
        period_y = ds.domain_width[yi]
        periodic = int(any(ds.periodicity))
        fv_x = plot.data[self.field_x]
        if self.bv_x != 0.0:
            # Workaround for 0.0 without units
            fv_x -= self.bv_x
        fv_y = plot.data[self.field_y]
        if self.bv_y != 0.0:
            # Workaround for 0.0 without units
            fv_y -= self.bv_y
        pixX = np.zeros((ny, nx), dtype="f8")
        pixY = np.zeros((ny, nx), dtype="f8")
        pixelize_cartesian(pixX, plot.data['px'], plot.data['py'],
                                  plot.data['pdx'], plot.data['pdy'],
                                  fv_x,
                                  (x0, x1, y0, y1), 0, # bounds, antialias
                                  (period_x, period_y), periodic)
        pixelize_cartesian(pixY, plot.data['px'], plot.data['py'],
                                  plot.data['pdx'], plot.data['pdy'],
                                  fv_y,
                                  (x0, x1, y0, y1), 0, # bounds, antialias
                                  (period_x, period_y), periodic)
        X,Y = np.meshgrid(np.linspace(xx0,xx1,nx,endpoint=True),
                          np.linspace(yy0,yy1,ny,endpoint=True))
        if self.normalize:
            nn = np.sqrt(pixX**2 + pixY**2)
            pixX /= nn
            pixY /= nn
        plot._axes.quiver(X,Y, pixX, pixY, scale=self.scale, scale_units=self.scale_units)
        plot._axes.set_xlim(xx0,xx1)
        plot._axes.set_ylim(yy0,yy1)
        plot._axes.hold(False)

class ContourCallback(PlotCallback):
    """
    annotate_contour(field, ncont=5, factor=4, take_log=None, clim=None,
                     plot_args=None, label=False, text_args=None,
                     data_source=None):

    Add contours in *field* to the plot.  *ncont* governs the number of
    contours generated, *factor* governs the number of points used in the
    interpolation, *take_log* governs how it is contoured and *clim* gives
    the (upper, lower) limits for contouring.  An alternate data source can be
    specified with *data_source*, but by default the plot's data source will be
    queried.
    """
    _type_name = "contour"
    _supported_geometries = ("cartesian", "spectral_cube")
    def __init__(self, field, ncont=5, factor=4, clim=None,
                 plot_args=None, label=False, take_log=None,
                 label_args=None, text_args=None, data_source=None):
        PlotCallback.__init__(self)
        def_plot_args = {'color':'k'}
        def_text_args = {'color':'w'}
        self.ncont = ncont
        self.field = field
        self.factor = factor
        self.clim = clim
        self.take_log = take_log
        if plot_args is None: plot_args = def_plot_args
        self.plot_args = plot_args
        self.label = label
        if label_args is not None:
            text_args = label_args
            warnings.warn("The label_args keyword is deprecated.  Please use "
                          "the text_args keyword instead.")
        if text_args is None: text_args = def_text_args
        self.text_args = text_args
        self.data_source = data_source

    def __call__(self, plot):
        # These need to be in code_length
        x0, x1 = (v.in_units("code_length") for v in plot.xlim)
        y0, y1 = (v.in_units("code_length") for v in plot.ylim)

        # These are in plot coordinates, which may not be code coordinates.
        xx0, xx1 = plot._axes.get_xlim()
        yy0, yy1 = plot._axes.get_ylim()

        plot._axes.hold(True)

        # See the note about rows/columns in the pixelizer for more information
        # on why we choose the bounds we do
        numPoints_x = plot.image._A.shape[1]
        numPoints_y = plot.image._A.shape[0]

        # Multiply by dx and dy to go from data->plot
        dx = (xx1 - xx0) / (x1-x0)
        dy = (yy1 - yy0) / (y1-y0)

        # We want xi, yi in plot coordinates
        xi, yi = np.mgrid[xx0:xx1:numPoints_x/(self.factor*1j),
                          yy0:yy1:numPoints_y/(self.factor*1j)]
        data = self.data_source or plot.data

        if plot._type_name in ['CuttingPlane','Projection','Slice']:
            if plot._type_name == 'CuttingPlane':
                x = data["px"]*dx
                y = data["py"]*dy
                z = data[self.field]
            elif plot._type_name in ['Projection','Slice']:
                #Makes a copy of the position fields "px" and "py" and adds the
                #appropriate shift to the copied field.

                AllX = np.zeros(data["px"].size, dtype='bool')
                AllY = np.zeros(data["py"].size, dtype='bool')
                XShifted = data["px"].copy()
                YShifted = data["py"].copy()
                dom_x, dom_y = plot._period
                for shift in np.mgrid[-1:1:3j]:
                    xlim = ((data["px"] + shift*dom_x >= x0) &
                            (data["px"] + shift*dom_x <= x1))
                    ylim = ((data["py"] + shift*dom_y >= y0) &
                            (data["py"] + shift*dom_y <= y1))
                    XShifted[xlim] += shift * dom_x
                    YShifted[ylim] += shift * dom_y
                    AllX |= xlim
                    AllY |= ylim

                # At this point XShifted and YShifted are the shifted arrays of
                # position data in data coordinates
                wI = (AllX & AllY)

                # This converts XShifted and YShifted into plot coordinates
                x = ((XShifted[wI]-x0)*dx).ndarray_view() + xx0
                y = ((YShifted[wI]-y0)*dy).ndarray_view() + yy0
                z = data[self.field][wI]

            # Both the input and output from the triangulator are in plot
            # coordinates
            if LooseVersion(matplotlib.__version__) < LooseVersion("1.4.0"):
                from matplotlib.delaunay.triangulate import Triangulation as \
                    triang
                zi = triang(x,y).nn_interpolator(z)(xi,yi)
            else:
                from matplotlib.tri import Triangulation, LinearTriInterpolator
                triangulation = Triangulation(x, y)
                zi = LinearTriInterpolator(triangulation, z)(xi,yi)
        elif plot._type_name == 'OffAxisProjection':
            zi = plot.frb[self.field][::self.factor,::self.factor].transpose()

        if self.take_log is None:
            field = data._determine_fields([self.field])[0]
            self.take_log = plot.ds._get_field_info(*field).take_log

        if self.take_log: zi=np.log10(zi)

        if self.take_log and self.clim is not None:
            self.clim = (np.log10(self.clim[0]), np.log10(self.clim[1]))

        if self.clim is not None:
            self.ncont = np.linspace(self.clim[0], self.clim[1], self.ncont)

        cset = plot._axes.contour(xi,yi,zi,self.ncont, **self.plot_args)
        plot._axes.set_xlim(xx0,xx1)
        plot._axes.set_ylim(yy0,yy1)
        plot._axes.hold(False)

        if self.label:
            plot._axes.clabel(cset, **self.text_args)


class GridBoundaryCallback(PlotCallback):
    """
    annotate_grids(alpha=0.7, min_pix=1, min_pix_ids=20, draw_ids=False,
                   periodic=True, min_level=None, max_level=None,
                   cmap='B-W LINEAR_r', edgecolors=None, linewidth=1.0):

    Draws grids on an existing PlotWindow object.  Adds grid boundaries to a
    plot, optionally with alpha-blending. By default, colors different levels of
    grids with different colors going from white to black, but you can change to
    any arbitrary colormap with cmap keyword, to all black grid edges for all
    levels with cmap=None and edgecolors=None, or to an arbitrary single color
    for grid edges with edgecolors='YourChosenColor' defined in any of the
    standard ways (e.g., edgecolors='white', edgecolors='r',
    edgecolors='#00FFFF', or edgecolor='0.3', where the last is a float in 0-1
    scale indicating gray).  Note that setting edgecolors overrides cmap if you
    have both set to non-None values.  Cutoff for display is at min_pix
    wide. draw_ids puts the grid id in the corner of the grid.  (Not so great in
    projections...).  One can set min and maximum level of grids to display, and
    can change the linewidth of the displayed grids.
    """
    _type_name = "grids"
    _supported_geometries = ("cartesian", "spectral_cube")

    def __init__(self, alpha=0.7, min_pix=1, min_pix_ids=20, draw_ids=False,
                 periodic=True, min_level=None, max_level=None,
                 cmap='B-W LINEAR_r', edgecolors=None, linewidth=1.0):
        PlotCallback.__init__(self)
        self.alpha = alpha
        self.min_pix = min_pix
        self.min_pix_ids = min_pix_ids
        self.draw_ids = draw_ids  # put grid numbers in the corner.
        self.periodic = periodic
        self.min_level = min_level
        self.max_level = max_level
        self.linewidth = linewidth
        self.cmap = cmap
        self.edgecolors = edgecolors

    def __call__(self, plot):
        from matplotlib.colors import colorConverter

        x0, x1 = plot.xlim
        y0, y1 = plot.ylim
        xx0, xx1 = plot._axes.get_xlim()
        yy0, yy1 = plot._axes.get_ylim()
        (dx, dy) = self.pixel_scale(plot)
        (ypix, xpix) = plot.image._A.shape
        ax = plot.data.axis
        px_index = plot.data.ds.coordinates.x_axis[ax]
        py_index = plot.data.ds.coordinates.y_axis[ax]
        DW = plot.data.ds.domain_width
        if self.periodic:
            pxs, pys = np.mgrid[-1:1:3j,-1:1:3j]
        else:
            pxs, pys = np.mgrid[0:0:1j,0:0:1j]
        GLE, GRE, levels, block_ids = [], [], [], []
        for block, mask in plot.data.blocks:
            GLE.append(block.LeftEdge.in_units("code_length"))
            GRE.append(block.RightEdge.in_units("code_length"))
            levels.append(block.Level)
            block_ids.append(block.id)
        if len(GLE) == 0: return
        # Retain both units and registry
        GLE = YTArray(GLE, input_units = GLE[0].units)
        GRE = YTArray(GRE, input_units = GRE[0].units)
        levels = np.array(levels)
        min_level = self.min_level or 0
        max_level = self.max_level or levels.max()

        # sorts the four arrays in order of ascending level - this makes images look nicer
        new_indices = np.argsort(levels)
        levels = levels[new_indices]
        GLE = GLE[new_indices]
        GRE = GRE[new_indices]
        block_ids = np.array(block_ids)[new_indices]

        for px_off, py_off in zip(pxs.ravel(), pys.ravel()):
            pxo = px_off * DW[px_index]
            pyo = py_off * DW[py_index]
            left_edge_x = np.array((GLE[:,px_index]+pxo-x0)*dx) + xx0
            left_edge_y = np.array((GLE[:,py_index]+pyo-y0)*dy) + yy0
            right_edge_x = np.array((GRE[:,px_index]+pxo-x0)*dx) + xx0
            right_edge_y = np.array((GRE[:,py_index]+pyo-y0)*dy) + yy0
            xwidth = xpix * (right_edge_x - left_edge_x) / (xx1 - xx0)
            ywidth = ypix * (right_edge_y - left_edge_y) / (yy1 - yy0)
            visible = np.logical_and(
                np.logical_and(xwidth > self.min_pix, ywidth > self.min_pix),
                np.logical_and(levels >= min_level, levels <= max_level))

            # Grids can either be set by edgecolors OR a colormap.
            if self.edgecolors is not None:
                edgecolors = colorConverter.to_rgba(
                    self.edgecolors, alpha=self.alpha)
            else:  # use colormap if not explicity overridden by edgecolors
                if self.cmap is not None:
                    color_bounds = [0,plot.data.ds.index.max_level]
                    edgecolors = apply_colormap(
                        levels[visible]*1.0, color_bounds=color_bounds,
                        cmap_name=self.cmap)[0,:,:]*1.0/255.
                    edgecolors[:,3] = self.alpha
                else:
                    edgecolors = (0.0,0.0,0.0,self.alpha)

            if visible.nonzero()[0].size == 0: continue
            verts = np.array(
                [(left_edge_x, left_edge_x, right_edge_x, right_edge_x),
                 (left_edge_y, right_edge_y, right_edge_y, left_edge_y)])
            verts=verts.transpose()[visible,:,:]
            grid_collection = matplotlib.collections.PolyCollection(
                verts, facecolors="none", edgecolors=edgecolors,
                linewidth=self.linewidth)
            plot._axes.hold(True)
            plot._axes.add_collection(grid_collection)

            if self.draw_ids:
                visible_ids = np.logical_and(
                    np.logical_and(xwidth > self.min_pix_ids,
                                   ywidth > self.min_pix_ids),
                    np.logical_and(levels >= min_level, levels <= max_level))
                for i in np.where(visible_ids)[0]:
                    plot._axes.text(
                        left_edge_x[i] + (2 * (xx1 - xx0) / xpix),
                        left_edge_y[i] + (2 * (yy1 - yy0) / ypix),
                        "%d" % block_ids[i], clip_on=True)
            plot._axes.hold(False)

class StreamlineCallback(PlotCallback):
    """
    annotate_streamlines(field_x, field_y, factor=16,
                         density=1, plot_args=None):

    Add streamlines to any plot, using the *field_x* and *field_y*
    from the associated data, skipping every *factor* datapoints like
    'quiver'. *density* is the index of the amount of the streamlines.
    *field_color* is a field to be used to colormap the streamlines.
    """
    _type_name = "streamlines"
    _supported_geometries = ("cartesian", "spectral_cube")
    def __init__(self, field_x, field_y, factor=16,
                 density=1, field_color=None, plot_args=None):
        PlotCallback.__init__(self)
        def_plot_args = {}
        self.field_x = field_x
        self.field_y = field_y
        self.field_color = field_color
        self.factor = factor
        self.dens = density
        if plot_args is None: plot_args = def_plot_args
        self.plot_args = plot_args

    def __call__(self, plot):
        x0, x1 = plot.xlim
        y0, y1 = plot.ylim
        xx0, xx1 = plot._axes.get_xlim()
        yy0, yy1 = plot._axes.get_ylim()
        plot._axes.hold(True)
        # See the note about rows/columns in the pixelizer for more information
        # on why we choose the bounds we do
        nx = plot.image._A.shape[1] / self.factor
        ny = plot.image._A.shape[0] / self.factor
        pixX = np.zeros((ny, nx), dtype="f8")
        pixY = np.zeros((ny, nx), dtype="f8")
        pixelize_cartesian(pixX, plot.data['px'], plot.data['py'],
                                  plot.data['pdx'], plot.data['pdy'],
                                  plot.data[self.field_x],
                                  (x0, x1, y0, y1))
        pixelize_cartesian(pixY, plot.data['px'], plot.data['py'],
                                  plot.data['pdx'], plot.data['pdy'],
                                  plot.data[self.field_y],
                                  (x0, x1, y0, y1))
        if self.field_color:
            field_colors = np.zeros((ny, nx), dtype="f8")
            pixelize_cartesian(field_colors,
                        plot.data['px'], plot.data['py'],
                        plot.data['pdx'], plot.data['pdy'],
                        plot.data[self.field_color],
                        (x0, x1, y0, y1))
        else:
            field_colors = None
        X,Y = (np.linspace(xx0,xx1,nx,endpoint=True),
               np.linspace(yy0,yy1,ny,endpoint=True))
        streamplot_args = {'x': X, 'y': Y, 'u':pixX, 'v': pixY,
                           'density': self.dens, 'color':field_colors}
        streamplot_args.update(self.plot_args)
        plot._axes.streamplot(**streamplot_args)
        plot._axes.set_xlim(xx0,xx1)
        plot._axes.set_ylim(yy0,yy1)
        plot._axes.hold(False)

class LinePlotCallback(PlotCallback):
    """
    annotate_line(p1, p2, coord_system="data", plot_args=None):

    Overplot a line with endpoints at p1 and p2.  p1 and p2
    should be 2D or 3D coordinates consistent with the coordinate
    system denoted in the "coord_system" keyword.

    Parameters
    ----------
    p1, p2 : 2- or 3-element tuples, lists, or arrays
        These are the coordinates of the endpoints of the line.

    coord_system : string, optional
        This string defines the coordinate system of the coordinates p1 and p2.
        Valid coordinates are:

            "data" -- the 3D dataset coordinates

            "plot" -- the 2D coordinates defined by the actual plot limits

            "axis" -- the MPL axis coordinates: (0,0) is lower left; (1,1) is
                      upper right

            "figure" -- the MPL figure coordinates: (0,0) is lower left, (1,1)
                        is upper right

    plot_args : dictionary, optional
        This dictionary is passed to the MPL plot function for generating
        the line.  By default, it is: {'color':'white', 'linewidth':2}

    Examples
    --------

    >>> # Overplot a diagonal white line from the lower left corner to upper
    >>> # right corner
    >>> import yt
    >>> ds = yt.load('IsolatedGalaxy/galaxy0030/galaxy0030')
    >>> s = yt.SlicePlot(ds, 'z', 'density')
    >>> s.annotate_line([0,0], [1,1], coord_system='axis')
    >>> s.save()

    >>> # Overplot a red dashed line from data coordinate (0.1, 0.2, 0.3) to
    >>> # (0.5, 0.6, 0.7)
    >>> import yt
    >>> ds = yt.load('IsolatedGalaxy/galaxy0030/galaxy0030')
    >>> s = yt.SlicePlot(ds, 'z', 'density')
    >>> s.annotate_line([0.1, 0.2, 0.3], [0.5, 0.6, 0.7], coord_system='data',
                        plot_args={'color':'red', 'lineStyles':'--'})
    >>> s.save()

    """
    _type_name = "line"
    _supported_geometries = ("cartesian", "spectral_cube")
    def __init__(self, p1, p2, data_coords=False, coord_system="data",
                 plot_args=None):
        PlotCallback.__init__(self)
        def_plot_args = {'color':'white', 'linewidth':2}
        self.p1 = p1
        self.p2 = p2
        if plot_args is None: plot_args = def_plot_args
        self.plot_args = plot_args
        if data_coords:
            coord_system = "data"
            warnings.warn("The data_coords keyword is deprecated.  Please set "
                          "the keyword coord_system='data' instead.")
        self.coord_system = coord_system
        self.transform = None

    def __call__(self, plot):
        p1 = self.sanitize_coord_system(plot, self.p1,
                            coord_system=self.coord_system)
        p2 = self.sanitize_coord_system(plot, self.p2,
                            coord_system=self.coord_system)
        xx0, xx1 = plot._axes.get_xlim()
        yy0, yy1 = plot._axes.get_ylim()
        plot._axes.hold(True)
        plot._axes.plot([p1[0], p2[0]], [p1[1], p2[1]], transform=self.transform,
                        **self.plot_args)
        plot._axes.set_xlim(xx0,xx1)
        plot._axes.set_ylim(yy0,yy1)
        plot._axes.hold(False)

class ImageLineCallback(LinePlotCallback):
    """
    annotate_image_line(p1, p2, coord_system="axis", plot_args=None):

    This callback is deprecated, as it is simply a wrapper around
    the LinePlotCallback (ie annotate_image()).  The only difference is
    that it uses coord_system="axis" by default. Please see LinePlotCallback
    for more information.

    """
    _type_name = "image_line"
    _supported_geometries = ("cartesian", "spectral_cube")
    def __init__(self, p1, p2, data_coords=False, coord_system='axis',
                 plot_args=None):
        super(ImageLineCallback, self).__init__(p1, p2, data_coords,
                                                coord_system, plot_args)
        warnings.warn("The ImageLineCallback (annotate_image_line()) is "
                      "deprecated.  Please use the LinePlotCallback "
                      "(annotate_line()) instead.")

    def __call__(self, plot):
        super(ImageLineCallback, self).__call__(plot)

class CuttingQuiverCallback(PlotCallback):
    """
    annotate_cquiver(field_x, field_y, factor)

    Get a quiver plot on top of a cutting plane, using *field_x* and
    *field_y*, skipping every *factor* datapoint in the discretization.
    """
    _type_name = "cquiver"
    _supported_geometries = ("cartesian", "spectral_cube")

    def __init__(self, field_x, field_y, factor=16, scale=None,
                 scale_units=None, normalize=None):
        PlotCallback.__init__(self)
        self.field_x = field_x
        self.field_y = field_y
        self.factor = factor
        self.scale = scale
        self.scale_units = scale_units
        self.normalize = normalize

    def __call__(self, plot):
        x0, x1 = plot.xlim
        y0, y1 = plot.ylim
        xx0, xx1 = plot._axes.get_xlim()
        yy0, yy1 = plot._axes.get_ylim()
        plot._axes.hold(True)
        nx = plot.image._A.shape[1] / self.factor
        ny = plot.image._A.shape[0] / self.factor
        indices = np.argsort(plot.data['dx'])[::-1]

        pixX = np.zeros((ny, nx), dtype="f8")
        pixY = np.zeros((ny, nx), dtype="f8")
        pixelize_off_axis_cartesian(pixX,
                               plot.data['x'], plot.data['y'], plot.data['z'],
                               plot.data['px'], plot.data['py'],
                               plot.data['pdx'], plot.data['pdy'], plot.data['pdz'],
                               plot.data.center, plot.data._inv_mat, indices,
                               plot.data[self.field_x],
                               (x0, x1, y0, y1))
        pixelize_off_axis_cartesian(pixY,
                               plot.data['x'], plot.data['y'], plot.data['z'],
                               plot.data['px'], plot.data['py'],
                               plot.data['pdx'], plot.data['pdy'], plot.data['pdz'],
                               plot.data.center, plot.data._inv_mat, indices,
                               plot.data[self.field_y],
                               (x0, x1, y0, y1))
        X,Y = np.meshgrid(np.linspace(xx0,xx1,nx,endpoint=True),
                          np.linspace(yy0,yy1,ny,endpoint=True))

        if self.normalize:
            nn = np.sqrt(pixX**2 + pixY**2)
            pixX /= nn
            pixY /= nn

        plot._axes.quiver(X,Y, pixX, pixY, scale=self.scale, scale_units=self.scale_units)
        plot._axes.set_xlim(xx0,xx1)
        plot._axes.set_ylim(yy0,yy1)
        plot._axes.hold(False)

class ClumpContourCallback(PlotCallback):
    """
    annotate_clumps(clumps, plot_args=None)

    Take a list of *clumps* and plot them as a set of contours.
    """
    _type_name = "clumps"
    _supported_geometries = ("cartesian", "spectral_cube")
    def __init__(self, clumps, plot_args=None):
        self.clumps = clumps
        if plot_args is None: plot_args = {}
        self.plot_args = plot_args

    def __call__(self, plot):
        x0, x1 = plot.xlim
        y0, y1 = plot.ylim
        xx0, xx1 = plot._axes.get_xlim()
        yy0, yy1 = plot._axes.get_ylim()

        extent = [xx0,xx1,yy0,yy1]

        plot._axes.hold(True)

        ax = plot.data.axis
        px_index = plot.data.ds.coordinates.x_axis[ax]
        py_index = plot.data.ds.coordinates.y_axis[ax]

        xf = plot.data.ds.coordinates.axis_name[px_index]
        yf = plot.data.ds.coordinates.axis_name[py_index]
        dxf = "d%s" % xf
        dyf = "d%s" % yf

        ny, nx = plot.image._A.shape
        buff = np.zeros((nx,ny),dtype='float64')
        for i,clump in enumerate(reversed(self.clumps)):
            mylog.info("Pixelizing contour %s", i)

            xf_copy = clump[xf].copy().in_units("code_length")
            yf_copy = clump[yf].copy().in_units("code_length")

            temp = np.zeros((ny, nx), dtype="f8")
            pixelize_cartesian(temp, xf_copy, yf_copy,
                                 clump[dxf].in_units("code_length")/2.0,
                                 clump[dyf].in_units("code_length")/2.0,
                                 clump[dxf].d*0.0+i+1, # inits inside Pixelize
                             (x0, x1, y0, y1), 0)
            buff = np.maximum(temp, buff)
        self.rv = plot._axes.contour(buff, np.unique(buff),
                                     extent=extent, **self.plot_args)
        plot._axes.hold(False)

class ArrowCallback(PlotCallback):
    """
    annotate_arrow(pos, length=0.03, width=0.003, head_length=None,
                   head_width=0.02, starting_pos=None,
                   coord_system='data', plot_args=None):

    Overplot an arrow pointing at a position for highlighting a specific
    feature.  By default, arrow points from lower left to the designated
    position "pos" with arrow length "length".  Alternatively, if
    "starting_pos" is set, arrow will stretch from "starting_pos" to "pos"
    and "length" will be disregarded.

    "coord_system" keyword refers to positions set in "pos" arg and
    "starting_pos" keyword, which by default are in data coordinates.

    "length", "width", "head_length", and "head_width" keywords for the arrow
    are all in axis units, ie relative to the size of the plot axes as 1,
    even if the position of the arrow is set relative to another coordinate
    system.

    Parameters
    ----------
    pos : 2- or 3-element tuple, list, or array
        These are the coordinates to which the arrow is pointing

    length : float, optional
        The length, in axis units, of the arrow.
        Default: 0.03

    width : float, optional
        The width, in axis units, of the tail line of the arrow.
        Default: 0.003

    head_length : float, optional
        The length, in axis units, of the head of the arrow.  If set
        to None, use 1.5*head_width
        Default: None

    head_width : float, optional
        The width, in axis units, of the head of the arrow.
        Default: 0.02

    starting_pos : 2- or 3-element tuple, list, or array, optional
        These are the coordinates from which the arrow starts towards its
        point.  Not compatible with 'length' kwarg.

    coord_system : string, optional
        This string defines the coordinate system of the coordinates of pos
        Valid coordinates are:

            "data" -- the 3D dataset coordinates

            "plot" -- the 2D coordinates defined by the actual plot limits

            "axis" -- the MPL axis coordinates: (0,0) is lower left; (1,1) is
                      upper right

            "figure" -- the MPL figure coordinates: (0,0) is lower left, (1,1)
                        is upper right

    plot_args : dictionary, optional
        This dictionary is passed to the MPL arrow function for generating
        the arrow.  By default, it is: {'color':'white'}

    Examples
    --------

    >>> # Overplot an arrow pointing to feature at data coord: (0.2, 0.3, 0.4)
    >>> import yt
    >>> ds = yt.load('IsolatedGalaxy/galaxy0030/galaxy0030')
    >>> s = yt.SlicePlot(ds, 'z', 'density')
    >>> s.annotate_arrow([0.2,0.3,0.4])
    >>> s.save()

    >>> # Overplot a red arrow with longer length pointing to plot coordinate
    >>> # (0.1, -0.1)
    >>> import yt
    >>> ds = yt.load('IsolatedGalaxy/galaxy0030/galaxy0030')
    >>> s = yt.SlicePlot(ds, 'z', 'density')
    >>> s.annotate_arrow([0.1, -0.1], length=0.06, coord_system='plot',
    ...                  plot_args={'color':'red'})
    >>> s.save()

    """
    _type_name = "arrow"
    _supported_geometries = ("cartesian", "spectral_cube")
    def __init__(self, pos, code_size=None, length=0.03, width=0.0001,
                 head_width=0.01, head_length=0.01,
                 starting_pos=None, coord_system='data', plot_args=None):
        def_plot_args = {'color':'white'}
        self.pos = pos
        self.code_size = code_size
        self.length = length
        self.width = width
        self.head_width = head_width
        self.head_length = head_length
        self.starting_pos = starting_pos
        self.coord_system = coord_system
        self.transform = None
        if plot_args is None: plot_args = def_plot_args
        self.plot_args = plot_args

    def __call__(self, plot):
        x,y = self.sanitize_coord_system(plot, self.pos,
                               coord_system=self.coord_system)
        xx0, xx1 = plot._axes.get_xlim()
        yy0, yy1 = plot._axes.get_ylim()
        # normalize all of the kwarg lengths to the plot size
        plot_diag = ((yy1-yy0)**2 + (xx1-xx0)**2)**(0.5)
        self.length *= plot_diag
        self.width *= plot_diag
        self.head_width *= plot_diag
        if self.head_length is not None:
            self.head_length *= plot_diag
        if self.code_size is not None:
            warnings.warn("The code_size keyword is deprecated.  Please use "
                          "the length keyword in 'axis' units instead. "
                          "Setting code_size overrides length value.")
            if iterable(self.code_size):
                self.code_size = plot.data.ds.quan(self.code_size[0], self.code_size[1])
                self.code_size = np.float64(self.code_size.in_units(plot.xlim[0].units))
            self.code_size = self.code_size * self.pixel_scale(plot)[0]
            dx = dy = self.code_size
        else:
            if self.starting_pos is not None:
                start_x,start_y = self.sanitize_coord_system(plot,
                                       self.starting_pos,
                                       coord_system=self.coord_system)
                dx = x - start_x
                dy = y - start_y
            else:
                dx = (xx1-xx0) * 2**(0.5) * self.length
                dy = (yy1-yy0) * 2**(0.5) * self.length
        # If the arrow is 0 length
        if dx == dy == 0:
            warnings.warn("The arrow has zero length.  Not annotating.")
            return
        plot._axes.hold(True)
        plot._axes.arrow(x-dx, y-dy, dx, dy, width=self.width,
                         head_width=self.head_width,
                         head_length=self.head_length,
                         transform=self.transform,
                         length_includes_head=True, **self.plot_args)
        plot._axes.set_xlim(xx0,xx1)
        plot._axes.set_ylim(yy0,yy1)
        plot._axes.hold(False)

class MarkerAnnotateCallback(PlotCallback):
    """
    annotate_marker(pos, marker='x', coord_system="data", plot_args=None):

    Overplot a marker on a position for highlighting specific features.

    Parameters
    ----------
    pos : 2- or 3-element tuple, list, or array
        These are the coordinates where the marker will be overplotted

    marker : string, optional
        The shape of the marker to be passed to the MPL scatter function.
        By default, it is 'x', but other acceptable values are: '.', 'o', 'v',
        '^', 's', 'p' '*', etc.  See matplotlib.markers for more information.

    coord_system : string, optional
        This string defines the coordinate system of the coordinates of pos
        Valid coordinates are:

            "data" -- the 3D dataset coordinates

            "plot" -- the 2D coordinates defined by the actual plot limits

            "axis" -- the MPL axis coordinates: (0,0) is lower left; (1,1) is
                      upper right

            "figure" -- the MPL figure coordinates: (0,0) is lower left, (1,1)
                        is upper right

    plot_args : dictionary, optional
        This dictionary is passed to the MPL scatter function for generating
        the marker.  By default, it is: {'color':'white', 's':50}

    Examples
    --------

    >>> # Overplot a white X on a feature at data location (0.5, 0.5, 0.5)
    >>> import yt
    >>> ds = yt.load('IsolatedGalaxy/galaxy0030/galaxy0030')
    >>> s = yt.SlicePlot(ds, 'z', 'density')
    >>> s.annotate_marker([0.4, 0.5, 0.6])
    >>> s.save()

    >>> # Overplot a big yellow circle at axis location (0.1, 0.2)
    >>> import yt
    >>> ds = yt.load('IsolatedGalaxy/galaxy0030/galaxy0030')
    >>> s = yt.SlicePlot(ds, 'z', 'density')
    >>> s.annotate_marker([0.1, 0.2], marker='o', coord_system='axis',
    ...                   plot_args={'color':'yellow', 's':200})
    >>> s.save()

    """
    _type_name = "marker"
    _supported_geometries = ("cartesian", "spectral_cube")
    def __init__(self, pos, marker='x', coord_system="data", plot_args=None):
        def_plot_args = {'color':'w', 's':50}
        self.pos = pos
        self.marker = marker
        if plot_args is None: plot_args = def_plot_args
        self.plot_args = plot_args
        self.coord_system = coord_system
        self.transform = None

    def __call__(self, plot):
        x,y = self.sanitize_coord_system(plot, self.pos,
                               coord_system=self.coord_system)
        xx0, xx1 = plot._axes.get_xlim()
        yy0, yy1 = plot._axes.get_ylim()
        plot._axes.hold(True)
        plot._axes.scatter(x, y, marker = self.marker,
                           transform=self.transform, **self.plot_args)
        plot._axes.set_xlim(xx0,xx1)
        plot._axes.set_ylim(yy0,yy1)
        plot._axes.hold(False)

class SphereCallback(PlotCallback):
    """
    annotate_sphere(center, radius, circle_args=None,
                    coord_system='data', text=None, text_args=None):

    Overplot a circle with designated center and radius with optional text.

    Parameters
    ----------
    center : 2- or 3-element tuple, list, or array
        These are the coordinates where the circle will be overplotted

    radius : YTArray, float, or (1, ('kpc')) style tuple
        The radius of the circle in code coordinates

    circle_args : dict, optional
        This dictionary is passed to the MPL circle object. By default,
        {'color':'white'}

    coord_system : string, optional
        This string defines the coordinate system of the coordinates of pos
        Valid coordinates are:

            "data" -- the 3D dataset coordinates

            "plot" -- the 2D coordinates defined by the actual plot limits

            "axis" -- the MPL axis coordinates: (0,0) is lower left; (1,1) is
                      upper right

            "figure" -- the MPL figure coordinates: (0,0) is lower left, (1,1)
                        is upper right

    text : string, optional
        Optional text to include next to the circle.

    text_args : dictionary, optional
        This dictionary is passed to the MPL text function. By default,
        it is: {'color':'white'}

    Examples
    --------

    >>> # Overplot a white circle of radius 100 kpc over the central galaxy
    >>> import yt
    >>> ds = yt.load('IsolatedGalaxy/galaxy0030/galaxy0030')
    >>> s = yt.SlicePlot(ds, 'z', 'density')
    >>> s.annotate_sphere([0.5, 0.5, 0.5], radius=(100, 'kpc'))
    >>> s.save()

    """
    _type_name = "sphere"
    _supported_geometries = ("cartesian", "spectral_cube")
    def __init__(self, center, radius, circle_args=None,
                 text=None, coord_system='data', text_args=None):
        def_text_args = {'color':'white'}
        def_circle_args = {'color':'white'}
        self.center = center
        self.radius = radius
        if circle_args is None: circle_args = def_circle_args
        if 'fill' not in circle_args: circle_args['fill'] = False
        self.circle_args = circle_args
        self.text = text
        if text_args is None: text_args = def_text_args
        self.text_args = text_args
        self.coord_system = coord_system
        self.transform = None

    def __call__(self, plot):
        from matplotlib.patches import Circle

        if iterable(self.radius):
            self.radius = plot.data.ds.quan(self.radius[0], self.radius[1])
            self.radius = np.float64(self.radius.in_units(plot.xlim[0].units))

        # This assures the radius has the appropriate size in
        # the different coordinate systems, since one cannot simply
        # apply a different transform for a length in the same way
        # you can for a coordinate.
        if self.coord_system == 'data' or self.coord_system == 'plot':
            self.radius = self.radius * self.pixel_scale(plot)[0]
        else:
            self.radius /= (plot.xlim[1]-plot.xlim[0]).v

        x,y = self.sanitize_coord_system(plot, self.center,
                               coord_system=self.coord_system)

        cir = Circle((x, y), self.radius, transform=self.transform,
                     **self.circle_args)
        xx0, xx1 = plot._axes.get_xlim()
        yy0, yy1 = plot._axes.get_ylim()
        plot._axes.hold(True)

        plot._axes.add_patch(cir)
        if self.text is not None:
            label = plot._axes.text(x, y, self.text, transform=self.transform,
                                    **self.text_args)
            self._set_font_properties(plot, [label], **self.text_args)

        plot._axes.set_xlim(xx0,xx1)
        plot._axes.set_ylim(yy0,yy1)
        plot._axes.hold(False)


class TextLabelCallback(PlotCallback):
    """
    annotate_text(pos, text, coord_system='data', text_args=None,
                  inset_box_args=None):

    Overplot text on the plot at a specified position. If you desire an inset
    box around your text, set one with the inset_box_args dictionary
    keyword.

    Parameters
    ----------
    pos : 2- or 3-element tuple, list, or array
        These are the coordinates where the text will be overplotted

    text : string
        The text you wish to include

    coord_system : string, optional
        This string defines the coordinate system of the coordinates of pos
        Valid coordinates are:

            "data" -- the 3D dataset coordinates

            "plot" -- the 2D coordinates defined by the actual plot limits

            "axis" -- the MPL axis coordinates: (0,0) is lower left; (1,1) is
                      upper right

            "figure" -- the MPL figure coordinates: (0,0) is lower left, (1,1)
                        is upper right

    text_args : dictionary, optional
        This dictionary is passed to the MPL text function for generating
        the text.  By default, it is: {'color':'white'} and uses the defaults
        for the other fonts in the image.

    inset_box_args : dictionary, optional
        A dictionary of any arbitrary parameters to be passed to the Matplotlib
        FancyBboxPatch object as the inset box around the text.  Default: {}

    Examples
    --------

    >>> # Overplot white text at data location [0.55, 0.7, 0.4]
    >>> import yt
    >>> ds = yt.load('IsolatedGalaxy/galaxy0030/galaxy0030')
    >>> s = yt.SlicePlot(ds, 'z', 'density')
    >>> s.annotate_text([0.55, 0.7, 0.4], "Here is a galaxy")
    >>> s.save()

    >>> # Overplot yellow text at axis location [0.2, 0.8] with
    >>> # a shaded inset box
    >>> import yt
    >>> ds = yt.load('IsolatedGalaxy/galaxy0030/galaxy0030')
    >>> s = yt.SlicePlot(ds, 'z', 'density')
    >>> s.annotate_text([0.2, 0.8], "Here is a galaxy", coord_system='axis',
    ...                 text_args={'color':'yellow'},
    ...                 inset_box_args={'boxstyle':'square,pad=0.3',
    ...                                 'facecolor':'black',
    ...                                 'linewidth':3,
    ...                                 'edgecolor':'white', 'alpha':0.5})
    >>> s.save()
    """
    _type_name = "text"
    _supported_geometries = ("cartesian", "spectral_cube")
    def __init__(self, pos, text, data_coords=False, coord_system='data',
                 text_args=None, inset_box_args=None):
        def_text_args = {'color':'white'}
        self.pos = pos
        self.text = text
        if data_coords:
            coord_system = 'data'
            warnings.warn("The data_coords keyword is deprecated.  Please set "
                          "the keyword coord_system='data' instead.")
        if text_args is None: text_args = def_text_args
        self.text_args = text_args
        if inset_box_args is None: inset_box_args = {}
        self.inset_box_args = inset_box_args
        self.coord_system = coord_system
        self.transform = None

    def __call__(self, plot):
        kwargs = self.text_args.copy()
        x,y = self.sanitize_coord_system(plot, self.pos,
                               coord_system=self.coord_system)

        # Set the font properties of text from this callback to be
        # consistent with other text labels in this figure
        xx0, xx1 = plot._axes.get_xlim()
        yy0, yy1 = plot._axes.get_ylim()
        plot._axes.hold(True)
        label = plot._axes.text(x, y, self.text, transform=self.transform,
                                bbox=self.inset_box_args, **kwargs)
        self._set_font_properties(plot, [label], **kwargs)
        plot._axes.set_xlim(xx0,xx1)
        plot._axes.set_ylim(yy0,yy1)
        plot._axes.hold(False)

class PointAnnotateCallback(TextLabelCallback):
    """
    annotate_point(pos, text, coord_system='data', text_args=None,
                   inset_box_args=None)

    This callback is deprecated, as it is simply a wrapper around
    the TextLabelCallback (ie annotate_text()).  Please see TextLabelCallback
    for more information.

    """
    _type_name = "point"
    _supported_geometries = ("cartesian", "spectral_cube")
    def __init__(self, pos, text, data_coords=False, coord_system='data',
                 text_args=None, inset_box_args=None):
        super(PointAnnotateCallback, self).__init__(pos, text, data_coords,
                                                    coord_system, text_args,
                                                    inset_box_args)
        warnings.warn("The PointAnnotateCallback (annotate_point()) is "
                      "deprecated.  Please use the TextLabelCallback "
                      "(annotate_point()) instead.")

    def __call__(self, plot):
        super(PointAnnotateCallback, self).__call__(plot)

class HaloCatalogCallback(PlotCallback):
    """
    annotate_halos(halo_catalog, circle_args=None,
        width=None, annotate_field=None,
        text_args=None, factor=1.0)

    Plots circles at the locations of all the halos
    in a halo catalog with radii corresponding to the
    virial radius of each halo.

    circle_args: Contains the arguments controlling the
        appearance of the circles, supplied to the
        Matplotlib patch Circle.
    width: the width over which to select halos to plot,
        useful when overplotting to a slice plot. Accepts
        a tuple in the form (1.0, 'Mpc').
    annotate_field: Accepts a field contained in the
        halo catalog to add text to the plot near the halo.
        Example: annotate_field = 'particle_mass' will
        write the halo mass next to each halo.
    text_args: Contains the arguments controlling the text
        appearance of the annotated field.
    factor: A number the virial radius is multiplied by for
        plotting the circles. Ex: factor = 2.0 will plot
        circles with twice the radius of each halo virial radius.
    """

    _type_name = 'halos'
    region = None
    _descriptor = None
    _supported_geometries = ("cartesian", "spectral_cube")

    def __init__(self, halo_catalog, circle_args=None, circle_kwargs=None,
                 width=None, annotate_field=None, text_args=None,
                 font_kwargs=None, factor=1.0):

        PlotCallback.__init__(self)
        def_circle_args = {'edgecolor':'white', 'facecolor':'None'}
        def_text_args = {'color':'white'}
        self.halo_catalog = halo_catalog
        self.width = width
        self.annotate_field = annotate_field
        if circle_kwargs is not None:
            circle_args = circle_kwargs
            warnings.warn("The circle_kwargs keyword is deprecated.  Please "
                          "use the circle_args keyword instead.")
        if font_kwargs is not None:
            text_args = font_kwargs
            warnings.warn("The font_kwargs keyword is deprecated.  Please use "
                          "the text_args keyword instead.")
        if circle_args is None: circle_args = def_circle_args
        self.circle_args = circle_args
        if text_args is None: text_args = def_text_args
        self.text_args = text_args
        self.factor = factor

    def __call__(self, plot):
        from matplotlib.patches import Circle
        data = plot.data
        x0, x1 = plot.xlim
        y0, y1 = plot.ylim
        xx0, xx1 = plot._axes.get_xlim()
        yy0, yy1 = plot._axes.get_ylim()

        halo_data= self.halo_catalog.halos_ds.all_data()
        axis_names = plot.data.ds.coordinates.axis_name
        xax = plot.data.ds.coordinates.x_axis[data.axis]
        yax = plot.data.ds.coordinates.y_axis[data.axis]
        field_x = "particle_position_%s" % axis_names[xax]
        field_y = "particle_position_%s" % axis_names[yax]
        field_z = "particle_position_%s" % axis_names[data.axis]
        plot._axes.hold(True)

        # Set up scales for pixel size and original data
        pixel_scale = self.pixel_scale(plot)[0]
        data_scale = data.ds.length_unit
        units = data_scale.units

        # Convert halo positions to code units of the plotted data
        # and then to units of the plotted window
        px = halo_data[field_x][:].in_units(units) / data_scale
        py = halo_data[field_y][:].in_units(units) / data_scale
        px, py = self.convert_to_plot(plot,[px,py])

        # Convert halo radii to a radius in pixels
        radius = halo_data['virial_radius'][:].in_units(units)
        radius = np.array(radius*pixel_scale*self.factor/data_scale)

        if self.width:
            pz = halo_data[field_z][:].in_units(units)/data_scale
            pz = data.ds.arr(pz, 'code_length')
            c = data.center[data.axis]

            # I should catch an error here if width isn't in this form
            # but I dont really want to reimplement get_sanitized_width...
            width = data.ds.arr(self.width[0], self.width[1]).in_units('code_length')

            indices = np.where((pz > c-width) & (pz < c+width))

            px = px[indices]
            py = py[indices]
            radius = radius[indices]

        for x,y,r in zip(px, py, radius):
            plot._axes.add_artist(Circle(xy=(x,y),
                radius = r, **self.circle_args))

        plot._axes.set_xlim(xx0,xx1)
        plot._axes.set_ylim(yy0,yy1)
        plot._axes.hold(False)

        if self.annotate_field:
            annotate_dat = halo_data[self.annotate_field]
            texts = ['{:g}'.format(float(dat))for dat in annotate_dat]
            labels = []
            for pos_x, pos_y, t in zip(px, py, texts):
                labels.append(plot._axes.text(pos_x, pos_y, t, **self.text_args))

            # Set the font properties of text from this callback to be
            # consistent with other text labels in this figure
            self._set_font_properties(plot, labels, **self.text_args)

class ParticleCallback(PlotCallback):
    """
    annotate_particles(width, p_size=1.0, col='k', marker='o', stride=1.0,
                       ptype=None, minimum_mass=None, alpha=1.0)

    Adds particle positions, based on a thick slab along *axis* with a
    *width* along the line of sight.  *p_size* controls the number of
    pixels per particle, and *col* governs the color.  *ptype* will
    restrict plotted particles to only those that are of a given type.
    Particles with masses below *minimum_mass* will not be plotted.
    *alpha* determines the opacity of the marker symbol used in the scatter
    plot.
    """
    _type_name = "particles"
    region = None
    _descriptor = None
    _supported_geometries = ("cartesian", "spectral_cube")
    def __init__(self, width, p_size=1.0, col='k', marker='o', stride=1.0,
                 ptype='all', minimum_mass=None, alpha=1.0):
        PlotCallback.__init__(self)
        self.width = width
        self.p_size = p_size
        self.color = col
        self.marker = marker
        self.stride = stride
        self.ptype = ptype
        self.minimum_mass = minimum_mass
        self.alpha = alpha

    def __call__(self, plot):
        data = plot.data
        if iterable(self.width):
            w = plot.data.ds.quan(self.width[0], self.width[1]).in_units("code_length")
            self.width = np.float64(w)
        elif isinstance(self.width, YTQuantity):
            self.width = np.float64(plot.data.ds.quan(self.width).in_units("code_length"))
        # we construct a rectangular prism
        x0, x1 = plot.xlim
        y0, y1 = plot.ylim
        xx0, xx1 = plot._axes.get_xlim()
        yy0, yy1 = plot._axes.get_ylim()
        reg = self._get_region((x0,x1), (y0,y1), plot.data.axis, data)
        ax = data.axis
        xax = plot.data.ds.coordinates.x_axis[ax]
        yax = plot.data.ds.coordinates.y_axis[ax]
        axis_names = plot.data.ds.coordinates.axis_name
        field_x = "particle_position_%s" % axis_names[xax]
        field_y = "particle_position_%s" % axis_names[yax]
        pt = self.ptype
        self.periodic_x = plot.data.ds.periodicity[xax]
        self.periodic_y = plot.data.ds.periodicity[yax]
        self.LE = plot.data.ds.domain_left_edge[xax], \
                  plot.data.ds.domain_left_edge[yax]
        self.RE = plot.data.ds.domain_right_edge[xax], \
                  plot.data.ds.domain_right_edge[yax]
        period_x = plot.data.ds.domain_width[xax]
        period_y = plot.data.ds.domain_width[yax]
        particle_x, particle_y = self._enforce_periodic(reg[pt, field_x],
                                                        reg[pt, field_y],
                                                        x0, x1, period_x,
                                                        y0, y1, period_y)
        gg = ( ( particle_x >= x0 ) & ( particle_x <= x1 )
           &   ( particle_y >= y0 ) & ( particle_y <= y1 ) )
        if self.minimum_mass is not None:
            gg &= (reg[pt, "particle_mass"] >= self.minimum_mass)
            if gg.sum() == 0: return
        plot._axes.hold(True)
        px, py = self.convert_to_plot(plot,
                    [np.array(particle_x[gg][::self.stride]),
                     np.array(particle_y[gg][::self.stride])])
        plot._axes.scatter(px, py, edgecolors='None', marker=self.marker,
                           s=self.p_size, c=self.color,alpha=self.alpha)
        plot._axes.set_xlim(xx0,xx1)
        plot._axes.set_ylim(yy0,yy1)
        plot._axes.hold(False)

    def _enforce_periodic(self,
                          particle_x,
                          particle_y,
                          x0, x1, period_x,
                          y0, y1, period_y):
        #  duplicate particles if periodic in that direction AND if the plot
        #  extends outside the domain boundaries.
        if self.periodic_x and x0 > self.LE[0]:
            particle_x = uhstack((particle_x, particle_x + period_x))
            particle_y = uhstack((particle_y, particle_y))
        if self.periodic_x and x1 < self.RE[0]:
            particle_x = uhstack((particle_x, particle_x - period_x))
            particle_y = uhstack((particle_y, particle_y))
        if self.periodic_y and y0 > self.LE[1]:
            particle_y = uhstack((particle_y, particle_y + period_y))
            particle_x = uhstack((particle_x, particle_x))
        if self.periodic_y and y1 < self.RE[1]:
            particle_y = uhstack((particle_y, particle_y - period_y))
            particle_x = uhstack((particle_x, particle_x))
        return particle_x, particle_y

    def _get_region(self, xlim, ylim, axis, data):
        LE, RE = [None]*3, [None]*3
        ds = data.ds
        xax = ds.coordinates.x_axis[axis]
        yax = ds.coordinates.y_axis[axis]
        zax = axis
        LE[xax], RE[xax] = xlim
        LE[yax], RE[yax] = ylim
        LE[zax] = data.center[zax].ndarray_view() - self.width*0.5
        RE[zax] = data.center[zax].ndarray_view() + self.width*0.5
        if self.region is not None \
            and np.all(self.region.left_edge <= LE) \
            and np.all(self.region.right_edge >= RE):
            return self.region
        self.region = data.ds.region(data.center, LE, RE)
        return self.region

class TitleCallback(PlotCallback):
    """
    annotate_title(title)

    Accepts a *title* and adds it to the plot
    """
    _type_name = "title"
    def __init__(self, title):
        PlotCallback.__init__(self)
        self.title = title

    def __call__(self,plot):
        plot._axes.set_title(self.title)
        # Set the font properties of text from this callback to be
        # consistent with other text labels in this figure
        label = plot._axes.title
        self._set_font_properties(plot, [label])


class MeshLinesCallback(PlotCallback):
    """
    annotate_mesh_lines()

    Adds mesh lines to the plot. Only works for unstructured or 
    semi-structured mesh data. For structured grid data, see
    GridBoundaryCallback or CellEdgesCallback.

    Parameters
    ----------

    plot_args:   dict, optional
        A dictionary of arguments that will be passed to matplotlib.

    Example
    -------

    >>> import yt
    >>> ds = yt.load("MOOSE_sample_data/out.e-s010")
    >>> sl = yt.SlicePlot(ds, 'z', ('connect2', 'convected'))
    >>> sl.annotate_mesh_lines(plot_args={'color':'black'})

    """
    _type_name = "mesh_lines"
    _supported_geometries = ("cartesian", "spectral_cube")

    def __init__(self, plot_args=None):
        super(MeshLinesCallback, self).__init__()
        self.plot_args = plot_args

    def promote_2d_to_3d(self, coords, indices, plot):
        new_coords = np.zeros((2*coords.shape[0], 3))
        new_connects = np.zeros((indices.shape[0], 2*indices.shape[1]), 
                                dtype=np.int64)
    
        new_coords[0:coords.shape[0],0:2] = coords
        new_coords[0:coords.shape[0],2] = plot.ds.domain_left_edge[2]
        new_coords[coords.shape[0]:,0:2] = coords
        new_coords[coords.shape[0]:,2] = plot.ds.domain_right_edge[2]
        
        new_connects[:,0:indices.shape[1]] = indices
        new_connects[:,indices.shape[1]:] = indices + coords.shape[0]
    
        return new_coords, new_connects

    def __call__(self, plot):

        index = plot.ds.index
        if not issubclass(type(index), UnstructuredIndex):
            raise RuntimeError("Mesh line annotations only work for "
                               "unstructured or semi-structured mesh data.")
        for i, m in enumerate(index.meshes):
            try:
                ftype, fname = plot.field
                if ftype.startswith('connect') and int(ftype[-1]) - 1 != i:
                    continue
            except ValueError:
                pass
            coords = m.connectivity_coords
            indices = m.connectivity_indices - m._index_offset
            
            num_verts = indices.shape[1]
            num_dims = coords.shape[1]

            if num_dims == 2 and num_verts == 3:
                coords, indices = self.promote_2d_to_3d(coords, indices, plot)
            elif num_dims == 2 and num_verts == 4:
                coords, indices = self.promote_2d_to_3d(coords, indices, plot)

            tri_indices = triangulate_indices(indices)
            points = coords[tri_indices]
        
            tfc = TriangleFacetsCallback(points, plot_args=self.plot_args)
            tfc(plot)


class TriangleFacetsCallback(PlotCallback):
    """
    annotate_triangle_facets(triangle_vertices, plot_args=None )

    Intended for representing a slice of a triangular faceted
    geometry in a slice plot.

    Uses a set of *triangle_vertices* to find all trangles the plane of a
    SlicePlot intersects with. The lines between the intersection points
    of the triangles are then added to the plot to create an outline
    of the geometry represented by the triangles.
    """
    _type_name = "triangle_facets"
    _supported_geometries = ("cartesian", "spectral_cube")

    def __init__(self, triangle_vertices, plot_args=None):
        super(TriangleFacetsCallback, self).__init__()
        self.plot_args = {} if plot_args is None else plot_args
        self.vertices = triangle_vertices

    def __call__(self, plot):
        plot._axes.hold(True)
        ax = plot.data.axis
        xax = plot.data.ds.coordinates.x_axis[ax]
        yax = plot.data.ds.coordinates.y_axis[ax]

        if not hasattr(self.vertices, "in_units"):
            vertices = plot.data.pf.arr(self.vertices, "code_length")
        else:
            vertices = self.vertices
        l_cy = triangle_plane_intersect(plot.data.axis, plot.data.coord, vertices)[:,:,(xax, yax)]
        # l_cy is shape (nlines, 2, 2)
        # reformat for conversion to plot coordinates
        l_cy = np.rollaxis(l_cy,0,3)
        # convert all line starting points
        l_cy[0] = self.convert_to_plot(plot,l_cy[0])
        # convert all line ending points
        l_cy[1] = self.convert_to_plot(plot,l_cy[1])
        # convert back to shape (nlines, 2, 2)
        l_cy = np.rollaxis(l_cy,2,0)
        # create line collection and add it to the plot
        lc = matplotlib.collections.LineCollection(l_cy, **self.plot_args)
        plot._axes.add_collection(lc)
        plot._axes.hold(False)

class TimestampCallback(PlotCallback):
    """
    annotate_timestamp(x_pos=None, y_pos=None, corner='lower_left', time=True,
                       redshift=False, time_format="t = {time:.0f} {units}",
                       time_unit=None, redshift_format="z = {redshift:.2f}",
                       draw_inset_box=False, coord_system='axis',
                       text_args=None, inset_box_args=None)

    Annotates the timestamp and/or redshift of the data output at a specified
    location in the image (either in a present corner, or by specifying (x,y)
    image coordinates with the x_pos, y_pos arguments.  If no time_units are
    specified, it will automatically choose appropriate units.  It allows for
    custom formatting of the time and redshift information, as well as the
    specification of an inset box around the text.

    Parameters
    ----------

    x_pos, y_pos : floats, optional
        The image location of the timestamp in the coord system defined by the
        coord_system kwarg.  Setting x_pos and y_pos overrides the corner
        parameter.

    corner : string, optional
        Corner sets up one of 4 predeterimined locations for the timestamp
        to be displayed in the image: 'upper_left', 'upper_right', 'lower_left',
        'lower_right' (also allows None). This value will be overridden by the
        optional x_pos and y_pos keywords.

    time : boolean, optional
        Whether or not to show the ds.current_time of the data output.  Can
        be used solo or in conjunction with redshift parameter.

    redshift : boolean, optional
        Whether or not to show the ds.current_time of the data output.  Can
        be used solo or in conjunction with the time parameter.

    time_format : string, optional
        This specifies the format of the time output assuming "time" is the
        number of time and "unit" is units of the time (e.g. 's', 'Myr', etc.)
        The time can be specified to arbitrary precision according to printf
        formatting codes (defaults to .1f -- a float with 1 digits after
        decimal).  Example: "Age = {time:.2f} {units}".

    time_unit : string, optional
        time_unit must be a valid yt time unit (e.g. 's', 'min', 'hr', 'yr',
        'Myr', etc.)

    redshift_format : string, optional
        This specifies the format of the redshift output.  The redshift can
        be specified to arbitrary precision according to printf formatting
        codes (defaults to 0.2f -- a float with 2 digits after decimal).
        Example: "REDSHIFT = {redshift:03.3g}",

    draw_inset_box : boolean, optional
        Whether or not an inset box should be included around the text
        If so, it uses the inset_box_args to set the matplotlib FancyBboxPatch
        object.

    coord_system : string, optional
        This string defines the coordinate system of the coordinates of pos
        Valid coordinates are:

            "data" -- the 3D dataset coordinates

            "plot" -- the 2D coordinates defined by the actual plot limits

            "axis" -- the MPL axis coordinates: (0,0) is lower left; (1,1) is upper right

            "figure" -- the MPL figure coordinates: (0,0) is lower left, (1,1) is upper right

    text_args : dictionary, optional
        A dictionary of any arbitrary parameters to be passed to the Matplotlib
        text object.  Defaults: ``{'color':'white',
        'horizontalalignment':'center', 'verticalalignment':'top'}``.

    inset_box_args : dictionary, optional
        A dictionary of any arbitrary parameters to be passed to the Matplotlib
        FancyBboxPatch object as the inset box around the text.
        Defaults: ``{'boxstyle':'square', 'pad':0.3, 'facecolor':'black', 'linewidth':3, 'edgecolor':'white', 'alpha':0.5}``

    Example
    -------

    >>> import yt
    >>> ds = yt.load('Enzo_64/DD0020/data0020')
    >>> s = yt.SlicePlot(ds, 'z', 'density')
    >>> s.annotate_timestamp()
    """
    _type_name = "timestamp"
    _supported_geometries = ("cartesian", "spectral_cube")
    def __init__(self, x_pos=None, y_pos=None, corner='lower_left', time=True,
                 redshift=False, time_format="t = {time:.1f} {units}",
                 time_unit=None, redshift_format="z = {redshift:.2f}",
                 draw_inset_box=False, coord_system='axis',
                 text_args=None, inset_box_args=None):

        def_text_args = {'color':'white', 'horizontalalignment':'center',
                         'verticalalignment':'top'}
        def_inset_box_args = {'boxstyle':'square,pad=0.3', 'facecolor':'black',
                              'linewidth':3, 'edgecolor':'white', 'alpha':0.5}

        # Set position based on corner argument.
        self.pos = (x_pos, y_pos)
        self.corner = corner
        self.time = time
        self.redshift = redshift
        self.time_format = time_format
        self.redshift_format = redshift_format
        self.time_unit = time_unit
        self.coord_system = coord_system
        if text_args is None: text_args = def_text_args
        self.text_args = text_args
        if inset_box_args is None: inset_box_args = def_inset_box_args
        self.inset_box_args = inset_box_args

        # if inset box is not desired, set inset_box_args to {}
        if not draw_inset_box: self.inset_box_args = {}

    def __call__(self, plot):
        # Setting pos overrides corner argument
        if self.pos[0] is None or self.pos[1] is None:
            if self.corner == 'upper_left':
                self.pos = (0.03, 0.96)
                self.text_args['horizontalalignment'] = 'left'
                self.text_args['verticalalignment'] = 'top'
            elif self.corner == 'upper_right':
                self.pos = (0.97, 0.96)
                self.text_args['horizontalalignment'] = 'right'
                self.text_args['verticalalignment'] = 'top'
            elif self.corner == 'lower_left':
                self.pos = (0.03, 0.03)
                self.text_args['horizontalalignment'] = 'left'
                self.text_args['verticalalignment'] = 'bottom'
            elif self.corner == 'lower_right':
                self.pos = (0.97, 0.03)
                self.text_args['horizontalalignment'] = 'right'
                self.text_args['verticalalignment'] = 'bottom'
            elif self.corner is None:
                self.pos = (0.5, 0.5)
                self.text_args['horizontalalignment'] = 'center'
                self.text_args['verticalalignment'] = 'center'
            else:
                raise SyntaxError("Argument 'corner' must be set to "
                                  "'upper_left', 'upper_right', 'lower_left', "
                                  "'lower_right', or None")

        self.text = ""

        # If we're annotating the time, put it in the correct format
        if self.time:

            # If no time_units are set, then identify a best fit time unit
            if self.time_unit is None:
                self.time_unit = plot.ds.get_smallest_appropriate_unit( \
                                            plot.ds.current_time,
                                            quantity='time')
            t = plot.ds.current_time.in_units(self.time_unit)
            self.text += self.time_format.format(time=float(t),
                                                 units=self.time_unit)

        # If time and redshift both shown, do one on top of the other
        if self.time and self.redshift:
            self.text += "\n"

        # If we're annotating the redshift, put it in the correct format
        if self.redshift:
            try:
                z = np.abs(plot.data.ds.current_redshift)
            except AttributeError:
                raise AttributeError("Dataset does not have current_redshift. "
                                     "Set redshift=False.")
            self.text += self.redshift_format.format(redshift=float(z))

        # This is just a fancy wrapper around the TextLabelCallback
        tcb = TextLabelCallback(self.pos, self.text,
                                coord_system=self.coord_system,
                                text_args=self.text_args,
                                inset_box_args=self.inset_box_args)
        return tcb(plot)

class ScaleCallback(PlotCallback):
    """
    annotate_scale(corner='lower_right', coeff=None, unit=None, pos=None,
                   max_frac=0.16, min_frac=0.015, coord_system='axis',
                   text_args=None, size_bar_args=None, draw_inset_box=False,
                   inset_box_args=None)

    Annotates the scale of the plot at a specified location in the image
    (either in a preset corner, or by specifying (x,y) image coordinates with
    the pos argument.  Coeff and units (e.g. 1 Mpc or 100 kpc) refer to the
    distance scale you desire to show on the plot.  If no coeff and units are
    specified, an appropriate pair will be determined such that your scale bar
    is never smaller than min_frac or greater than max_frac of your plottable
    axis length.  Additional customization of the scale bar is possible by
    adjusting the text_args and size_bar_args dictionaries.  The text_args
    dictionary accepts matplotlib's font_properties arguments to override
    the default font_properties for the current plot.  The size_bar_args
    dictionary accepts keyword arguments for the AnchoredSizeBar class in
    matplotlib's axes_grid toolkit.

    Parameters
    ----------

    corner : string, optional
        Corner sets up one of 4 predeterimined locations for the scale bar
        to be displayed in the image: 'upper_left', 'upper_right', 'lower_left',
        'lower_right' (also allows None). This value will be overridden by the
        optional 'pos' keyword.

    coeff : float, optional
        The coefficient of the unit defining the distance scale (e.g. 10 kpc or
        100 Mpc) for overplotting.  If set to None along with unit keyword,
        coeff will be automatically determined to be a power of 10
        relative to the best-fit unit.

    unit : string, optional
        unit must be a valid yt distance unit (e.g. 'm', 'km', 'AU', 'pc',
        'kpc', etc.) or set to None.  If set to None, will be automatically
        determined to be the best-fit to the data.

    pos : 2- or 3-element tuples, lists, or arrays, optional
        The image location of the scale bar in the plot coordinate system.
        Setting pos overrides the corner parameter.

    min_frac, max_frac: float, optional
        The minimum/maximum fraction of the axis width for the scale bar to
        extend. A value of 1 would allow the scale bar to extend across the
        entire axis width.  Only used for automatically calculating
        best-fit coeff and unit when neither is specified, otherwise
        disregarded.

    coord_system : string, optional
        This string defines the coordinate system of the coordinates of pos
        Valid coordinates are:

            "data" -- the 3D dataset coordinates

            "plot" -- the 2D coordinates defined by the actual plot limits

            "axis" -- the MPL axis coordinates: (0,0) is lower left; (1,1) is upper right

            "figure" -- the MPL figure coordinates: (0,0) is lower left, (1,1) is upper right

    text_args : dictionary, optional
        A dictionary of parameters to used to update the font_properties
        for the text in this callback.  For any property not set, it will
        use the defaults of the plot.  Thus one can modify the text size with:
        ``text_args={'size':24}``

    size_bar_args : dictionary, optional
        A dictionary of parameters to be passed to the Matplotlib
        AnchoredSizeBar initializer.
        Defaults: ``{'pad': 0.25, 'sep': 5, 'borderpad': 1, 'color': 'w'}``

    draw_inset_box : boolean, optional
        Whether or not an inset box should be included around the scale bar.

    inset_box_args : dictionary, optional
        A dictionary of keyword arguments to be passed to the matplotlib Patch
        object that represents the inset box.
        Defaults: ``{'facecolor': 'black', 'linewidth': 3, 'edgecolor': 'white', 'alpha': 0.5, 'boxstyle': 'square'}``


    Example
    -------

    >>> import yt
    >>> ds = yt.load('Enzo_64/DD0020/data0020')
    >>> s = yt.SlicePlot(ds, 'z', 'density')
    >>> s.annotate_scale()
    """
    _type_name = "scale"
    _supported_geometries = ("cartesian", "spectral_cube", "force")
    def __init__(self, corner='lower_right', coeff=None, unit=None, pos=None,
                 max_frac=0.16, min_frac=0.015, coord_system='axis',
                 text_args=None, size_bar_args=None, draw_inset_box=False,
                 inset_box_args=None):

        def_size_bar_args = {
            'pad': 0.05,
            'sep': 5,
            'borderpad': 1,
            'color': 'w'
        }

        def_inset_box_args = {
            'facecolor': 'black',
            'linewidth': 3,
            'edgecolor': 'white',
            'alpha': 0.5,
            'boxstyle': 'square',
        }

        # Set position based on corner argument.
        self.corner = corner
        self.coeff = coeff
        self.unit = unit
        self.pos = pos
        self.max_frac = max_frac
        self.min_frac = min_frac
        self.coord_system = coord_system
        if size_bar_args is None:
            self.size_bar_args = def_size_bar_args
        else:
            self.size_bar_args = size_bar_args
        if inset_box_args is None:
            self.inset_box_args = def_inset_box_args
        else:
            self.inset_box_args = inset_box_args
        self.draw_inset_box = draw_inset_box
        if text_args is None:
            text_args = {}
        self.text_args = text_args

    def __call__(self, plot):
        from mpl_toolkits.axes_grid1.anchored_artists import AnchoredSizeBar

        # Callback only works for plots with axis ratios of 1
        xsize = plot.xlim[1] - plot.xlim[0]
        if plot.aspect != 1.0:
            raise NotImplementedError(
                "Scale callback has only been implemented for plots with no "
                "aspect ratio scaling. (aspect = {%s})".format(plot._aspect))

        # Setting pos overrides corner argument
        if self.pos is None:
            if self.corner == 'upper_left':
                self.pos = (0.11, 0.952)
            elif self.corner == 'upper_right':
                self.pos = (0.89, 0.952)
            elif self.corner == 'lower_left':
                self.pos = (0.11, 0.052)
            elif self.corner == 'lower_right':
                self.pos = (0.89, 0.052)
            elif self.corner is None:
                self.pos = (0.5, 0.5)
            else:
                raise SyntaxError("Argument 'corner' must be set to "
                                  "'upper_left', 'upper_right', 'lower_left', "
                                  "'lower_right', or None")

        # When identifying a best fit distance unit, do not allow scale marker
        # to be greater than max_frac fraction of xaxis or under min_frac
        # fraction of xaxis
        max_scale = self.max_frac * xsize
        min_scale = self.min_frac * xsize

        if self.coeff is None:
            self.coeff = 1.

        # If no units are set, then identify a best fit distance unit
        if self.unit is None:
            min_scale = plot.ds.get_smallest_appropriate_unit(
                min_scale, return_quantity=True)
            max_scale = plot.ds.get_smallest_appropriate_unit(
                max_scale, return_quantity=True)
            self.coeff = max_scale.v
            self.unit = max_scale.units
        self.scale = YTQuantity(self.coeff, self.unit)
        text = "{scale} {units}".format(scale=int(self.coeff), units=self.unit)
        image_scale = (plot.frb.convert_distance_x(self.scale) /
                       plot.frb.convert_distance_x(xsize)).v

        size_vertical = self.size_bar_args.pop('size_vertical', .005)
        fontproperties = self.size_bar_args.pop(
            'fontproperties', plot.font_properties.copy())
        frameon = self.size_bar_args.pop('frameon', self.draw_inset_box)
        # FontProperties instances use set_<property>() setter functions
        for key, val in self.text_args.items():
            setter_func = "set_"+key
            try:
                getattr(fontproperties, setter_func)(val)
            except AttributeError:
                raise AttributeError("Cannot set text_args keyword " \
                "to include '%s' because MPL's fontproperties object does " \
                "not contain function '%s'." % (key, setter_func))

        # this "anchors" the size bar to a box centered on self.pos in axis
        # coordinates
        self.size_bar_args['bbox_to_anchor'] = self.pos
        self.size_bar_args['bbox_transform'] = plot._axes.transAxes

        bar = AnchoredSizeBar(plot._axes.transAxes, image_scale, text, 10,
                              size_vertical=size_vertical,
                              fontproperties=fontproperties,
                              frameon=frameon,
                              **self.size_bar_args)

        bar.patch.set(**self.inset_box_args)

        plot._axes.add_artist(bar)

        return plot

class RayCallback(PlotCallback):
    """
    annotate_ray(ray, plot_args=None)

    Adds a line representing the projected path of a ray across the plot.
    The ray can be either a YTOrthoRay, YTRay, or a LightRay object.
    annotate_ray() will properly account for periodic rays across the volume.
    If arrow is set to True, uses the MPL.pyplot.arrow function, otherwise
    uses the MPL.pyplot.plot function to plot a normal line.  Adjust
    plot_args accordingly.

    Parameters
    ----------

    ray : YTOrthoRay, YTRay, or LightRay
        Ray is the object that we want to include.  We overplot the projected
        trajectory of the ray.  If the object is a
        analysis_modules.cosmological_observation.light_ray.light_ray.LightRay
        object, it will only plot the segment of the LightRay that intersects
        the dataset currently displayed.

    arrow : boolean, optional
        Whether or not to place an arrowhead on the front of the ray to denote
        direction
        Default: False

    plot_args : dictionary, optional
        A dictionary of any arbitrary parameters to be passed to the Matplotlib
        line object.  Defaults: {'color':'white', 'linewidth':2}.

    Examples
    --------

    >>> # Overplot a ray and an ortho_ray object on a projection
    >>> import yt
    >>> ds = yt.load('IsolatedGalaxy/galaxy0030/galaxy0030')
    >>> oray = ds.ortho_ray(1, (0.3, 0.4)) # orthoray down the y axis
    >>> ray = ds.ray((0.1, 0.2, 0.3), (0.6, 0.7, 0.8)) # arbitrary ray
    >>> p = yt.ProjectionPlot(ds, 'z', 'density')
    >>> p.annotate_ray(oray)
    >>> p.annotate_ray(ray)
    >>> p.save()

    >>> # Overplot a LightRay object on a projection
    >>> import yt
    >>> from yt.analysis_modules.cosmological_observation.api import LightRay
    >>> ds = yt.load('enzo_cosmology_plus/RD0004/RD0004')
    >>> lr = LightRay("enzo_cosmology_plus/AMRCosmology.enzo",
    ...               'Enzo', 0.0, 0.1, time_data=False)
    >>> lray = lr.make_light_ray(seed=1)
    >>> p = yt.ProjectionPlot(ds, 'z', 'density')
    >>> p.annotate_ray(lr)
    >>> p.save()

    """
    _type_name = "ray"
    _supported_geometries = ("cartesian", "spectral_cube", "force")
    def __init__(self, ray, arrow=False, plot_args=None):
        PlotCallback.__init__(self)
        def_plot_args = {'color':'white', 'linewidth':2}
        self.ray = ray
        self.arrow = arrow
        if plot_args is None: plot_args = def_plot_args
        self.plot_args = plot_args

    def _process_ray(self):
        """
        Get the start_coord and end_coord of a ray object
        """
        return (self.ray.start_point, self.ray.end_point)

    def _process_ortho_ray(self):
        """
        Get the start_coord and end_coord of an ortho_ray object
        """
        start_coord = self.ray.ds.domain_left_edge.copy()
        end_coord = self.ray.ds.domain_right_edge.copy()

        xax = self.ray.ds.coordinates.x_axis[self.ray.axis]
        yax = self.ray.ds.coordinates.y_axis[self.ray.axis]
        start_coord[xax] = end_coord[xax] = self.ray.coords[0]
        start_coord[yax] = end_coord[yax] = self.ray.coords[1]
        return (start_coord, end_coord)

    def _process_light_ray(self, plot):
        """
        Get the start_coord and end_coord of a LightRay object.
        Identify which of the sections of the LightRay is in the
        dataset that is currently being plotted.  If there is one, return the
        start and end of the corresponding ray segment
        """

        for ray_ds in self.ray.light_ray_solution:
            if ray_ds['unique_identifier'] == plot.ds.unique_identifier:
                start_coord = ray_ds['start']
                end_coord = ray_ds['end']
                return (start_coord, end_coord)
        # if no intersection between the plotted dataset and the LightRay
        # return a false tuple to pass to start_coord
        return ((False, False), (False, False))

    def __call__(self, plot):
        type_name = getattr(self.ray, "_type_name", None)

        if type_name == "ray":
            start_coord, end_coord = self._process_ray()

        elif type_name == "ortho_ray":
            start_coord, end_coord = self._process_ortho_ray()

        elif hasattr(self.ray, "light_ray_solution"):
            start_coord, end_coord = self._process_light_ray(plot)

        else:
            raise SyntaxError("ray must be a YTRay, YTOrthoRay, or "
                              "LightRay object.")

        # if start_coord and end_coord are all False, it means no intersecting
        # ray segment with this plot.
        if not all(start_coord) and not all(end_coord):
            return plot

        # if possible, break periodic ray into non-periodic
        # segments and add each of them individually
        if any(plot.ds.periodicity):
            segments = periodic_ray(start_coord, end_coord,
                                    left=plot.ds.domain_left_edge,
                                    right=plot.ds.domain_right_edge)
        else:
            segments = [[start_coord, end_coord]]

        # To assure that the last ray segment has an arrow if so desired
        # and all other ray segments are lines
        for segment in segments[:-1]:
            cb = LinePlotCallback(segment[0], segment[1],
                                  coord_system='data',
                                  plot_args=self.plot_args)
            cb(plot)
        segment = segments[-1]
        if self.arrow:
            cb = ArrowCallback(segment[1], starting_pos=segment[0],
                               coord_system='data',
                               plot_args=self.plot_args)
        else:
           cb = LinePlotCallback(segment[0], segment[1],
                               coord_system='data',
                               plot_args=self.plot_args)
        cb(plot)
        return plot

class LineIntegralConvolutionCallback(PlotCallback):
    """
    annotate_line_integral_convolution(field_x, field_y, texture=None,
                                       kernellen=50., lim=(0.5,0.6),
                                       cmap='binary', alpha=0.8,
                                       const_alpha=False):

    Add the line integral convolution to the plot for vector fields
    visualization. Two component of vector fields needed to be provided
    (i.e., velocity_x and velocity_y, magentic_field_x and magnetic_field_y).

    Parameters
    ----------

    field_x, field_y : string
        The names of two components of vector field which will be visualized

    texture : 2-d array with the same shape of image, optional
        Texture will be convolved when computing line integral convolution.
        A white noise background will be used as default.

    kernellen : float, optional
        The lens of kernel for convolution, which is the length over which the
        convolution will be performed. For longer kernellen, longer streamline
        structure will appear.

    lim : 2-element tuple, list, or array, optional
        The value of line integral convolution will be clipped to the range
        of lim, which applies upper and lower bounds to the values of line
        integral convolution and enhance the visibility of plots. Each element
        should be in the range of [0,1].

    cmap : string, optional
        The name of colormap for line integral convolution plot.

    alpha : float, optional
        The alpha value for line integral convolution plot.

    const_alpha : boolean, optional
        If set to False (by default), alpha will be weighted spatially by
        the values of line integral convolution; otherwise a constant value
        of the given alpha is used.

    Example
    -------

    >>> import yt
    >>> ds = yt.load('Enzo_64/DD0020/data0020')
    >>> s = yt.SlicePlot(ds, 'z', 'density')
    >>> s.annotate_line_integral_convolution('velocity_x', 'velocity_y',\
                                             lim=(0.5,0.65))
    """
    _type_name = "line_integral_convolution"
    _supported_geometries = ("cartesian", "spectral_cube")
    def __init__(self, field_x, field_y, texture=None, kernellen=50.,
                 lim=(0.5,0.6), cmap='binary', alpha=0.8, const_alpha=False):
        PlotCallback.__init__(self)
        self.field_x = field_x
        self.field_y = field_y
        self.texture = texture
        self.kernellen = kernellen
        self.lim = lim
        self.cmap = cmap
        self.alpha = alpha
        self.const_alpha = const_alpha

    def __call__(self, plot):
        from matplotlib import cm
        x0, x1 = plot.xlim
        y0, y1 = plot.ylim
        xx0, xx1 = plot._axes.get_xlim()
        yy0, yy1 = plot._axes.get_ylim()
        bounds = [x0,x1,y0,y1]
        extent = [xx0,xx1,yy0,yy1]

        plot._axes.hold(True)
        # We are feeding this size into the pixelizer, where it will properly
        # set it in reverse order
        nx = plot.image._A.shape[1]
        ny = plot.image._A.shape[0]
        pixX = plot.data.ds.coordinates.pixelize(plot.data.axis,
                                                 plot.data,
                                                 self.field_x,
                                                 bounds,
                                                 (nx,ny))
        pixY = plot.data.ds.coordinates.pixelize(plot.data.axis,
                                                 plot.data,
                                                 self.field_y,
                                                 bounds,
                                                 (nx,ny))

        vectors = np.concatenate((pixX[...,np.newaxis],
                                  pixY[...,np.newaxis]),axis=2)

        if self.texture is None:
            self.texture = np.random.rand(nx,ny).astype(np.double)
        elif self.texture.shape != (nx,ny):
            raise SyntaxError("'texture' must have the same shape "
                              "with that of output image (%d, %d)" % (nx,ny))

        kernel = np.sin(np.arange(self.kernellen)*np.pi/self.kernellen)
        kernel = kernel.astype(np.double)

        lic_data = line_integral_convolution_2d(vectors,self.texture,kernel)
        lic_data = lic_data / lic_data.max()
        lic_data_clip = np.clip(lic_data,self.lim[0],self.lim[1])

        if self.const_alpha:
            plot._axes.imshow(lic_data_clip, extent=extent, cmap=self.cmap,
                              alpha=self.alpha, origin='lower')
        else:
            lic_data_rgba = cm.ScalarMappable(norm=None, cmap=self.cmap).\
                            to_rgba(lic_data_clip)
            lic_data_clip_rescale = (lic_data_clip - self.lim[0]) \
                                    / (self.lim[1] - self.lim[0])
            lic_data_rgba[...,3] = lic_data_clip_rescale * self.alpha
            plot._axes.imshow(lic_data_rgba, extent=extent, cmap=self.cmap,
                              origin='lower')
        plot._axes.hold(False)

        return plot

class CellEdgesCallback(PlotCallback):
    """
    annotate_cell_edges(line_width=0.002, alpha = 1.0, color = 'black')

    Annotate cell edges.  This is done through a second call to pixelize, where
    the distance from a pixel to a cell boundary in pixels is compared against
    the `line_width` argument.  The secondary image is colored as `color` and
    overlaid with the `alpha` value.

    Parameters
    ----------
    line_width : float
        The width of the cell edge lines in normalized units relative to the
        size of the longest axis.  Default is 1% of the size of the smallest
        axis.
    alpha : float
        When the second image is overlaid, it will have this level of alpha
        transparency.  Default is 1.0 (fully-opaque).
    color : tuple of three floats or matplotlib color name
        This is the color of the cell edge values.  It defaults to black.

    Examples
    --------

    >>> import yt
    >>> ds = yt.load('IsolatedGalaxy/galaxy0030/galaxy0030')
    >>> s = yt.SlicePlot(ds, 'z', 'density')
    >>> s.annotate_cell_edges()
    >>> s.save()
    """
    _type_name = "cell_edges"
    _supported_geometries = ("cartesian", "spectral_cube")
    def __init__(self, line_width=0.002, alpha = 1.0, color='black'):
        from matplotlib.colors import ColorConverter
        conv = ColorConverter()
        PlotCallback.__init__(self)
        self.line_width = line_width
        self.alpha = alpha
        self.color = (np.array(conv.to_rgb(color)) * 255).astype("uint8")

    def __call__(self, plot):
        x0, x1 = plot.xlim
        y0, y1 = plot.ylim
        xx0, xx1 = plot._axes.get_xlim()
        yy0, yy1 = plot._axes.get_ylim()
        plot._axes.hold(True)
<<<<<<< HEAD
        nx = plot.image._A.shape[1]
        ny = plot.image._A.shape[0]
        im = np.zeros((ny, nx), dtype="f8")
        pixelize_cartesian(im, plot.data['px'],
=======
        nx = plot.image._A.shape[0]
        ny = plot.image._A.shape[1]
        aspect = float((y1 - y0) / (x1 - x0))
        pixel_aspect = float(ny)/nx
        relative_aspect = pixel_aspect / aspect
        if relative_aspect > 1:
            nx = int(nx/relative_aspect)
        else:
            ny = int(ny*relative_aspect)
        if aspect > 1:
            if nx < 1600:
                nx = int(1600./nx*ny)
                ny = 1600
            long_axis = ny
        else:
            if ny < 1600:
                nx = int(1600./ny*nx)
                ny = 1600
            long_axis = nx
        line_width = max(self.line_width*long_axis, 1.0)
        im = pixelize_cartesian(plot.data['px'],
>>>>>>> 64b6a69b
                                plot.data['py'],
                                plot.data['pdx'],
                                plot.data['pdy'],
                                plot.data['px'], # dummy field
                                (x0, x1, y0, y1),
<<<<<<< HEAD
                                line_width=self.line_width)
        # New image:
        im_buffer = np.zeros((ny, nx, 4), dtype="uint8")
        im_buffer[im>0,3] = 255
        im_buffer[im>0,:3] = self.color
=======
                                line_width=line_width).transpose()
        # New image:
        im_buffer = np.zeros((nx, ny, 4), dtype="uint8")
        im_buffer[im > 0, 3] = 255
        im_buffer[im > 0, :3] = self.color
>>>>>>> 64b6a69b
        plot._axes.imshow(im_buffer, origin='lower',
                          interpolation='bilinear',
                          extent=[xx0, xx1, yy0, yy1],
                          alpha=self.alpha)
        plot._axes.set_xlim(xx0, xx1)
        plot._axes.set_ylim(yy0, yy1)
        plot._axes.hold(False)<|MERGE_RESOLUTION|>--- conflicted
+++ resolved
@@ -2506,14 +2506,8 @@
         xx0, xx1 = plot._axes.get_xlim()
         yy0, yy1 = plot._axes.get_ylim()
         plot._axes.hold(True)
-<<<<<<< HEAD
         nx = plot.image._A.shape[1]
         ny = plot.image._A.shape[0]
-        im = np.zeros((ny, nx), dtype="f8")
-        pixelize_cartesian(im, plot.data['px'],
-=======
-        nx = plot.image._A.shape[0]
-        ny = plot.image._A.shape[1]
         aspect = float((y1 - y0) / (x1 - x0))
         pixel_aspect = float(ny)/nx
         relative_aspect = pixel_aspect / aspect
@@ -2532,26 +2526,18 @@
                 ny = 1600
             long_axis = nx
         line_width = max(self.line_width*long_axis, 1.0)
-        im = pixelize_cartesian(plot.data['px'],
->>>>>>> 64b6a69b
+        im_buffer = np.zeros((ny, nx, 4), dtype="uint8")
+        im = pixelize_cartesian(im_buffer,
+                                plot.data['px'],
                                 plot.data['py'],
                                 plot.data['pdx'],
                                 plot.data['pdy'],
                                 plot.data['px'], # dummy field
                                 (x0, x1, y0, y1),
-<<<<<<< HEAD
-                                line_width=self.line_width)
+                                line_width=line_width)
         # New image:
-        im_buffer = np.zeros((ny, nx, 4), dtype="uint8")
-        im_buffer[im>0,3] = 255
-        im_buffer[im>0,:3] = self.color
-=======
-                                line_width=line_width).transpose()
-        # New image:
-        im_buffer = np.zeros((nx, ny, 4), dtype="uint8")
         im_buffer[im > 0, 3] = 255
         im_buffer[im > 0, :3] = self.color
->>>>>>> 64b6a69b
         plot._axes.imshow(im_buffer, origin='lower',
                           interpolation='bilinear',
                           extent=[xx0, xx1, yy0, yy1],
