--- conflicted
+++ resolved
@@ -422,15 +422,9 @@
                     % plot.data.ds.geometry
                 )
             qcb = CuttingQuiverCallback(
-<<<<<<< HEAD
                 (ftype, f"cutting_plane_{field}_x"),
                 (ftype, f"cutting_plane_{field}_y"),
                 self.factor,
-=======
-                (ftype, "cutting_plane_velocity_x"),
-                (ftype, "cutting_plane_velocity_y"),
-                factor=self.factor,
->>>>>>> 6061a1ac
                 scale=self.scale,
                 normalize=self.normalize,
                 scale_units=self.scale_units,
@@ -488,10 +482,10 @@
     """
 
     _type_name = "magnetic_field"
-<<<<<<< HEAD
+
     _relative_field_name = None
     _determine_full_fields = False
-=======
+
     _supported_geometries = ("cartesian", "spectral_cube", "polar", "cylindrical")
 
     def __init__(
@@ -559,7 +553,6 @@
                 plot_args=self.plot_args,
             )
         return qcb(plot)
->>>>>>> 6061a1ac
 
 
 class BaseQuiverCallback(PlotCallback, ABC):
@@ -594,8 +587,26 @@
         self.plot_args = plot_args
 
     @abstractmethod
+    def _get_quiver_data(self, plot, bounds, nx, ny):
+        pass
+
     def __call__(self, plot):
-        pass
+
+        # construct mesh
+        bounds = self._physical_bounds(plot)
+        nx = plot.raw_image_shape[1] // self.factor[0]
+        ny = plot.raw_image_shape[0] // self.factor[1]
+        xx0, xx1, yy0, yy1 = self._plot_bounds(plot)
+        X, Y = np.meshgrid(
+            np.linspace(xx0, xx1, nx, endpoint=True),
+            np.linspace(yy0, yy1, ny, endpoint=True),
+        )
+
+        pixX, pixY, pixC = self._get_quiver_data(plot, bounds, nx, ny)
+
+        retv = self._finalize(plot, X, Y, pixX, pixY, pixC)
+        self._set_plot_limits(plot, (xx0, xx1, yy0, yy1))
+        return retv
 
     def _finalize(self, plot, X, Y, pixX, pixY, pixC):
         if self.normalize:
@@ -603,6 +614,17 @@
             nn = np.where(nn == 0, 1, nn)
             pixX /= nn
             pixY /= nn
+
+        X, Y, pixX, pixY = self._sanitize_xy_order(plot, X, Y, pixX, pixY)
+        # quiver plots ignore x, y axes inversions when using angles="uv" (the
+        # default), so reverse the direction of the vectors when flipping the axis.
+        if self.plot_args.get("angles", None) != "xy":
+            if plot._flip_vertical:
+                pixY = -1 * pixY
+            if plot._flip_horizontal:
+                pixX = -1 * pixX
+
+        # do we need pixC to be flipped?
 
         args = [X, Y, pixX, pixY]
         if pixC is not None:
@@ -713,17 +735,7 @@
             False,  # antialias
             periodic,
         )
-<<<<<<< HEAD
-        return pixX, pixY
-
-    def __call__(self, plot):
-
-        # construct mesh
-        bounds = self._physical_bounds(plot)
-        nx = plot.raw_image_shape[1] // self.factor[0]
-        ny = plot.raw_image_shape[0] // self.factor[1]
-        xx0, xx1, yy0, yy1 = self._plot_bounds(plot)
-=======
+
         if self.field_c is not None:
             pixC = plot.data.ds.coordinates.pixelize(
                 plot.data.axis,
@@ -737,45 +749,7 @@
         else:
             pixC = None
 
->>>>>>> 6061a1ac
-        X, Y = np.meshgrid(
-            np.linspace(xx0, xx1, nx, endpoint=True),
-            np.linspace(yy0, yy1, ny, endpoint=True),
-        )
-<<<<<<< HEAD
-
-        pixX, pixY = self._get_quiver_data(plot, bounds, nx, ny)
-
-        if self.normalize:
-            nn = np.sqrt(pixX ** 2 + pixY ** 2)
-            pixX /= nn
-            pixY /= nn
-
-        X, Y, pixX, pixY = self._sanitize_xy_order(plot, X, Y, pixX, pixY)
-        # quiver plots ignore x, y axes inversions when using angles="uv" (the
-        # default), so reverse the direction of the vectors when flipping the axis.
-        if self.plot_args.get("angles", None) != "xy":
-            if plot._flip_vertical:
-                pixY = -1 * pixY
-            if plot._flip_horizontal:
-                pixX = -1 * pixX
-
-        plot._axes.quiver(
-            X,
-            Y,
-            pixX,
-            pixY,
-            scale=self.scale,
-            scale_units=self.scale_units,
-            **self.plot_args,
-        )
-        self._set_plot_limits(plot, (xx0, xx1, yy0, yy1))
-=======
-        retv = self._finalize(plot, X, Y, pixX, pixY, pixC)
-        plot._axes.set_xlim(xx0, xx1)
-        plot._axes.set_ylim(yy0, yy1)
-        return retv
->>>>>>> 6061a1ac
+        return pixX, pixY, pixC
 
 
 class ContourCallback(PlotCallback):
@@ -1313,11 +1287,7 @@
         super().__call__(plot)
 
 
-<<<<<<< HEAD
-class CuttingQuiverCallback(QuiverCallback):
-=======
 class CuttingQuiverCallback(BaseQuiverCallback):
->>>>>>> 6061a1ac
     """
     Get a quiver plot on top of a cutting plane, using *field_x* and
     *field_y*, skipping every *factor* datapoint in the discretization.
@@ -1332,41 +1302,10 @@
     _type_name = "cquiver"
     _supported_geometries = ("cartesian", "spectral_cube")
 
-<<<<<<< HEAD
-    def __init__(
-        self,
-        field_x,
-        field_y,
-        factor: Union[Tuple[int, int], int] = 16,
-        scale=None,
-        scale_units=None,
-        normalize=False,
-        plot_args=None,
-    ):
-        super().__init__(
-            field_x,
-            field_y,
-            factor=factor,
-            scale=scale,
-            scale_units=scale_units,
-            normalize=normalize,
-            bv_x=0,
-            bv_y=0,
-            plot_args=plot_args,
-        )
-
     def _get_quiver_data(
         self, plot, bounds: tuple, nx: int, ny: int
     ) -> Tuple[np.ndarray, np.ndarray]:
         # calls the pixelizer, returns pixX, pixY arrays
-
-=======
-    def __call__(self, plot):
-        x0, x1, y0, y1 = self._physical_bounds(plot)
-        xx0, xx1, yy0, yy1 = self._plot_bounds(plot)
-        nx = plot.image._A.shape[1] // self.factor[0]
-        ny = plot.image._A.shape[0] // self.factor[1]
->>>>>>> 6061a1ac
         indices = np.argsort(plot.data["index", "dx"])[::-1].astype(np.int_)
 
         pixX = np.zeros((ny, nx), dtype="f8")
@@ -1401,13 +1340,9 @@
             plot.data._inv_mat,
             indices,
             plot.data[self.field_y],
-<<<<<<< HEAD
             bounds,
         )
-        return pixX, pixY
-=======
-            (x0, x1, y0, y1),
-        )
+
         if self.field_c is not None:
             pixC = np.zeros((ny, nx), dtype="f8")
             pixelize_off_axis_cartesian(
@@ -1424,20 +1359,12 @@
                 plot.data._inv_mat,
                 indices,
                 plot.data[self.field_c],
-                (x0, x1, y0, y1),
+                bounds,
             )
         else:
             pixC = None
-        X, Y = np.meshgrid(
-            np.linspace(xx0, xx1, nx, endpoint=True),
-            np.linspace(yy0, yy1, ny, endpoint=True),
-        )
-
-        retv = self._finalize(plot, X, Y, pixX, pixY, pixC)
-        plot._axes.set_xlim(xx0, xx1)
-        plot._axes.set_ylim(yy0, yy1)
-        return retv
->>>>>>> 6061a1ac
+
+        return pixX, pixY, pixC
 
 
 class ClumpContourCallback(PlotCallback):
@@ -3326,15 +3253,13 @@
         lic_data = lic_data / lic_data.max()
         lic_data_clip = np.clip(lic_data, self.lim[0], self.lim[1])
 
-<<<<<<< HEAD
+        mask = ~(np.isfinite(pixX) & np.isfinite(pixY))
+        lic_data[mask] = np.nan
+        lic_data_clip[mask] = np.nan
+
         if plot._swap_axes:
             lic_data_clip = lic_data_clip.transpose()
             extent = (extent[2], extent[3], extent[0], extent[1])
-=======
-        mask = ~(np.isfinite(pixX) & np.isfinite(pixY))
-        lic_data[mask] = np.nan
-        lic_data_clip[mask] = np.nan
->>>>>>> 6061a1ac
 
         if self.const_alpha:
             plot._axes.imshow(
