--- conflicted
+++ resolved
@@ -1,4 +1,4 @@
-""" 
+"""
 Callbacks to add additional functionality on to plots.
 
 Author: Matthew Turk <matthewturk@gmail.com>
@@ -83,11 +83,11 @@
     def pixel_scale(self,plot):
         x0, x1 = plot.xlim
         xx0, xx1 = plot._axes.get_xlim()
-        dx = (xx0 - xx1)/(x1 - x0)
+        dx = (xx1 - xx0)/(x1 - x0)
         
         y0, y1 = plot.ylim
         yy0, yy1 = plot._axes.get_ylim()
-        dy = (yy0 - yy1)/(y1 - y0)
+        dy = (yy1 - yy0)/(y1 - y0)
 
         return (dx,dy)
 
@@ -308,15 +308,6 @@
 
 class GridBoundaryCallback(PlotCallback):
     _type_name = "grids"
-<<<<<<< HEAD
-    def __init__(self, alpha=1.0, min_pix=1, annotate=False, periodic=True):
-        """ 
-        annotate_grids(alpha=1.0, min_pix=1, annotate=False, periodic=True)
-
-        Adds grid boundaries to a plot, optionally with *alpha*-blending.
-        Cuttoff for display is at *min_pix* wide.
-        *annotate* puts the grid id in the corner of the grid.  (Not so great in projections...)
-=======
     def __init__(self, alpha=1.0, min_pix=1, min_pix_ids=20, draw_ids=False, periodic=True, 
                  min_level=None, max_level=None):
         """
@@ -328,12 +319,12 @@
         Grids must be wider than *min_pix_ids* otherwise the ID will not be drawn.  If *min_level* 
         is specified, only draw grids at or above min_level.  If *max_level* is specified, only 
         draw grids at or below max_level.
->>>>>>> 6c8f70fc
         """
         PlotCallback.__init__(self)
         self.alpha = alpha
         self.min_pix = min_pix
-        self.annotate = annotate # put grid numbers in the corner.
+        self.min_pix_ids = min_pix_ids
+        self.draw_ids = draw_ids # put grid numbers in the corner.
         self.periodic = periodic
         self.min_level = min_level
         self.max_level = max_level
@@ -341,13 +332,12 @@
     def __call__(self, plot):
         x0, x1 = plot.xlim
         y0, y1 = plot.ylim
-        width, height = plot.image._A.shape
         xx0, xx1 = plot._axes.get_xlim()
         yy0, yy1 = plot._axes.get_ylim()
         xi = x_dict[plot.data.axis]
         yi = y_dict[plot.data.axis]
-        dx = width / (x1-x0)
-        dy = height / (y1-y0)
+        (dx, dy) = self.pixel_scale(plot)
+        (xpix, ypix) = plot.image._A.shape
         px_index = x_dict[plot.data.axis]
         py_index = y_dict[plot.data.axis]
         dom = plot.data.pf.domain_right_edge - plot.data.pf.domain_left_edge
@@ -355,40 +345,15 @@
             pxs, pys = np.mgrid[-1:1:3j,-1:1:3j]
         else:
             pxs, pys = np.mgrid[0:0:1j,0:0:1j]
-<<<<<<< HEAD
         GLE = plot.data.pf.h.grid_left_edge
         GRE = plot.data.pf.h.grid_right_edge
         for px_off, py_off in zip(pxs.ravel(), pys.ravel()):
             pxo = px_off * dom[px_index]
             pyo = py_off * dom[py_index]
-            left_edge_px = (GLE[:,px_index]+pxo-x0)*dx
-            left_edge_py = (GLE[:,py_index]+pyo-y0)*dy
-            right_edge_px = (GRE[:,px_index]+pxo-x0)*dx
-            right_edge_py = (GRE[:,py_index]+pyo-y0)*dy
-=======
-        GLE = plot.data.grid_left_edge
-        GRE = plot.data.grid_right_edge
-        grid_levels = plot.data.grid_levels
-        min_level = self.min_level
-        max_level = self.max_level
-        if min_level is None:
-            min_level = 0
-        if max_level is None:
-            max_level = plot.data.pf.h.max_level
-
-        for px_off, py_off in zip(pxs.ravel(), pys.ravel()):
-            pxo = px_off * dom[px_index]
-            pyo = py_off * dom[py_index]
-            left_edge_x = (GLE[:,px_index]+pxo-x0)*dx + xx0
-            left_edge_y = (GLE[:,py_index]+pyo-y0)*dy + yy0
-            right_edge_x = (GRE[:,px_index]+pxo-x0)*dx + xx0
-            right_edge_y = (GRE[:,py_index]+pyo-y0)*dy + yy0
-            visible =  ( xpix * (right_edge_x - left_edge_x) / (xx1 - xx0) > self.min_pix ) & \
-                       ( ypix * (right_edge_y - left_edge_y) / (yy1 - yy0) > self.min_pix ) & \
-                       ( grid_levels >= min_level) & \
-                       ( grid_levels <= max_level)
-            if visible.nonzero()[0].size == 0: continue
->>>>>>> 6c8f70fc
+            left_edge_px = (GLE[:,px_index]+pxo-x0)*dx + xx0
+            left_edge_py = (GLE[:,py_index]+pyo-y0)*dy + yy0
+            right_edge_px = (GRE[:,px_index]+pxo-x0)*dx + xx0
+            right_edge_py = (GRE[:,py_index]+pyo-y0)*dy + yy0
             verts = np.array(
                 [(left_edge_px, left_edge_px, right_edge_px, right_edge_px),
                  (left_edge_py, right_edge_py, right_edge_py, left_edge_py)])
@@ -404,10 +369,15 @@
                 edgecolors=edgecolors)
             plot._axes.hold(True)
             plot._axes.add_collection(grid_collection)
-            if self.annotate:
-                ids = [g.id for g in plot.data._grids]
-                for n in range(len(left_edge_px)):
-                    plot._axes.text(left_edge_px[n]+2,left_edge_py[n]+2,ids[n])
+            if self.draw_ids:
+                visible_ids =  ( xpix * (right_edge_x - left_edge_x) / (xx1 - xx0) > self.min_pix_ids ) & \
+                               ( ypix * (right_edge_y - left_edge_y) / (yy1 - yy0) > self.min_pix_ids )
+                active_ids = np.unique(plot.data['GridIndices'])
+                for i in np.where(visible_ids)[0]:
+                    plot._axes.text(
+                        left_edge_x[i] + (2 * (xx1 - xx0) / xpix),
+                        left_edge_y[i] + (2 * (yy1 - yy0) / ypix),
+                        "%d" % active_ids[i], clip_on=True)
             plot._axes.hold(False)
 
 class StreamlineCallback(PlotCallback):
@@ -687,19 +657,20 @@
         DomainRight = plot.data.pf.domain_right_edge
         DomainLeft = plot.data.pf.domain_left_edge
         DomainWidth = DomainRight - DomainLeft
-
+        
         nx, ny = plot.image._A.shape
         buff = np.zeros((nx,ny),dtype='float64')
         for i,clump in enumerate(reversed(self.clumps)):
             mylog.debug("Pixelizing contour %s", i)
 
+
             xf_copy = clump[xf].copy()
             yf_copy = clump[yf].copy()
-
-            temp = _MPL.Pixelize(xf_copy, yf_copy,
-                                 clump[dxf]/2.0,
-                                 clump[dyf]/2.0,
-                                 clump[dxf]*0.0+i+1, # inits inside Pixelize
+            
+            temp = _MPL.Pixelize(xf_copy, yf_copy, 
+                                 clump['dx']/2.0,
+                                 clump['dy']/2.0,
+                                 clump['dx']*0.0+i+1, # inits inside Pixelize
                                  int(nx), int(ny),
                              (x0, x1, y0, y1), 0).transpose()
             buff = np.maximum(temp, buff)
