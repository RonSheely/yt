--- conflicted
+++ resolved
@@ -90,73 +90,4 @@
     def _read_data_slice(self, grid, field, axis, coord):
         sl = [slice(None), slice(None), slice(None)]
         sl[axis] = slice(coord, coord + 1)
-        return grid.base_grid[field][tuple(sl)] / grid.base_grid.convert(field)
-
-<<<<<<< HEAD
-class IOHandlerGadget(BaseIOHandler):
-    _data_style = 'gadget_hdf5'
-    def _read_data_set(self, grid, field):
-        adr = grid.Address
-        fh = h5py.File(grid.filename,mode='r')
-        if 'particles' in fh[adr].keys():
-            adr2 = adr+'/particles'
-            return fh[adr2][field]
-        return None
-    def _read_field_names(self,grid): 
-        adr = grid.Address
-        fh = h5py.File(grid.filename,mode='r')
-        rets = cPickle.loads(fh['/root'].attrs['fieldnames'])
-        return rets
-
-    def _read_data_slice(self,grid, field, axis, coord):
-        adr = grid.Address
-        fh = h5py.File(grid.filename,mode='r')
-        if 'particles' in fh[adr].keys():
-            adr2 = adr+'/particles'
-            return fh[adr2][field][coord,axis]
-        return None
-=======
-class IOHandlerTiger(BaseIOHandler):
-    _data_style = "tiger"
-    _offset = 36
-
-    def __init__(self, *args, **kwargs):
-        BaseIOHandler.__init__(self, *args, **kwargs)
-        self._memmaps = {}
-
-    def _read_data_set(self, grid, field):
-        fn = grid.pf.basename + grid.hierarchy.file_mapping[field]
-        LD = na.array(grid.left_dims, dtype='int64')
-        SS = na.array(grid.ActiveDimensions, dtype='int64')
-        RS = na.array(grid.pf.root_size, dtype='int64')
-        data = au.read_tiger_section(fn, LD, SS, RS).astype("float64")
-        return data
-
-    def _read_data_slice(self, grid, field, axis, coord):
-        fn = grid.pf.basename + grid.hierarchy.file_mapping[field]
-        LD = na.array(grid.left_dims, dtype='int64').copy()
-        SS = na.array(grid.ActiveDimensions, dtype='int64').copy()
-        RS = na.array(grid.pf.root_size, dtype='int64').copy()
-        LD[axis] += coord
-        SS[axis] = 1
-        data = au.read_tiger_section(fn, LD, SS, RS).astype("float64")
-        return data
-
-class IOHandlerFLASH(BaseIOHandler):
-    _data_style = "flash_hdf5"
-
-    def __init__(self, *args, **kwargs):
-        BaseIOHandler.__init__(self, *args, **kwargs)
-
-    def _read_data_set(self, grid, field):
-        f = h5py.File(grid.pf.parameter_filename, "r")
-        tr = f["/%s" % field][grid.id - grid._id_offset,:,:,:].transpose()
-        return tr.astype("float64")
-
-    def _read_data_slice(self, grid, field, axis, coord):
-        sl = [slice(None), slice(None), slice(None)]
-        sl[axis] = slice(coord, coord + 1)
-        f = h5py.File(grid.pf.parameter_filename, "r")
-        tr = f["/%s" % field][grid.id - grid._id_offset].transpose()[sl]
-        return tr.astype("float64")
->>>>>>> 3dbad970
+        return grid.base_grid[field][tuple(sl)] / grid.base_grid.convert(field)