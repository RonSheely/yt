"""
Fields applicable only to Enzo

Author: Matthew Turk <matthewturk@gmail.com>
Affiliation: KIPAC/SLAC/Stanford
Homepage: http://yt.enzotools.org/
License:
  Copyright (C) 2008-2009 Matthew Turk.  All Rights Reserved.

  This file is part of yt.

  yt is free software; you can redistribute it and/or modify
  it under the terms of the GNU General Public License as published by
  the Free Software Foundation; either version 3 of the License, or
  (at your option) any later version.

  This program is distributed in the hope that it will be useful,
  but WITHOUT ANY WARRANTY; without even the implied warranty of
  MERCHANTABILITY or FITNESS FOR A PARTICULAR PURPOSE.  See the
  GNU General Public License for more details.

  You should have received a copy of the GNU General Public License
  along with this program.  If not, see <http://www.gnu.org/licenses/>.
"""

from UniversalFields import *
from yt.amr_utils import CICDeposit_3

rho_crit_now = 1.8788e-29 # times h^2

class EnzoFieldContainer(CodeFieldInfoContainer):
    """
    This is a container for Enzo-specific fields.
    """
    _shared_state = {}
    _field_list = {}
EnzoFieldInfo = EnzoFieldContainer()
add_enzo_field = EnzoFieldInfo.add_field

add_field = add_enzo_field

_speciesList = ["HI","HII","Electron",
               "HeI","HeII","HeIII",
               "H2I","H2II","HM",
               "DI","DII","HDI","Metal","PreShock"]
<<<<<<< HEAD
=======
_speciesMass = {"HI":1.0,"HII":1.0,"Electron":1.0,
                "HeI":4.0,"HeII":4.0,"HeIII":4.0,
                "H2I":2.0,"H2II":2.0,"HM":1.0,
                "DI":2.0,"DII":2.0,"HDI":3.0}

>>>>>>> 3a0e2576
def _SpeciesFraction(field, data):
    sp = field.name.split("_")[0] + "_Density"
    return data[sp]/data["Density"]
def _SpeciesNumberDensity(field, data):
    species = field.name.split("_")[0]
    sp = field.name.split("_")[0] + "_Density"
    return data[sp]/_speciesMass[species]
def _ConvertNumberDensity(data):
    return 1.0/mh

for species in _speciesList:
    add_field("%s_Fraction" % species,
             function=_SpeciesFraction,
             validators=ValidateDataField("%s_Density" % species))
    if _speciesMass.has_key(species):
        add_field("%s_NumberDensity" % species,
                  function=_SpeciesNumberDensity,
                  convert_function=_ConvertNumberDensity,
                  validators=ValidateDataField("%s_Density" % species))

def _Metallicity(field, data):
    return data["Metal_Fraction"]
def _ConvertMetallicity(data):
    return 49.0196 # 1 / 0.0204
add_field("Metallicity", units=r"Z_{\rm{\odot}}",
          function=_Metallicity,
          convert_function=_ConvertMetallicity,
          validators=ValidateDataField("Metal_Density"),
          projection_conversion="1")

def _Metallicity3(field, data):
    return data["SN_Colour"]
add_field("Metallicity3", units=r"Z_{\rm{\odot}}",
          function=_Metallicity3,
          convert_function=_ConvertMetallicity,
          validators=ValidateDataField("SN_Colour"),
          projection_conversion="1")

def _Cooling_Time(field, data):
    return data["Cooling_Time"]
add_field("Cooling_Time", units=r"\rm{s}",
          function=_Cooling_Time,
          validators=ValidateDataField("Cooling_Time"),
          projection_conversion="1")

def _ThermalEnergy(field, data):
    if data.pf["HydroMethod"] == 2:
        return data["Total_Energy"]
    else:
        if data.pf["DualEnergyFormalism"]:
            return data["GasEnergy"]
        else:
            return data["Total_Energy"] - 0.5*(
                   data["x-velocity"]**2.0
                 + data["y-velocity"]**2.0
                 + data["z-velocity"]**2.0 )
add_field("ThermalEnergy", function=_ThermalEnergy,
          units=r"\rm{ergs}/\rm{cm^3}")

# This next section is the energy field section
# Note that we have aliases that manually unconvert themselves.
# This is because numerous code branches use Gas_Energy or GasEnergy
# indiscriminately -- this is almost fixed with LCA1.5, but not everyone is
# moving to that branch.  So, because the actual function doesn't get called
# *unless* it's an alias, we simply de-convert -- since the input data is
# already converted to cgs.

def _convertEnergy(data):
    return data.convert("x-velocity")**2.0

def _GasEnergy(field, data):
    return data["Gas_Energy"] / _convertEnergy(data)
add_field("GasEnergy", function=_GasEnergy,
          units=r"\rm{ergs}/\rm{g}", convert_function=_convertEnergy)

def _Gas_Energy(field, data):
    return data["GasEnergy"] / _convertEnergy(data)
add_field("Gas_Energy", function=_Gas_Energy,
          units=r"\rm{ergs}/\rm{g}", convert_function=_convertEnergy)

def _TotalEnergy(field, data):
    return data["Total_Energy"] / _convertEnergy(data)
add_field("TotalEnergy", function=_TotalEnergy,
          units=r"\rm{ergs}/\rm{g}", convert_function=_convertEnergy)

def _Total_Energy(field, data):
    return data["TotalEnergy"] / _convertEnergy(data)
add_field("Total_Energy", function=_Total_Energy,
          units=r"\rm{ergs}/\rm{g}", convert_function=_convertEnergy)

def _NumberDensity(field, data):
    # We can assume that we at least have Density
    # We should actually be guaranteeing the presence of a .shape attribute,
    # but I am not currently implementing that
    fieldData = na.zeros(data["Density"].shape,
                         dtype = data["Density"].dtype)
    if data.pf["MultiSpecies"] == 0:
        if data.has_field_parameter("mu"):
            mu = data.get_field_parameter("mu")
        else:
            mu = 0.6
        fieldData += data["Density"] / mu
    if data.pf["MultiSpecies"] > 0:
        fieldData += data["HI_Density"] / 1.0
        fieldData += data["HII_Density"] / 1.0
        fieldData += data["HeI_Density"] / 4.0
        fieldData += data["HeII_Density"] / 4.0
        fieldData += data["HeIII_Density"] / 4.0
        fieldData += data["Electron_Density"] / 1.0
    if data.pf["MultiSpecies"] > 1:
        fieldData += data["HM_Density"] / 1.0
        fieldData += data["H2I_Density"] / 2.0
        fieldData += data["H2II_Density"] / 2.0
    if data.pf["MultiSpecies"] > 2:
        fieldData += data["DI_Density"] / 2.0
        fieldData += data["DII_Density"] / 2.0
        fieldData += data["HDI_Density"] / 3.0
    return fieldData
add_field("NumberDensity", units=r"\rm{cm}^{-3}",
          function=_NumberDensity,
          convert_function=_ConvertNumberDensity)

def Overdensity(field,data):
    return (data['Density'] + data['Dark_Matter_Density']) / \
        (rho_crit_now * (data.pf['CosmologyHubbleConstantNow']**2) * ((1+data.pf['CosmologyCurrentRedshift'])**3))
add_field("Overdensity",function=Overdensity,units=r"")

# Now we add all the fields that we want to control, but we give a null function
# This is every Enzo field we can think of.  This will be installation-dependent,

# removed: "Gas_Energy","Total_Energy",
# these are now aliases for each other

_default_fields = ["Density","Temperature",
                   "x-velocity","y-velocity","z-velocity",
                   "x-momentum","y-momentum","z-momentum"]
# else:
#     _default_fields = ["Density","Temperature","Gas_Energy","Total_Energy",
#                        "x-velocity","y-velocity","z-velocity"]
_default_fields += [ "%s_Density" % sp for sp in _speciesList ]

for field in _default_fields:
    add_field(field, function=lambda a, b: None, take_log=True,
              validators=[ValidateDataField(field)], units=r"\rm{g}/\rm{cm}^3")
EnzoFieldInfo["x-velocity"].projection_conversion='1'
EnzoFieldInfo["y-velocity"].projection_conversion='1'
EnzoFieldInfo["z-velocity"].projection_conversion='1'

# Now we override

def _convertDensity(data):
    return data.convert("Density")
for field in ["Density"] + [ "%s_Density" % sp for sp in _speciesList ]:
    EnzoFieldInfo[field]._units = r"\rm{g}/\rm{cm}^3"
    EnzoFieldInfo[field]._projected_units = r"\rm{g}/\rm{cm}^2"
    EnzoFieldInfo[field]._convert_function=_convertDensity

add_field("Dark_Matter_Density", function=lambda a,b: None,
          convert_function=_convertDensity,
          validators=[ValidateDataField("Dark_Matter_Density"),
                      ValidateSpatial(0)],
          not_in_all = True)

EnzoFieldInfo["Temperature"]._units = r"\rm{K}"
EnzoFieldInfo["Temperature"].units = r"K"

def _convertVelocity(data):
    return data.convert("x-velocity")
for ax in ['x','y','z']:
    f = EnzoFieldInfo["%s-velocity" % ax]
    f._units = r"\rm{cm}/\rm{s}"
    f._convert_function = _convertVelocity
    f.take_log = False

def _pdensity(field, data):
    blank = na.zeros(data.ActiveDimensions, dtype='float32', order="FORTRAN")
    if data.NumberOfParticles == 0: return blank
    cic_deposit.cic_deposit(data["particle_position_x"],
                            data["particle_position_y"],
                            data["particle_position_z"], 3,
                            data["particle_mass"],
                            blank, data.LeftEdge, data['dx'])
    return blank
add_field("particle_density", function=_pdensity,
          validators=[ValidateSpatial(0)], convert_function=_convertDensity)

def _pdensity_pyx(field, data):
    blank = na.zeros(data.ActiveDimensions, dtype='float32')
    if data.NumberOfParticles == 0: return blank
    CICDeposit_3(data["particle_position_x"].astype(na.float64),
                 data["particle_position_y"].astype(na.float64),
                 data["particle_position_z"].astype(na.float64),
                 data["particle_mass"].astype(na.float32),
                 na.int64(data.NumberOfParticles),
                 blank, na.array(data.LeftEdge).astype(na.float64),
                 na.array(data.ActiveDimensions).astype(na.int32),
                 na.float64(data['dx']))
    return blank
add_field("particle_density_pyx", function=_pdensity_pyx,
          validators=[ValidateSpatial(0)], convert_function=_convertDensity)

def _spdensity_pyx(field, data):
    blank = na.zeros(data.ActiveDimensions, dtype='float32')
    if data.NumberOfParticles == 0: return blank
    filter = data['creation_time'] > 0.0
    if not filter.any(): return blank
    CICDeposit_3(data["particle_position_x"][filter].astype(na.float64),
                 data["particle_position_y"][filter].astype(na.float64),
                 data["particle_position_z"][filter].astype(na.float64),
                 data["particle_mass"][filter].astype(na.float32),
                 na.int64(na.where(filter)[0].size),
                 blank, na.array(data.LeftEdge).astype(na.float64),
                 na.array(data.ActiveDimensions).astype(na.int32), 
                 na.float64(data['dx']))
    return blank
add_field("star_density_pyx", function=_spdensity_pyx,
          validators=[ValidateSpatial(0)], convert_function=_convertDensity)

def _star_field(field, data):
    """
    Create a grid field for star quantities, weighted by star mass.
    """
    particle_field = field.name[5:]
    top = na.zeros(data.ActiveDimensions, dtype='float32')
    if data.NumberOfParticles == 0: return top
    filter = data['creation_time'] > 0.0
    if not filter.any(): return top
    particle_field_data = data[particle_field][filter] * data['particle_mass'][filter]
    CICDeposit_3(data["particle_position_x"][filter].astype(na.float64),
                 data["particle_position_y"][filter].astype(na.float64),
                 data["particle_position_z"][filter].astype(na.float64),
                 particle_field_data.astype(na.float32),
                 na.int64(na.where(filter)[0].size),
                 top, na.array(data.LeftEdge).astype(na.float64),
                 na.array(data.ActiveDimensions).astype(na.int32), 
                 na.float64(data['dx']))
    del particle_field_data

    bottom = na.zeros(data.ActiveDimensions, dtype='float32')
    CICDeposit_3(data["particle_position_x"][filter].astype(na.float64),
                 data["particle_position_y"][filter].astype(na.float64),
                 data["particle_position_z"][filter].astype(na.float64),
                 data["particle_mass"][filter].astype(na.float32),
                 na.int64(na.where(filter)[0].size),
                 bottom, na.array(data.LeftEdge).astype(na.float64),
                 na.array(data.ActiveDimensions).astype(na.int32), 
                 na.float64(data['dx']))

    top[bottom == 0] = 0.0
    bnz = bottom.nonzero()
    top[bnz] /= bottom[bnz]
    return top

add_field('star_metallicity_fraction', function=_star_field,
          validators=[ValidateSpatial(0)])
add_field('star_creation_time', function=_star_field,
          validators=[ValidateSpatial(0)])
add_field('star_dynamical_time', function=_star_field,
          validators=[ValidateSpatial(0)])

def _StarMetallicity(field, data):
    return data['star_metallicity_fraction']
add_field('StarMetallicity', units=r"Z_{\rm{\odot}}",
          function=_StarMetallicity,
          convert_function=_ConvertMetallicity,
          projection_conversion="1")

def _StarCreationTime(field, data):
    return data['star_creation_time']
def _ConvertEnzoTimeYears(data):
    return data.pf.time_units['years']
add_field('StarCreationTimeYears', units="\rm{yr}",
          function=_StarCreationTime,
          convert_function=_ConvertEnzoTimeYears,
          projection_conversion="1")

def _StarDynamicalTime(field, data):
    return data['star_dynamical_time']
add_field('StarDynamicalTimeYears', units="\rm{yr}",
          function=_StarDynamicalTime,
          convert_function=_ConvertEnzoTimeYears,
          projection_conversion="1")

def _StarAge(field, data):
    star_age = na.zeros(data['StarCreationTimeYears'].shape)
    with_stars = data['StarCreationTimeYears'] > 0
    star_age[with_stars] = data.pf.time_units['years'] * \
        data.pf["InitialTime"] - \
        data['StarCreationTimeYears'][with_stars]
    return star_age
add_field('StarAgeYears', units="\rm{yr}",
          function=_StarAge,
          projection_conversion="1")

#
# Now we do overrides for 2D fields
#

class Enzo2DFieldContainer(CodeFieldInfoContainer):
    _shared_state = {}
    _field_list = EnzoFieldContainer._field_list.copy()
# We make a copy of the dict from the other, so we
# can now update it...
Enzo2DFieldInfo = Enzo2DFieldContainer()
add_enzo_2d_field = Enzo2DFieldInfo.add_field

def _CellArea(field, data):
    if data['dx'].size == 1:
        try:
            return data['dx']*data['dy']*\
                na.ones(data.ActiveDimensions, dtype='float64')
        except AttributeError:
            return data['dx']*data['dy']
    return data["dx"]*data["dy"]
def _ConvertCellAreaMpc(data):
    return data.convert("mpc")**2.0
def _ConvertCellAreaCGS(data):
    return data.convert("cm")**2.0
add_enzo_2d_field("CellAreaCode", units=r"\rm{BoxArea}^2",
          function=_CellArea)
add_enzo_2d_field("CellAreaMpc", units=r"\rm{Mpc}^2",
          function=_CellArea,
          convert_function=_ConvertCellAreaMpc)
add_enzo_2d_field("CellArea", units=r"\rm{cm}^2",
          function=_CellArea,
          convert_function=_ConvertCellAreaCGS)

for a in ["Code", "Mpc", ""]:
    Enzo2DFieldInfo["CellVolume%s" % a] = \
        Enzo2DFieldInfo["CellArea%s" % a]

def _zvel(field, data):
    return na.zeros(data["x-velocity"].shape,
                    dtype='float64')
add_enzo_2d_field("z-velocity", function=_zvel)


#
# Now we do overrides for 1D fields
#

class Enzo1DFieldContainer(CodeFieldInfoContainer):
    _shared_state = {}
    _field_list = EnzoFieldContainer._field_list.copy()
# We make a copy of the dict from the other, so we
# can now update it...
Enzo1DFieldInfo = Enzo1DFieldContainer()
add_enzo_1d_field = Enzo1DFieldInfo.add_field

def _CellLength(field, data):
    return data["dx"]
def _ConvertCellLengthMpc(data):
    return data.convert("mpc")
def _ConvertCellLengthCGS(data):
    return data.convert("cm")
add_enzo_1d_field("CellLengthCode", units=r"\rm{BoxArea}^2",
          function=_CellLength)
add_enzo_1d_field("CellLengthMpc", units=r"\rm{Mpc}^2",
          function=_CellLength,
          convert_function=_ConvertCellLengthMpc)
add_enzo_1d_field("CellLength", units=r"\rm{cm}^2",
          function=_CellLength,
          convert_function=_ConvertCellLengthCGS)

for a in ["Code", "Mpc", ""]:
    Enzo1DFieldInfo["CellVolume%s" % a] = \
        Enzo1DFieldInfo["CellLength%s" % a]

def _yvel(field, data):
    return na.zeros(data["x-velocity"].shape,
                    dtype='float64')
add_enzo_1d_field("z-velocity", function=_zvel)
add_enzo_1d_field("y-velocity", function=_yvel)<|MERGE_RESOLUTION|>--- conflicted
+++ resolved
@@ -43,14 +43,11 @@
                "HeI","HeII","HeIII",
                "H2I","H2II","HM",
                "DI","DII","HDI","Metal","PreShock"]
-<<<<<<< HEAD
-=======
 _speciesMass = {"HI":1.0,"HII":1.0,"Electron":1.0,
                 "HeI":4.0,"HeII":4.0,"HeIII":4.0,
                 "H2I":2.0,"H2II":2.0,"HM":1.0,
                 "DI":2.0,"DII":2.0,"HDI":3.0}
 
->>>>>>> 3a0e2576
 def _SpeciesFraction(field, data):
     sp = field.name.split("_")[0] + "_Density"
     return data[sp]/data["Density"]
