--- conflicted
+++ resolved
@@ -1,21 +1,14 @@
 import yt
 
 # first add density contours on a density slice
-<<<<<<< HEAD
-ds = yt.load("GasSloshing/sloshing_nomag2_hdf5_plt_cnt_0150")  # load data
-=======
-ds = yt.load("GasSloshing/sloshing_nomag2_hdf5_plt_cnt_0150")  
->>>>>>> 3bd624d4
+ds = yt.load("GasSloshing/sloshing_nomag2_hdf5_plt_cnt_0150")
+
+# add density contours on the density slice.
 p = yt.SlicePlot(ds, "x", "density")
 p.annotate_contour("density")
 p.save()
 
-<<<<<<< HEAD
-# then add temperature contours on the same densty slice
-ds = yt.load("GasSloshing/sloshing_nomag2_hdf5_plt_cnt_0150")  # load data
-=======
 # then add temperature contours on the same density slice
->>>>>>> 3bd624d4
 p = yt.SlicePlot(ds, "x", "density")
 p.annotate_contour("temperature")
 p.save(str(ds)+'_T_contour')