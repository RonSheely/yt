--- conflicted
+++ resolved
@@ -204,11 +204,8 @@
      - "--ignore-file=test_stream_particles\\.py"
      - "--ignore-file=test_stream_stretched\\.py"
      - "--ignore-file=test_version\\.py"
-<<<<<<< HEAD
      - "--ignore-file=test_gadget_pytests\\.py"
-=======
      - "--ignore-file=test_vr_orientation\\.py"
->>>>>>> 3b71661a
      - "--exclude-test=yt.frontends.gdf.tests.test_outputs.TestGDF"
      - "--exclude-test=yt.frontends.adaptahop.tests.test_outputs"
      - "--exclude-test=yt.frontends.stream.tests.test_stream_particles.test_stream_non_cartesian_particles"
