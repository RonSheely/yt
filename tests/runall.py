from yt.config import ytcfg
ytcfg["yt", "loglevel"] = "50"
ytcfg["yt", "serialize"] = "False"

from yt.utilities.answer_testing.api import \
    RegressionTestRunner, clear_registry, create_test, \
    TestFieldStatistics, TestAllProjections, registry_entries, \
    Xunit

from yt.utilities.command_line import get_yt_version

from yt.mods import *
import fnmatch
import imp
import optparse
import itertools

#
# We assume all tests are to be run, unless explicitly given the name of a
# single test or something that can be run through fnmatch.
#
# Keep in mind that we use a different nomenclature here than is used in the
# Enzo testing system.  Our 'tests' are actually tests that are small and that
# run relatively quickly on a single dataset; in Enzo's system, a 'test'
# encompasses both the creation and the examination of data.  Here we assume
# the data is kept constant.
#

cwd = os.path.dirname(globals().get("__file__", os.getcwd()))
#cwd = os.path.abspath(os.path.dirname(sys.argv[0]))

def load_tests(iname, idir):
    f, filename, desc = imp.find_module(iname, [idir])
    tmod = imp.load_module(iname, f, filename, desc)
    return tmod

def find_and_initialize_tests():
    mapping = {}
    for f in glob.glob(os.path.join(cwd,"*.py")):
        clear_registry()
        iname = os.path.basename(f[:-3])
        try:
            load_tests(iname, cwd)
            mapping[iname] = registry_entries()
            #print "Associating %s with" % (iname)
            #print "\n    ".join(registry_entries())
        except ImportError:
            pass
    return mapping

if __name__ == "__main__":
    mapping = find_and_initialize_tests()
    test_storage_directory = ytcfg.get("yt", "test_storage_dir")
    my_hash = get_yt_version()

    parser = optparse.OptionParser()
    parser.add_option("-f", "--parameter-file", dest="parameter_file",
                      default=os.path.join(cwd, "DD0010/moving7_0010"),
                      help="The parameter file value to feed to 'load' to test against")
    parser.add_option("-l", "--list", dest="list_tests", action="store_true",
                      default=False, help="List all tests and then exit")
    parser.add_option("-t", "--tests", dest="test_pattern", default="*",
                      help="The test name pattern to match.  Can include wildcards.")
    parser.add_option("-o", "--output", dest="storage_dir",
                      default=test_storage_directory,
                      help="Base directory for storing test output.")
    parser.add_option("-c", "--compare", dest="compare_name",
                      default=None,
                      help="The name against which we will compare")
    parser.add_option("-n", "--name", dest="this_name",
                      default=my_hash,
                      help="The name we'll call this set of tests")
    opts, args = parser.parse_args()

    if opts.list_tests:
        print "\n    ".join(sorted(itertools.chain(*mapping.values())))
        sys.exit(0)

    # Load the test pf and make sure it's good.
    pf = load(opts.parameter_file)
    if pf is None:
        print "Couldn't load the specified parameter file."
        sys.exit(1)

    # Now we modify our compare name and self name to include the pf.
    compare_id = opts.compare_name
<<<<<<< HEAD
    if compare_id is not None:
        compare_id += "_%s_%s" % (pf, pf._hash())
=======
    watcher = None
    if compare_id is not None:
        compare_id += "_%s_%s" % (pf, pf._hash())
        watcher = Xunit()
>>>>>>> edbeaffd
    this_id = opts.this_name + "_%s_%s" % (pf, pf._hash())

    rtr = RegressionTestRunner(this_id, compare_id,
<<<<<<< HEAD
                               results_path=opts.storage_dir,
                               compare_results_path=opts.storage_dir,
                               io_log=[opts.parameter_file])

=======
            results_path = opts.storage_dir,
            compare_results_path = opts.storage_dir,
            io_log = [opts.parameter_file])
    rtr.watcher = watcher
>>>>>>> edbeaffd
    tests_to_run = []
    for m, vals in mapping.items():
        new_tests = fnmatch.filter(vals, opts.test_pattern)

        if len(new_tests) == 0: continue
        tests_to_run += new_tests
        load_tests(m, cwd)

    for test_name in sorted(tests_to_run):
        rtr.run_test(test_name)
<<<<<<< HEAD

=======
    if watcher is not None:
        rtr.watcher.report()
>>>>>>> edbeaffd
    for test_name, result in sorted(rtr.passed_tests.items()):
        print "TEST %s: %s" % (test_name, result)<|MERGE_RESOLUTION|>--- conflicted
+++ resolved
@@ -27,7 +27,6 @@
 #
 
 cwd = os.path.dirname(globals().get("__file__", os.getcwd()))
-#cwd = os.path.abspath(os.path.dirname(sys.argv[0]))
 
 def load_tests(iname, idir):
     f, filename, desc = imp.find_module(iname, [idir])
@@ -84,29 +83,18 @@
 
     # Now we modify our compare name and self name to include the pf.
     compare_id = opts.compare_name
-<<<<<<< HEAD
-    if compare_id is not None:
-        compare_id += "_%s_%s" % (pf, pf._hash())
-=======
     watcher = None
     if compare_id is not None:
         compare_id += "_%s_%s" % (pf, pf._hash())
         watcher = Xunit()
->>>>>>> edbeaffd
     this_id = opts.this_name + "_%s_%s" % (pf, pf._hash())
 
     rtr = RegressionTestRunner(this_id, compare_id,
-<<<<<<< HEAD
                                results_path=opts.storage_dir,
                                compare_results_path=opts.storage_dir,
                                io_log=[opts.parameter_file])
 
-=======
-            results_path = opts.storage_dir,
-            compare_results_path = opts.storage_dir,
-            io_log = [opts.parameter_file])
     rtr.watcher = watcher
->>>>>>> edbeaffd
     tests_to_run = []
     for m, vals in mapping.items():
         new_tests = fnmatch.filter(vals, opts.test_pattern)
@@ -117,11 +105,8 @@
 
     for test_name in sorted(tests_to_run):
         rtr.run_test(test_name)
-<<<<<<< HEAD
-
-=======
     if watcher is not None:
         rtr.watcher.report()
->>>>>>> edbeaffd
+
     for test_name, result in sorted(rtr.passed_tests.items()):
         print "TEST %s: %s" % (test_name, result)